
//  Copyright (c) Herb Sutter
//  SPDX-License-Identifier: CC-BY-NC-ND-4.0

// THE SOFTWARE IS PROVIDED "AS IS", WITHOUT WARRANTY OF ANY KIND, EXPRESS OR
// IMPLIED, INCLUDING BUT NOT LIMITED TO THE WARRANTIES OF MERCHANTABILITY,
// FITNESS FOR A PARTICULAR PURPOSE AND NONINFRINGEMENT. IN NO EVENT SHALL THE
// AUTHORS OR COPYRIGHT HOLDERS BE LIABLE FOR ANY CLAIM, DAMAGES OR OTHER
// LIABILITY, WHETHER IN AN ACTION OF CONTRACT, TORT OR OTHERWISE, ARISING FROM,
// OUT OF OR IN CONNECTION WITH THE SOFTWARE OR THE USE OR OTHER DEALINGS IN
// THE SOFTWARE.


//===========================================================================
//  Cpp2 utilities:
//      Language support implementations
//      #include'd by generated Cpp1 code
//===========================================================================

#ifndef CPP2_UTIL_H
#define CPP2_UTIL_H

//  If this implementation doesn't support source_location yet, disable it
#include <version>
#if !defined(_MSC_VER) && !defined(__cpp_lib_source_location)
    #undef CPP2_USE_SOURCE_LOCATION
#endif

//  If the user requested making the entire C++ standard library available
//  via module import (incl. via -pure-cpp2) or header include, do that
#if defined(CPP2_IMPORT_STD) || defined(CPP2_INCLUDE_STD)

    //  If C++23 'import std;' was requested but isn't available, fall back
    //  to the 'include std' path
    #if defined(CPP2_IMPORT_STD) && defined(__cpp_lib_modules)
        import std.compat;
    //  If 'include std' was requested, include all standard headers.
    //  This list tracks the current draft standard, so as of this
    //  writing includes draft C++26 headers like <debugging>.
    //  Use a feature test #ifdef for each header that isn't supported
    //  by all of { VS 2022, g++-10, clang++-12 }
    #else
        #ifdef _MSC_VER
            #include "intrin.h"
        #endif
        #include <algorithm>
        #include <any>
        #include <array>
        #include <atomic>
        #ifdef __cpp_lib_barrier
            #include <barrier>
        #endif
        #include <bit>
        #include <bitset>
        #include <cassert>
        #include <cctype>
        #include <cerrno>
        #include <cfenv>
        #include <cfloat>
        #include <charconv>
        #include <chrono>
        #include <cinttypes>
        #include <climits>
        #include <clocale>
        #include <cmath>
        #include <codecvt>
        #include <compare>
        #include <complex>
        #include <concepts>
        #include <condition_variable>
        #ifdef __cpp_lib_coroutine
            #include <coroutine>
        #endif
        #include <csetjmp>
        #include <csignal>
        #include <cstdarg>
        #include <cstddef>
        #include <cstdint>
        #include <cstdio>
        #include <cstdlib>
        #include <cstring>
        #include <ctime>
        #if __has_include(<cuchar>)
            #include <cuchar>
        #endif
        #include <cwchar>
        #include <cwctype>
        #ifdef __cpp_lib_debugging
            #include <debugging>
        #endif
        #include <deque>
        #ifndef CPP2_NO_EXCEPTIONS
            #include <exception>
        #endif
        // libstdc++ currently has a dependency on linking TBB if <execution> is
        // included, and TBB seems to be not automatically installed and linkable
        // on some GCC installations, so let's not pull in that little-used header
        // in our -pure-cpp2 "import std;" simulation mode... if you need this,
        // use mixed mode (not -pure-cpp2) and #include all the headers you need
        // including this one
        //
        // #include <execution>
        #ifdef __cpp_lib_expected
            #include <expected>
        #endif
        #include <filesystem>
        #if defined(__cpp_lib_format) || (defined(_MSC_VER) && _MSC_VER >= 1929)
            #include <format>
        #endif
        #ifdef __cpp_lib_flat_map
            #include <flat_map>
        #endif
        #ifdef __cpp_lib_flat_set
            #include <flat_set>
        #endif
        #include <forward_list>
        #include <fstream>
        #include <functional>
        #include <future>
        #ifdef __cpp_lib_generator
            #include <generator>
        #endif
        #ifdef __cpp_lib_hazard_pointer
            #include <hazard_pointer>
        #endif
        #include <initializer_list>
        #include <iomanip>
        #include <ios>
        #include <iosfwd>
        #include <iostream>
        #include <iso646.h>
        #include <istream>
        #include <iterator>
        #ifdef __cpp_lib_latch
            #include <latch>
        #endif
        #include <limits>
        #ifdef __cpp_lib_linalg
            #include <linalg>
        #endif
        #include <list>
        #include <locale>
        #include <map>
        #ifdef __cpp_lib_mdspan
            #include <mdspan>
        #endif
        #include <memory>
        #ifdef __cpp_lib_memory_resource
            #include <memory_resource>
        #endif
        #include <mutex>
        #include <new>
        #include <numbers>
        #include <numeric>
        #include <optional>
        #include <ostream>
        #ifdef __cpp_lib_print
            #include <print>
        #endif
        #include <queue>
        #include <random>
        #include <ranges>
        #include <ratio>
        #ifdef __cpp_lib_rcu
            #include <rcu>
        #endif
        #include <regex>
        #include <scoped_allocator>
        #ifdef __cpp_lib_semaphore
            #include <semaphore>
        #endif
        #include <set>
        #include <shared_mutex>
        #ifdef __cpp_lib_source_location
            #include <source_location>
        #endif
        #include <span>
        #ifdef __cpp_lib_spanstream
            #include <spanstream>
        #endif
        #include <sstream>
        #include <stack>
        #ifdef __cpp_lib_stacktrace
            #include <stacktrace>
        #endif
        #ifdef __cpp_lib_stdatomic_h
            #include <stdatomic.h>
        #endif
        #include <stdexcept>
        #if __has_include(<stdfloat>)
            #if !defined(_MSC_VER) || _HAS_CXX23
                #include <stdfloat>
            #endif
        #endif
        #ifdef __cpp_lib_jthread
            #include <stop_token>
        #endif
        #include <streambuf>
        #include <string>
        #include <string_view>
        #ifdef __cpp_lib_syncstream
            #include <syncstream>
        #endif
        #include <system_error>
        #ifdef __cpp_lib_text_encoding
            #include <text_encoding>
        #endif
        #include <thread>
        #include <tuple>
        #include <type_traits>
        #include <typeindex>
        #ifndef CPP2_NO_RTTI
            #include <typeinfo>
        #endif
        #include <unordered_map>
        #include <unordered_set>
        #include <utility>
        #include <valarray>
        #include <variant>
        #include <vector>
    #endif

//  Otherwise, just #include the facilities used in this header
#else
    #ifdef _MSC_VER
        #include "intrin.h"
    #endif
    #include <algorithm>
    #include <any>
    #include <compare>
    #include <concepts>
    #include <cstddef>
    #include <cstdint>
    #include <cstdio>
    #ifndef CPP2_NO_EXCEPTIONS
        #include <exception>
    #endif
    #ifdef __cpp_lib_expected
        #include <expected>
    #endif
    #if defined(__cpp_lib_format) || (defined(_MSC_VER) && _MSC_VER >= 1929)
        #include <format>
    #endif
    #include <functional>
    #include <iostream>
    #include <iterator>
    #include <limits>
    #include <memory>
    #include <new>
    #include <random>
    #include <optional>
    #if defined(CPP2_USE_SOURCE_LOCATION)
        #include <source_location>
    #endif
    #include <span>
    #include <string>
    #include <string_view>
    #include <system_error>
    #include <tuple>
    #include <type_traits>
    #ifndef CPP2_NO_RTTI
        #include <typeinfo>
    #endif
    #include <utility>
    #include <variant>
    #include <vector>
#endif


#define CPP2_TYPEOF(x)              std::remove_cvref_t<decltype(x)>
#if __cplusplus >= 202302L && \
    ( \
     (defined(__clang_major__) && __clang_major__ >= 15) \
     || (defined(__GNUC__) && __GNUC__ >= 12) \
     )
#define CPP2_COPY(x)                auto(x)
#else
#define CPP2_COPY(x)                CPP2_TYPEOF(x)(x)
#endif
#define CPP2_FORWARD(x)             std::forward<decltype(x)>(x)
#define CPP2_PACK_EMPTY(x)          (sizeof...(x) == 0)
#define CPP2_CONTINUE_BREAK(NAME)   goto CONTINUE_##NAME; CONTINUE_##NAME: continue; goto BREAK_##NAME; BREAK_##NAME: break;
                                    // these redundant goto's to avoid 'unused label' warnings


#if defined(_MSC_VER)
   // MSVC can't handle 'inline constexpr' yet in all cases
    #define CPP2_CONSTEXPR const
#else
    #define CPP2_CONSTEXPR constexpr
#endif


namespace cpp2 {


//-----------------------------------------------------------------------
//
//  Convenience names for fundamental types
//
//  Note: De jure, some of these are optional per the C and C++ standards
//        De facto, all of these are supported in all implementations I know of
//
//-----------------------------------------------------------------------
//

//  Encouraged by default: Fixed-precision names
using i8        = std::int8_t        ;
using i16       = std::int16_t       ;
using i32       = std::int32_t       ;
using i64       = std::int64_t       ;
using u8        = std::uint8_t       ;
using u16       = std::uint16_t      ;
using u32       = std::uint32_t      ;
using u64       = std::uint64_t      ;

//  Discouraged: Variable precision names
//                 short
using ushort     = unsigned short;
//                 int
using uint       = unsigned int;
//                 long
using ulong      = unsigned long;
using longlong   = long long;
using ulonglong  = unsigned long long;
using longdouble = long double;

//  Strongly discouraged, for compatibility/interop only
using _schar     = signed char;      // normally use i8 instead
using _uchar     = unsigned char;    // normally use u8 instead


//-----------------------------------------------------------------------
//
//  General helpers
//
//-----------------------------------------------------------------------
//

inline constexpr auto max(auto... values) {
    return std::max( { values... } );
}

template <class T, class... Ts>
inline constexpr auto is_any = std::disjunction_v<std::is_same<T, Ts>...>;

template <std::size_t Len, std::size_t Align>
struct aligned_storage {
    alignas(Align) unsigned char data[Len];
};

template <typename T>
    requires requires { *std::declval<T&>(); }
using deref_t = decltype(*std::declval<T&>());


//-----------------------------------------------------------------------
//
//  String: A helper workaround for passing a string literal as a
//  template argument
//
//-----------------------------------------------------------------------
//
template<std::size_t N>
struct String
{
    constexpr String(const char (&str)[N])
    {
        std::copy_n(str, N, value);
    }

    auto operator<=>(String const&) const = default;

    char value[N] = {};
};


//-----------------------------------------------------------------------
//
//  contract_group
//
//-----------------------------------------------------------------------
//

#ifdef CPP2_USE_SOURCE_LOCATION
    #define CPP2_SOURCE_LOCATION_PARAM              , std::source_location where
    #define CPP2_SOURCE_LOCATION_PARAM_WITH_DEFAULT , std::source_location where = std::source_location::current()
    #define CPP2_SOURCE_LOCATION_PARAM_SOLO         std::source_location where
    #define CPP2_SOURCE_LOCATION_ARG                , where
#else
    #define CPP2_SOURCE_LOCATION_PARAM
    #define CPP2_SOURCE_LOCATION_PARAM_WITH_DEFAULT
    #define CPP2_SOURCE_LOCATION_PARAM_SOLO
    #define CPP2_SOURCE_LOCATION_ARG
#endif

//  For C++23: make this std::string_view and drop the macro
//      Before C++23 std::string_view was not guaranteed to be trivially copyable,
//      and so in<T> will pass it by const& and really it should be by value
#define CPP2_MESSAGE_PARAM  char const*
#define CPP2_CONTRACT_MSG   cpp2::message_to_cstr_adapter

inline auto message_to_cstr_adapter( CPP2_MESSAGE_PARAM msg ) -> CPP2_MESSAGE_PARAM { return msg ? msg : ""; }
inline auto message_to_cstr_adapter( std::string const& msg ) -> CPP2_MESSAGE_PARAM { return msg.c_str(); }

class contract_group {
public:
    using handler = void (*)(CPP2_MESSAGE_PARAM msg CPP2_SOURCE_LOCATION_PARAM);

    constexpr contract_group  (handler h = {}) : reporter{h} { }
    constexpr auto set_handler(handler h = {}) { reporter = h; }
    constexpr auto get_handler() const -> handler { return reporter; }
    constexpr auto has_handler() const -> bool    { return reporter != handler{}; }

    constexpr auto enforce(bool b, CPP2_MESSAGE_PARAM msg = "" CPP2_SOURCE_LOCATION_PARAM_WITH_DEFAULT)
                                          -> void { if (!b) report_violation(msg CPP2_SOURCE_LOCATION_ARG); }
    constexpr auto report_violation(CPP2_MESSAGE_PARAM msg = "" CPP2_SOURCE_LOCATION_PARAM_WITH_DEFAULT)
                                          -> void { if (reporter) reporter(msg CPP2_SOURCE_LOCATION_ARG); }
private:
    handler reporter;
};

[[noreturn]] inline auto report_and_terminate(std::string_view group, CPP2_MESSAGE_PARAM msg = "" CPP2_SOURCE_LOCATION_PARAM_WITH_DEFAULT) noexcept -> void {
    std::cerr
#ifdef CPP2_USE_SOURCE_LOCATION
        << where.file_name() << "("
        << where.line() << ") "
        << where.function_name() << ": "
#endif
        << group << " violation";
    if (msg && msg[0] != '\0') {
        std::cerr << ": " << msg;
    }
    std::cerr << "\n";
    std::terminate();
}

auto inline Default = contract_group(
    [](CPP2_MESSAGE_PARAM msg CPP2_SOURCE_LOCATION_PARAM)noexcept {
        report_and_terminate("Contract",      msg CPP2_SOURCE_LOCATION_ARG);
    }
);
auto inline Bounds  = contract_group(
    [](CPP2_MESSAGE_PARAM msg CPP2_SOURCE_LOCATION_PARAM)noexcept {
        report_and_terminate("Bounds safety", msg CPP2_SOURCE_LOCATION_ARG);
    }
);
auto inline Null    = contract_group(
    [](CPP2_MESSAGE_PARAM msg CPP2_SOURCE_LOCATION_PARAM)noexcept {
        report_and_terminate("Null safety",   msg CPP2_SOURCE_LOCATION_ARG);
    }
);
auto inline Type    = contract_group(
    [](CPP2_MESSAGE_PARAM msg CPP2_SOURCE_LOCATION_PARAM)noexcept {
        report_and_terminate("Type safety",   msg CPP2_SOURCE_LOCATION_ARG);
    }
);
auto inline Testing = contract_group(
    [](CPP2_MESSAGE_PARAM msg CPP2_SOURCE_LOCATION_PARAM)noexcept {
        report_and_terminate("Testing",       msg CPP2_SOURCE_LOCATION_ARG);
    }
);


//  Check for invalid dereference or indirection which would result in undefined behavior.
//
//     - Null pointer
//     - std::unique_ptr that owns nothing
//     - std::shared_ptr with no managed object
//     - std::optional with no value
//     - std::expected containing an unexpected value
//
//  Note: For naming simplicity we consider all the above cases to be "null" states so that
//        we can write: `*assert_not_null(object)`.
//
template<typename T>
concept UniquePtr = std::is_same_v<T, std::unique_ptr<typename T::element_type, typename T::deleter_type>>;

template<typename T>
concept SharedPtr = std::is_same_v<T, std::shared_ptr<typename T::element_type>>;

template<typename T>
concept Optional = std::is_same_v<T, std::optional<typename T::value_type>>;

#ifdef __cpp_lib_expected

template<typename T>
concept Expected = std::is_same_v<T, std::expected<typename T::value_type, typename T::error_type>>;

#endif

auto assert_not_null(auto&& arg CPP2_SOURCE_LOCATION_PARAM_WITH_DEFAULT) -> decltype(auto)
{
    //  NOTE: This "!= T{}" test may or may not work for STL iterators. The standard
    //        doesn't guarantee that using == and != will reliably report whether an
    //        STL iterator has the default-constructed value. So use it only for raw *...
    if constexpr (std::is_pointer_v<CPP2_TYPEOF(arg)>) {
        if (arg == CPP2_TYPEOF(arg){}) {
            Null.report_violation("dynamic null dereference attempt detected" CPP2_SOURCE_LOCATION_ARG);
        };
    }
    else if constexpr (UniquePtr<CPP2_TYPEOF(arg)>) {
        if (!arg) {
            Null.report_violation("std::unique_ptr is empty" CPP2_SOURCE_LOCATION_ARG);
        }
    }
    else if constexpr (SharedPtr<CPP2_TYPEOF(arg)>) {
        if (!arg) {
            Null.report_violation("std::shared_ptr is empty" CPP2_SOURCE_LOCATION_ARG);
        }
    }
    else if constexpr (Optional<CPP2_TYPEOF(arg)>) {
        if (!arg.has_value()) {
            Null.report_violation("std::optional does not contain a value" CPP2_SOURCE_LOCATION_ARG);
        }
    }
#ifdef __cpp_lib_expected
    else if constexpr (Expected<CPP2_TYPEOF(arg)>) {
        if (!arg.has_value()) {
            Null.report_violation("std::expected has an unexpected value" CPP2_SOURCE_LOCATION_ARG);
        }
    }
#endif

    return CPP2_FORWARD(arg);
}

//  Subscript bounds checking
//
#define CPP2_ASSERT_IN_BOUNDS_IMPL \
    requires (std::is_integral_v<CPP2_TYPEOF(arg)> && \
             requires { std::size(x); std::ssize(x); x[arg]; std::begin(x) + 2; }) \
{ \
    auto max = [&]() -> auto { \
        if constexpr (std::is_signed_v<CPP2_TYPEOF(arg)>) { return std::ssize(x); } \
        else { return std::size(x); } \
    }; \
    auto msg = "out of bounds access attempt detected - attempted access at index " + std::to_string(arg) + ", "; \
    if (max() > 0 ) { \
        msg += "[min,max] range is [0," + std::to_string(max()-1) + "]"; \
    } \
    else { \
        msg += "but container is empty"; \
    } \
    if (!(0 <= arg && arg < max())) { \
        Bounds.report_violation(msg.c_str()  CPP2_SOURCE_LOCATION_ARG); \
    } \
    return CPP2_FORWARD(x) [ arg ]; \
}

template<auto arg>
auto assert_in_bounds(auto&& x CPP2_SOURCE_LOCATION_PARAM_WITH_DEFAULT) -> decltype(auto)
    CPP2_ASSERT_IN_BOUNDS_IMPL

auto assert_in_bounds(auto&& x, auto&& arg CPP2_SOURCE_LOCATION_PARAM_WITH_DEFAULT) -> decltype(auto)
    CPP2_ASSERT_IN_BOUNDS_IMPL

template<auto arg>
auto assert_in_bounds(auto&& x CPP2_SOURCE_LOCATION_PARAM_WITH_DEFAULT) -> decltype(auto)
{
    return CPP2_FORWARD(x) [ arg ];
}

auto assert_in_bounds(auto&& x, auto&& arg CPP2_SOURCE_LOCATION_PARAM_WITH_DEFAULT) -> decltype(auto)
{
    return CPP2_FORWARD(x) [ CPP2_FORWARD(arg) ];
}

#define CPP2_ASSERT_IN_BOUNDS(x,arg)         (cpp2::assert_in_bounds((x),(arg)))
#define CPP2_ASSERT_IN_BOUNDS_LITERAL(x,arg) (cpp2::assert_in_bounds<(arg)>(x))


//-----------------------------------------------------------------------
//
//  Support wrappers that unblock using this file in environments that
//  disable EH or RTTI
//
//  Note: This is not endorsing disabling those features, it's just
//        recognizing that disabling them is popular (e.g., games, WASM)
//        and so we should remove a potential adoption blocker... only a
//        few features in this file depend on EH or RTTI anyway, and
//        wouldn't be exercised in such an environment anyway so there
//        is no real net loss here
//
//-----------------------------------------------------------------------
//

[[noreturn]] auto Throw(auto&& x, [[maybe_unused]] char const* msg) -> void {
#ifdef CPP2_NO_EXCEPTIONS
    auto err = std::string{"exceptions are disabled with -fno-exceptions - attempted to throw exception with type \"" + typeid(decltype(x)).name() + "\""};
    if (msg) {
        err += " and the message \"" + msg + "\"";
    }
    Type.report_violation( err );
    std::terminate();
#else
    throw CPP2_FORWARD(x);
#endif
}

inline auto Uncaught_exceptions() -> int {
#ifdef CPP2_NO_EXCEPTIONS
    return 0;
#else
    return std::uncaught_exceptions();
#endif
}

template<typename T>
auto Dynamic_cast( [[maybe_unused]] auto&& x ) -> decltype(auto) {
#ifdef CPP2_NO_RTTI
    Type.report_violation( "'as' dynamic casting is disabled with -fno-rtti" );
    return nullptr;
#else
    return dynamic_cast<T>(CPP2_FORWARD(x));
#endif
}

template<typename T>
auto Typeid() -> decltype(auto) {
#ifdef CPP2_NO_RTTI
    Type.report_violation( "'any' dynamic casting is disabled with -fno-rtti" );
#else
    return typeid(T);
#endif
}

auto Typeid( [[maybe_unused]] auto&& x ) -> decltype(auto) {
#ifdef CPP2_NO_RTTI
    Type.report_violation( "'typeid' is disabled with -fno-rtti" );
#else
    return typeid(CPP2_FORWARD(x));
#endif
}


//-----------------------------------------------------------------------
//
//  Arena objects for std::allocators
//
//  Note: cppfront translates "new" to "cpp2_new", so in Cpp2 code
//        these are invoked by simply "unique.new<T>" etc.
//
//-----------------------------------------------------------------------
//
struct {
    template<typename T>
    [[nodiscard]] auto cpp2_new(auto&& ...args) const -> std::unique_ptr<T> {
        //  Prefer { } to ( ) so that initializing a vector<int> with
        //  (10), (10, 20), and (10, 20, 30) is consistent
        if constexpr (requires { T{CPP2_FORWARD(args)...}; }) {
            //  This is because apparently make_unique can't deal with list
            //  initialization of aggregates, even after P0960
            return std::unique_ptr<T>( new T{CPP2_FORWARD(args)...} );
        }
        else {
            return std::make_unique<T>(CPP2_FORWARD(args)...);
        }
    }
} inline unique;

[[maybe_unused]] struct {
    template<typename T>
    [[nodiscard]] auto cpp2_new(auto&& ...args) const -> std::shared_ptr<T> {
        //  Prefer { } to ( ) as noted for unique.new
        //
        //  Note this does mean we don't get the make_shared optimization a lot
        //  of the time -- we can restore that as soon as make_shared improves to
        //  allow list initialization. But the make_shared optimization isn't a
        //  huge deal anyway: it saves one allocation, but most of the cost of
        //  shared_ptrs is copying them and the allocation cost saving is probably
        //  outweighed by just a couple of shared_ptr copies; also, the make_shared
        //  optimization has the potential downside of keeping the raw storage
        //  alive longer when there are weak_ptrs. So, yes, we can and should
        //  restore the make_shared optimization as soon as make_shared supports
        //  list init, but I don't think it's all that important AFAIK
        if constexpr (requires { T{CPP2_FORWARD(args)...}; }) {
            //  Why this calls 'unique.new': The workaround to use { } initialization
            //  requires calling naked 'new' to allocate the object separately anyway,
            //  so reuse the unique.new path that already does that (less code
            //  duplication, plus encapsulate the naked 'new' in one place)
            return unique.cpp2_new<T>(CPP2_FORWARD(args)...);
        }
        else {
            return std::make_shared<T>(CPP2_FORWARD(args)...);
        }
    }
} inline shared;

template<typename T>
[[nodiscard]] auto cpp2_new(auto&& ...args) -> std::unique_ptr<T> {
    return unique.cpp2_new<T>(CPP2_FORWARD(args)...);
}


//-----------------------------------------------------------------------
//
//  in<T>       For "in" parameter
//
//-----------------------------------------------------------------------
//
template<typename T>
constexpr bool prefer_pass_by_value =
    sizeof(T) <= 2*sizeof(void*)
    && std::is_trivially_copy_constructible_v<T>;

template<typename T>
    requires std::is_class_v<T> || std::is_union_v<T> || std::is_array_v<T> || std::is_function_v<T>
constexpr bool prefer_pass_by_value<T> = false;

template<typename T>
    requires (!std::is_void_v<T>)
using in =
    std::conditional_t <
        prefer_pass_by_value<T>,
        T const,
        T const&
    >;


//-----------------------------------------------------------------------
//
//  Initialization: These are closely related...
//
//  deferred_init<T>    For deferred-initialized local object
//
//  out<T>              For out parameter
//
//-----------------------------------------------------------------------
//
template<typename T>
class deferred_init {
    alignas(T) std::byte data[sizeof(T)];
    bool init = false;

    auto t() -> T& { return *std::launder(reinterpret_cast<T*>(&data)); }

    template<typename U>
    friend class out;

    auto destroy() -> void         { if (init) { t().~T(); }  init = false; }

public:
    deferred_init() noexcept       { }
   ~deferred_init() noexcept       { destroy(); }
    auto value()    noexcept -> T& { Default.enforce(init);  return t(); }

    auto construct(auto&& ...args) -> void { Default.enforce(!init);  new (&data) T{CPP2_FORWARD(args)...};  init = true; }
};


template<typename T>
class out {
<<<<<<< HEAD
    //  Actually going to bother with std::variant here
    std::variant<T*,deferd_init<T>*> vt;
=======
    //  Actually using std::variant here
    std::variant<T*,deferred_init<T>*> vt;
>>>>>>> b02636de
    out<T>* ot = {};
    bool has_t;

    //  Each out in a chain contains its own uncaught_count ...
    int  uncaught_count   = Uncaught_exceptions();
    //  ... but all in a chain share the topmost called_construct_
    bool called_construct_ = false;

public:
    out(T*                 t_) noexcept : vt{ t_}, has_t{true}       { Default.enforce( t); }
    out(deferred_init<T>* dt_) noexcept : vt{dt_}, has_t{false}      { Default.enforce(dt); }
    out(out<T>*           ot_) noexcept : ot{ot_}, has_t{ot_->has_t} { Default.enforce(ot);
        if (has_t) { vt = std::get<0>(ot->vt);  }
        else       { vt = std::get<1>(ot->vt); }
    }

    auto called_construct() -> bool& {
        if (ot) { return ot->called_construct(); }
        else    { return called_construct_; }
    }

    //  In the case of an exception, if the parameter was uninitialized
    //  then leave it in the same state on exit (strong guarantee)
    ~out() {
        if (called_construct() && uncaught_count != Uncaught_exceptions()) {
            Default.enforce(!has_t);
            std::get<1>(vt)->destroy();
            called_construct() = false;
        }
    }

    auto construct(auto&& ...args) -> void {
        if (has_t || called_construct()) {
            if constexpr (requires { *std::get<0>(vt) = T(CPP2_FORWARD(args)...); }) {
<<<<<<< HEAD
                Default.enforce( t );
=======
                Default.enforce( std::get<0>(vt) );
>>>>>>> b02636de
                *std::get<0>(vt) = T(CPP2_FORWARD(args)...);
            }
            else {
                Default.report_violation("attempted to copy assign, but copy assignment is not available");
            }
        }
        else {
<<<<<<< HEAD
            Default.enforce( dt );
            if (std::get<1>(vt)->init) {
                if constexpr (requires { *std::get<0>(vt) = T(CPP2_FORWARD(args)...); }) {
                    std::get<1>(vt)->value() = T(CPP2_FORWARD(args)...);
=======
            Default.enforce( std::get<1>(vt) );
            if (std::get<1>(vt)->init) {
                if constexpr (requires { *std::get<0>(vt) = T(CPP2_FORWARD(args)...); }) {
                    *std::get<1>(vt)->value() = T(CPP2_FORWARD(args)...);
>>>>>>> b02636de
                }
                else {
                    Default.report_violation("attempted to copy assign, but copy assignment is not available");
                }
            }
            else {
                std::get<1>(vt)->construct(CPP2_FORWARD(args)...);
                called_construct() = true;
            }
        }
    }

    auto value() noexcept -> T& {
        if (has_t) {
<<<<<<< HEAD
            Default.enforce( t );
            return *std::get<0>(vt);
        }
        else {
            Default.enforce( dt );
=======
            Default.enforce( std::get<0>(vt) );
            return *std::get<0>(vt);
        }
        else {
            Default.enforce( std::get<1>(vt) );
>>>>>>> b02636de
            return std::get<1>(vt)->value();
        }
    }
};


//-----------------------------------------------------------------------
//
//  CPP2_UFCS: Variadic macro generating a variadic lamba, oh my...
//
//-----------------------------------------------------------------------
//
// Workaround <https://github.com/llvm/llvm-project/issues/70556>.
#define CPP2_FORCE_INLINE_LAMBDA_CLANG /* empty */

#if defined(_MSC_VER) && !defined(__clang_major__)
    #define CPP2_FORCE_INLINE              __forceinline
    #define CPP2_FORCE_INLINE_LAMBDA       [[msvc::forceinline]]
    #define CPP2_LAMBDA_NO_DISCARD
#else
    #define CPP2_FORCE_INLINE              __attribute__((always_inline))
    #if defined(__clang__)
        #define CPP2_FORCE_INLINE_LAMBDA       /* empty */
        #undef CPP2_FORCE_INLINE_LAMBDA_CLANG
        #define CPP2_FORCE_INLINE_LAMBDA_CLANG __attribute__((always_inline))
    #else
        #define CPP2_FORCE_INLINE_LAMBDA       __attribute__((always_inline))
    #endif

    #if defined(__clang_major__)
        //  Also check __cplusplus, only to satisfy Clang -pedantic-errors
        #if __cplusplus >= 202302L && (__clang_major__ > 13 || (__clang_major__ == 13 && __clang_minor__ >= 2))
            #define CPP2_LAMBDA_NO_DISCARD   [[nodiscard]]
        #else
            #define CPP2_LAMBDA_NO_DISCARD
        #endif
    #elif defined(__GNUC__)
        #if __GNUC__ >= 9
            #define CPP2_LAMBDA_NO_DISCARD   [[nodiscard]]
        #else
            #define CPP2_LAMBDA_NO_DISCARD
        #endif
        #if ((__GNUC__ * 100) + __GNUC_MINOR__) < 1003
            //  GCC 10.2 doesn't support this feature (10.3 is fine)
            #undef  CPP2_FORCE_INLINE_LAMBDA
            #define CPP2_FORCE_INLINE_LAMBDA
        #endif
    #else
        #define CPP2_LAMBDA_NO_DISCARD
    #endif
#endif

#define CPP2_UFCS_IDENTITY(...)  __VA_ARGS__
#define CPP2_UFCS_REMPARENS(...) __VA_ARGS__

// Ideally, the expression `CPP2_UFCS_IS_NOTHROW` expands to
// is in the _noexcept-specifier_ of the UFCS lambda, but without 'std::declval'.
// To workaround [GCC bug 101043](https://gcc.gnu.org/bugzilla/show_bug.cgi?id=101043),
// we instead make it a template parameter of the UFCS lambda.
// But using a template parameter, Clang also ICEs on an application.
// So we use these `NOTHROW` macros to fall back to the ideal for when not using GCC.
#define CPP2_UFCS_IS_NOTHROW(MVFWD,QUALID,TEMPKW,...) \
   requires { requires  requires { std::declval<Obj>().CPP2_UFCS_REMPARENS QUALID TEMPKW __VA_ARGS__(std::declval<Params>()...); }; \
              requires    noexcept(std::declval<Obj>().CPP2_UFCS_REMPARENS QUALID TEMPKW __VA_ARGS__(std::declval<Params>()...)); } \
|| requires { requires !requires { std::declval<Obj>().CPP2_UFCS_REMPARENS QUALID TEMPKW __VA_ARGS__(std::declval<Params>()...); }; \
              requires noexcept(MVFWD(CPP2_UFCS_REMPARENS QUALID __VA_ARGS__)(std::declval<Obj>(), std::declval<Params>()...)); }
#define CPP2_UFCS_IS_NOTHROW_PARAM(...)                     /*empty*/
#define CPP2_UFCS_IS_NOTHROW_ARG(MVFWD,QUALID,TEMPKW,...)   CPP2_UFCS_IS_NOTHROW(MVFWD,QUALID,TEMPKW,__VA_ARGS__)
#if defined(__GNUC__) && !defined(__clang__)
    #undef  CPP2_UFCS_IS_NOTHROW_PARAM
    #undef  CPP2_UFCS_IS_NOTHROW_ARG
    #define CPP2_UFCS_IS_NOTHROW_PARAM(MVFWD,QUALID,TEMPKW,...) , bool IsNothrow = CPP2_UFCS_IS_NOTHROW(MVFWD,QUALID,TEMPKW,__VA_ARGS__)
    #define CPP2_UFCS_IS_NOTHROW_ARG(...)                       IsNothrow
    #if __GNUC__ < 11
        #undef  CPP2_UFCS_IS_NOTHROW_PARAM
        #undef  CPP2_UFCS_IS_NOTHROW_ARG
        #define CPP2_UFCS_IS_NOTHROW_PARAM(...)    /*empty*/
        #define CPP2_UFCS_IS_NOTHROW_ARG(...)      false // GCC 10 UFCS is always potentially-throwing.
    #endif
#endif

// Ideally, the expression `CPP2_UFCS_CONSTRAINT_ARG` expands to
// is in the _requires-clause_ of the UFCS lambda.
// To workaround an MSVC bug within a member function 'F' where UFCS is also for 'F'
// (<https://github.com/hsutter/cppfront/pull/506#issuecomment-1826086952>),
// we instead make it a template parameter of the UFCS lambda.
// But using a template parameter, Clang also ICEs and GCC rejects a local 'F'.
// Also, Clang rejects the SFINAE test case when using 'std::declval'.
// So we use these `CONSTRAINT` macros to fall back to the ideal for when not using MSVC.
#define CPP2_UFCS_CONSTRAINT_PARAM(...)                   /*empty*/
#define CPP2_UFCS_CONSTRAINT_ARG(MVFWD,QUALID,TEMPKW,...) \
   requires { CPP2_FORWARD(obj).CPP2_UFCS_REMPARENS QUALID TEMPKW __VA_ARGS__(CPP2_FORWARD(params)...); } \
|| requires { MVFWD(CPP2_UFCS_REMPARENS QUALID __VA_ARGS__)(CPP2_FORWARD(obj), CPP2_FORWARD(params)...); }
#if defined(_MSC_VER)
    #undef  CPP2_UFCS_CONSTRAINT_PARAM
    #undef  CPP2_UFCS_CONSTRAINT_ARG
    #define CPP2_UFCS_CONSTRAINT_PARAM(MVFWD,QUALID,TEMPKW,...) , bool IsViable = \
   requires { std::declval<Obj>().CPP2_UFCS_REMPARENS QUALID TEMPKW __VA_ARGS__(std::declval<Params>()...); } \
|| requires { MVFWD(CPP2_UFCS_REMPARENS QUALID __VA_ARGS__)(std::declval<Obj>(), std::declval<Params>()...); }
    #define CPP2_UFCS_CONSTRAINT_ARG(...)                 IsViable
#endif

#define CPP2_UFCS_(LAMBDADEFCAPT,MVFWD,QUALID,TEMPKW,...) \
[LAMBDADEFCAPT]< \
    typename Obj, typename... Params \
    CPP2_UFCS_IS_NOTHROW_PARAM(MVFWD,QUALID,TEMPKW,__VA_ARGS__) \
    CPP2_UFCS_CONSTRAINT_PARAM(MVFWD,QUALID,TEMPKW,__VA_ARGS__) \
  > \
  CPP2_LAMBDA_NO_DISCARD (Obj&& obj, Params&& ...params) CPP2_FORCE_INLINE_LAMBDA_CLANG \
  noexcept(CPP2_UFCS_IS_NOTHROW_ARG(MVFWD,QUALID,TEMPKW,__VA_ARGS__)) CPP2_FORCE_INLINE_LAMBDA -> decltype(auto) \
    requires CPP2_UFCS_CONSTRAINT_ARG(MVFWD,QUALID,TEMPKW,__VA_ARGS__) { \
    if constexpr (requires{ CPP2_FORWARD(obj).CPP2_UFCS_REMPARENS QUALID TEMPKW __VA_ARGS__(CPP2_FORWARD(params)...); }) { \
        return CPP2_FORWARD(obj).CPP2_UFCS_REMPARENS QUALID TEMPKW __VA_ARGS__(CPP2_FORWARD(params)...); \
    } else { \
        return MVFWD(CPP2_UFCS_REMPARENS QUALID __VA_ARGS__)(CPP2_FORWARD(obj), CPP2_FORWARD(params)...); \
    } \
}

#define CPP2_UFCS(...)                                    CPP2_UFCS_(&,CPP2_UFCS_IDENTITY,(),,__VA_ARGS__)
#define CPP2_UFCS_MOVE(...)                               CPP2_UFCS_(&,std::move,(),,__VA_ARGS__)
#define CPP2_UFCS_FORWARD(...)                            CPP2_UFCS_(&,CPP2_FORWARD,(),,__VA_ARGS__)
#define CPP2_UFCS_TEMPLATE(...)                           CPP2_UFCS_(&,CPP2_UFCS_IDENTITY,(),template,__VA_ARGS__)
#define CPP2_UFCS_QUALIFIED_TEMPLATE(QUALID,...)          CPP2_UFCS_(&,CPP2_UFCS_IDENTITY,QUALID,template,__VA_ARGS__)
#define CPP2_UFCS_NONLOCAL(...)                           CPP2_UFCS_(,CPP2_UFCS_IDENTITY,(),,__VA_ARGS__)
#define CPP2_UFCS_TEMPLATE_NONLOCAL(...)                  CPP2_UFCS_(,CPP2_UFCS_IDENTITY,(),template,__VA_ARGS__)
#define CPP2_UFCS_QUALIFIED_TEMPLATE_NONLOCAL(QUALID,...) CPP2_UFCS_(,CPP2_UFCS_IDENTITY,QUALID,template,__VA_ARGS__)


//-----------------------------------------------------------------------
//
//  to_string for string interpolation
//
//-----------------------------------------------------------------------
//
//  For use when returning "no such thing", such as
//  when customizing "as" for std::variant
struct nonesuch_ {
    auto operator==(auto const&) -> bool { return false; }
};
constexpr inline nonesuch_ nonesuch;

inline auto to_string(...) -> std::string
{
    return "(customize me - no cpp2::to_string overload exists for this type)";
}

inline auto to_string(nonesuch_) -> std::string
{
    return "(invalid type)";
}

inline auto to_string(std::same_as<std::any> auto const&) -> std::string
{
    return "std::any";
}

inline auto to_string(bool b) -> std::string
{
    return b ? "true" : "false";
}

template<typename T>
inline auto to_string(T const& t) -> std::string
    requires requires { std::to_string(t); }
{
    return std::to_string(t);
}

inline auto to_string(char const& t) -> std::string
{
    return std::string{t};
}

inline auto to_string(char const* s) -> std::string
{
    return std::string{s};
}

inline auto to_string(std::string const& s) -> std::string const&
{
    return s;
}

template<typename T>
inline auto to_string(T const& sv) -> std::string
    requires (std::is_convertible_v<T, std::string_view>
              && !std::is_convertible_v<T, const char*>)
{
    return std::string{sv};
}

template <typename... Ts>
inline auto to_string(std::variant<Ts...> const& v) -> std::string;

template < typename T, typename U>
inline auto to_string(std::pair<T,U> const& p) -> std::string;

template < typename... Ts>
inline auto to_string(std::tuple<Ts...> const& t) -> std::string;

template<typename T>
inline auto to_string(std::optional<T> const& o) -> std::string {
    if (o.has_value()) {
        return cpp2::to_string(o.value());
    }
    return "(empty)";
}

template <typename... Ts>
inline auto to_string(std::variant<Ts...> const& v) -> std::string
{
    if (v.valueless_by_exception()) return "(empty)";
    //  Need to guard this with is_any otherwise the get_if is illegal
    if constexpr (is_any<std::monostate, Ts...>) if (std::get_if<std::monostate>(&v) != nullptr) return "(empty)";

    return std::visit([](auto&& arg) -> std::string {
        return cpp2::to_string(arg);
    }, v);
}

template < typename T, typename U>
inline auto to_string(std::pair<T,U> const& p) -> std::string
{
    return "(" + cpp2::to_string(p.first) + ", " + cpp2::to_string(p.second) + ")";
}

template < typename... Ts>
inline auto to_string(std::tuple<Ts...> const& t) -> std::string
{
    if constexpr (sizeof...(Ts) == 0) {
        return "()";
    } else {
        std::string out = "(" + cpp2::to_string(std::get<0>(t));
        std::apply([&out](auto&&, auto&&... args) {
            ((out += ", " + cpp2::to_string(args)), ...);
        }, t);
        out += ")";
        return out;
    }
}

//  MSVC supports it but doesn't define __cpp_lib_format until the ABI stablizes, but here
//  don't care about that, so consider it as supported since VS 2019 16.10 (_MSC_VER 1929)
#if defined(__cpp_lib_format) || (defined(_MSC_VER) && _MSC_VER >= 1929)
inline auto to_string(auto&& value, std::string_view fmt) -> std::string
{
    return std::vformat(fmt, std::make_format_args(CPP2_FORWARD(value)));
}
#else
inline auto to_string(auto&& value, std::string_view) -> std::string
{
    //  This Cpp1 implementation does not support <format>-ted string interpolation
    //  so the best we can do is ignore the formatting request (degraded operation
    //  seems better than a dynamic error message string or a hard error)
    return to_string(CPP2_FORWARD(value));
}
#endif


//-----------------------------------------------------------------------
//
//  is and as
//
//-----------------------------------------------------------------------
//

//-------------------------------------------------------------------------------------------------------------
//  Built-in is
//

//  For designating "holds no value" -- used only with is, not as
//  TODO: Does this really warrant a new synonym? Perhaps "is void" is enough
using empty = void;


//  Templates
//
template <template <typename...> class C, typename... Ts>
constexpr auto is(C< Ts...> const& ) -> bool {
    return true;
}

#if defined(_MSC_VER)
    template <template <typename, typename...> class C, typename T>
    constexpr auto is( T const& ) -> bool {
        return false;
    }
#else
    template <template <typename...> class C, typename T>
    constexpr auto is( T const& ) -> bool {
        return false;
    }
#endif

template <template <typename,auto> class C, typename T, auto V>
constexpr auto is( C<T, V> const& ) -> bool {
    return true;
}

template <template <typename,auto> class C, typename T>
constexpr auto is( T const& ) -> bool {
    return false;
}

//  Types
//
template< typename C, typename X >
auto is( X const& x ) -> bool {
    if constexpr (
        std::is_same_v<C, X>
        || std::is_base_of_v<C, X>
    )
    {
        return true;
    }
    else if constexpr (
        std::is_base_of_v<X, C>
        || (
            std::is_polymorphic_v<C>
            && std::is_polymorphic_v<X>
            )
    )
    {
        if constexpr (std::is_pointer_v<X>) {
            return Dynamic_cast<C const*>(x) != nullptr;
        }
        else {
            return Dynamic_cast<C const*>(&x) != nullptr;
        }
    }
    else if constexpr (
        requires { *x; X(); }
        && std::is_same_v<C, empty>
    )
    {
        return x == X();
    }
    else {
        return false;
    }
}


//  Values
//
inline constexpr auto is( auto const& x, auto&& value ) -> bool
{
    //  Value with customized operator_is case
    if constexpr (requires{ x.op_is(value); }) {
        return x.op_is(value);
    }

    //  Predicate case
    else if constexpr (requires{ bool{ value(x) }; }) {
        return value(x);
    }
    else if constexpr (std::is_function_v<decltype(value)> || requires{ &value.operator(); }) {
        return false;
    }

    //  Value equality case
    else if constexpr (requires{ bool{x == value}; }) {
        return x == value;
    }
    return false;
}


//-------------------------------------------------------------------------------------------------------------
//  Built-in as
//

//  The 'as' cast functions are <To, From> so use that order here
//  If it's confusing, we can switch this to <From, To>
template< typename To, typename From >
inline constexpr auto is_narrowing_v =
    // [dcl.init.list] 7.1
    (std::is_floating_point_v<From> && std::is_integral_v<To>) ||
    // [dcl.init.list] 7.2
    (std::is_floating_point_v<From> && std::is_floating_point_v<To> && sizeof(From) > sizeof(To)) ||
    // [dcl.init.list] 7.3
    (std::is_integral_v<From> && std::is_floating_point_v<To>) ||
    (std::is_enum_v<From> && std::is_floating_point_v<To>) ||
    // [dcl.init.list] 7.4
    (std::is_integral_v<From> && std::is_integral_v<To> && sizeof(From) > sizeof(To)) ||
    (std::is_enum_v<From> && std::is_integral_v<To> && sizeof(From) > sizeof(To)) ||
    // [dcl.init.list] 7.5
    (std::is_pointer_v<From> && std::is_same_v<To, bool>);

template <typename... Ts>
inline constexpr auto program_violates_type_safety_guarantee = sizeof...(Ts) < 0;

//  For literals we can check for safe 'narrowing' at a compile time (e.g., 1 as std::size_t)
template< typename C, auto x >
inline constexpr bool is_castable_v =
    std::is_integral_v<C> &&
    std::is_integral_v<CPP2_TYPEOF(x)> &&
    !(static_cast<CPP2_TYPEOF(x)>(static_cast<C>(x)) != x ||
        (
            (std::is_signed_v<C> != std::is_signed_v<CPP2_TYPEOF(x)>) &&
            ((static_cast<C>(x) < C{}) != (x < CPP2_TYPEOF(x){}))
        )
    );

//  As
//

template< typename C, auto x >
    requires (std::is_arithmetic_v<C> && std::is_arithmetic_v<CPP2_TYPEOF(x)>)
inline constexpr auto as() -> auto
{
    if constexpr ( is_castable_v<C, x> ) {
        return static_cast<C>(x);
    } else {
        return nonesuch;
    }
}

template< typename C, typename X >
auto as(X const& x CPP2_SOURCE_LOCATION_PARAM_WITH_DEFAULT) -> decltype(auto) {
    if constexpr (
        std::is_floating_point_v<C> &&
        std::is_floating_point_v<CPP2_TYPEOF(x)> &&
        sizeof(CPP2_TYPEOF(x)) > sizeof(C)
    )
    {
        return CPP2_COPY(nonesuch);
    }
    //  Signed/unsigned conversions to a not-smaller type are handled as a precondition,
    //  and trying to cast from a value that is in the half of the value space that isn't
    //  representable in the target type C is flagged as a Type safety contract violation
    else if constexpr (
        std::is_integral_v<C> &&
        std::is_integral_v<CPP2_TYPEOF(x)> &&
        std::is_signed_v<CPP2_TYPEOF(x)> != std::is_signed_v<C> &&
        sizeof(CPP2_TYPEOF(x)) <= sizeof(C)
    )
    {
        const C c = static_cast<C>(x);
        Type.enforce(   // precondition check: must be round-trippable => not lossy
            static_cast<CPP2_TYPEOF(x)>(c) == x && (c < C{}) == (x < CPP2_TYPEOF(x){}),
            "dynamic lossy narrowing conversion attempt detected" CPP2_SOURCE_LOCATION_ARG
        );
        return CPP2_COPY(c);
    }
    else if constexpr (std::is_same_v<C, std::string> && std::is_integral_v<X>) {
        return cpp2::to_string(x);
    }
    else if constexpr (std::is_same_v<C, X>) {
        return x;
    }
    else if constexpr (std::is_base_of_v<C, X>) {
        return static_cast<C const&>(x);
    }
    else if constexpr (std::is_base_of_v<X, C>) {
        return Dynamic_cast<C const&>(x);
    }
    else if constexpr (
        std::is_pointer_v<C>
        && std::is_pointer_v<X>
        && requires { requires std::is_base_of_v<deref_t<X>, deref_t<C>>; }
    )
    {
        return Dynamic_cast<C>(x);
    }
    else if constexpr (requires { C{x}; }) {
        //  Experiment: Recognize the nested `::value_type` pattern for some dynamic library types
        //  like std::optional, and try to prevent accidental narrowing conversions even when
        //  those types themselves don't defend against them
        if constexpr( requires { requires std::is_convertible_v<X, typename C::value_type>; } ) {
            if constexpr( is_narrowing_v<typename C::value_type, X>) {
                return nonesuch;
            }
        }
        return C{x};
    }
    else {
        return nonesuch;
    }
}

template< typename C, typename X >
auto as( X& x ) -> decltype(auto) {
    if constexpr (std::is_same_v<C, X>) {
        return x;
    }
    else if constexpr (std::is_base_of_v<C, X>) {
        return static_cast<C&>(x);
    }
    else if constexpr (std::is_base_of_v<X, C>) {
        return Dynamic_cast<C&>(x);
    }
    else {
        return as<C>(std::as_const(x));
    }
}


//-------------------------------------------------------------------------------------------------------------
//  std::variant is and as
//

//  Common internal helper
//
template<std::size_t I, typename... Ts>
constexpr auto operator_as( std::variant<Ts...> && x ) -> decltype(auto) {
    if constexpr (I < std::variant_size_v<std::variant<Ts...>>) {
        return std::get<I>( x );
    }
    else {
        return nonesuch;
    }
}

template<std::size_t I, typename... Ts>
constexpr auto operator_as( std::variant<Ts...> & x ) -> decltype(auto) {
    if constexpr (I < std::variant_size_v<std::variant<Ts...>>) {
        return std::get<I>( x );
    }
    else {
        return nonesuch;
    }
}

template<std::size_t I, typename... Ts>
constexpr auto operator_as( std::variant<Ts...> const& x ) -> decltype(auto) {
    if constexpr (I < std::variant_size_v<std::variant<Ts...>>) {
        return std::get<I>( x );
    }
    else {
        return nonesuch;
    }
}


//  is Type
//
template<typename... Ts>
constexpr auto operator_is( std::variant<Ts...> const& x ) {
    return x.index();
}

template<typename T, typename... Ts>
auto is( std::variant<Ts...> const& x );


//  is Value
//
template<typename... Ts>
constexpr auto is( std::variant<Ts...> const& x, auto&& value ) -> bool
{
    //  Predicate case
    if constexpr      (requires{ bool{ value(operator_as< 0>(x)) }; }) { if (x.index() ==  0) return value(operator_as< 0>(x)); }
    else if constexpr (requires{ bool{ value(operator_as< 1>(x)) }; }) { if (x.index() ==  1) return value(operator_as< 1>(x)); }
    else if constexpr (requires{ bool{ value(operator_as< 2>(x)) }; }) { if (x.index() ==  2) return value(operator_as< 2>(x)); }
    else if constexpr (requires{ bool{ value(operator_as< 3>(x)) }; }) { if (x.index() ==  3) return value(operator_as< 3>(x)); }
    else if constexpr (requires{ bool{ value(operator_as< 4>(x)) }; }) { if (x.index() ==  4) return value(operator_as< 4>(x)); }
    else if constexpr (requires{ bool{ value(operator_as< 5>(x)) }; }) { if (x.index() ==  5) return value(operator_as< 5>(x)); }
    else if constexpr (requires{ bool{ value(operator_as< 6>(x)) }; }) { if (x.index() ==  6) return value(operator_as< 6>(x)); }
    else if constexpr (requires{ bool{ value(operator_as< 7>(x)) }; }) { if (x.index() ==  7) return value(operator_as< 7>(x)); }
    else if constexpr (requires{ bool{ value(operator_as< 8>(x)) }; }) { if (x.index() ==  8) return value(operator_as< 8>(x)); }
    else if constexpr (requires{ bool{ value(operator_as< 9>(x)) }; }) { if (x.index() ==  9) return value(operator_as< 9>(x)); }
    else if constexpr (requires{ bool{ value(operator_as<10>(x)) }; }) { if (x.index() == 10) return value(operator_as<10>(x)); }
    else if constexpr (requires{ bool{ value(operator_as<11>(x)) }; }) { if (x.index() == 11) return value(operator_as<11>(x)); }
    else if constexpr (requires{ bool{ value(operator_as<12>(x)) }; }) { if (x.index() == 12) return value(operator_as<12>(x)); }
    else if constexpr (requires{ bool{ value(operator_as<13>(x)) }; }) { if (x.index() == 13) return value(operator_as<13>(x)); }
    else if constexpr (requires{ bool{ value(operator_as<14>(x)) }; }) { if (x.index() == 14) return value(operator_as<14>(x)); }
    else if constexpr (requires{ bool{ value(operator_as<15>(x)) }; }) { if (x.index() == 15) return value(operator_as<15>(x)); }
    else if constexpr (requires{ bool{ value(operator_as<16>(x)) }; }) { if (x.index() == 16) return value(operator_as<16>(x)); }
    else if constexpr (requires{ bool{ value(operator_as<17>(x)) }; }) { if (x.index() == 17) return value(operator_as<17>(x)); }
    else if constexpr (requires{ bool{ value(operator_as<18>(x)) }; }) { if (x.index() == 18) return value(operator_as<18>(x)); }
    else if constexpr (requires{ bool{ value(operator_as<19>(x)) }; }) { if (x.index() == 19) return value(operator_as<19>(x)); }
    else if constexpr (std::is_function_v<decltype(value)> || requires{ &value.operator(); }) {
        return false;
    }

    //  Value case
    else {
        if constexpr (requires{ bool{ operator_as< 0>(x) == value }; }) { if (x.index() ==  0) return operator_as< 0>(x) == value; }
        if constexpr (requires{ bool{ operator_as< 1>(x) == value }; }) { if (x.index() ==  1) return operator_as< 1>(x) == value; }
        if constexpr (requires{ bool{ operator_as< 2>(x) == value }; }) { if (x.index() ==  2) return operator_as< 2>(x) == value; }
        if constexpr (requires{ bool{ operator_as< 3>(x) == value }; }) { if (x.index() ==  3) return operator_as< 3>(x) == value; }
        if constexpr (requires{ bool{ operator_as< 4>(x) == value }; }) { if (x.index() ==  4) return operator_as< 4>(x) == value; }
        if constexpr (requires{ bool{ operator_as< 5>(x) == value }; }) { if (x.index() ==  5) return operator_as< 5>(x) == value; }
        if constexpr (requires{ bool{ operator_as< 6>(x) == value }; }) { if (x.index() ==  6) return operator_as< 6>(x) == value; }
        if constexpr (requires{ bool{ operator_as< 7>(x) == value }; }) { if (x.index() ==  7) return operator_as< 7>(x) == value; }
        if constexpr (requires{ bool{ operator_as< 8>(x) == value }; }) { if (x.index() ==  8) return operator_as< 8>(x) == value; }
        if constexpr (requires{ bool{ operator_as< 9>(x) == value }; }) { if (x.index() ==  9) return operator_as< 9>(x) == value; }
        if constexpr (requires{ bool{ operator_as<10>(x) == value }; }) { if (x.index() == 10) return operator_as<10>(x) == value; }
        if constexpr (requires{ bool{ operator_as<11>(x) == value }; }) { if (x.index() == 11) return operator_as<11>(x) == value; }
        if constexpr (requires{ bool{ operator_as<12>(x) == value }; }) { if (x.index() == 12) return operator_as<12>(x) == value; }
        if constexpr (requires{ bool{ operator_as<13>(x) == value }; }) { if (x.index() == 13) return operator_as<13>(x) == value; }
        if constexpr (requires{ bool{ operator_as<14>(x) == value }; }) { if (x.index() == 14) return operator_as<14>(x) == value; }
        if constexpr (requires{ bool{ operator_as<15>(x) == value }; }) { if (x.index() == 15) return operator_as<15>(x) == value; }
        if constexpr (requires{ bool{ operator_as<16>(x) == value }; }) { if (x.index() == 16) return operator_as<16>(x) == value; }
        if constexpr (requires{ bool{ operator_as<17>(x) == value }; }) { if (x.index() == 17) return operator_as<17>(x) == value; }
        if constexpr (requires{ bool{ operator_as<18>(x) == value }; }) { if (x.index() == 18) return operator_as<18>(x) == value; }
        if constexpr (requires{ bool{ operator_as<19>(x) == value }; }) { if (x.index() == 19) return operator_as<19>(x) == value; }
    }
    return false;
}


//  as
//
template<typename T, typename... Ts>
auto is( std::variant<Ts...> const& x ) {
    if constexpr (std::is_same_v< CPP2_TYPEOF(operator_as< 0>(x)), T >) { if (x.index() ==  0) return true; }
    if constexpr (std::is_same_v< CPP2_TYPEOF(operator_as< 1>(x)), T >) { if (x.index() ==  1) return true; }
    if constexpr (std::is_same_v< CPP2_TYPEOF(operator_as< 2>(x)), T >) { if (x.index() ==  2) return true; }
    if constexpr (std::is_same_v< CPP2_TYPEOF(operator_as< 3>(x)), T >) { if (x.index() ==  3) return true; }
    if constexpr (std::is_same_v< CPP2_TYPEOF(operator_as< 4>(x)), T >) { if (x.index() ==  4) return true; }
    if constexpr (std::is_same_v< CPP2_TYPEOF(operator_as< 5>(x)), T >) { if (x.index() ==  5) return true; }
    if constexpr (std::is_same_v< CPP2_TYPEOF(operator_as< 6>(x)), T >) { if (x.index() ==  6) return true; }
    if constexpr (std::is_same_v< CPP2_TYPEOF(operator_as< 7>(x)), T >) { if (x.index() ==  7) return true; }
    if constexpr (std::is_same_v< CPP2_TYPEOF(operator_as< 8>(x)), T >) { if (x.index() ==  8) return true; }
    if constexpr (std::is_same_v< CPP2_TYPEOF(operator_as< 9>(x)), T >) { if (x.index() ==  9) return true; }
    if constexpr (std::is_same_v< CPP2_TYPEOF(operator_as<10>(x)), T >) { if (x.index() == 10) return true; }
    if constexpr (std::is_same_v< CPP2_TYPEOF(operator_as<11>(x)), T >) { if (x.index() == 11) return true; }
    if constexpr (std::is_same_v< CPP2_TYPEOF(operator_as<12>(x)), T >) { if (x.index() == 12) return true; }
    if constexpr (std::is_same_v< CPP2_TYPEOF(operator_as<13>(x)), T >) { if (x.index() == 13) return true; }
    if constexpr (std::is_same_v< CPP2_TYPEOF(operator_as<14>(x)), T >) { if (x.index() == 14) return true; }
    if constexpr (std::is_same_v< CPP2_TYPEOF(operator_as<15>(x)), T >) { if (x.index() == 15) return true; }
    if constexpr (std::is_same_v< CPP2_TYPEOF(operator_as<16>(x)), T >) { if (x.index() == 16) return true; }
    if constexpr (std::is_same_v< CPP2_TYPEOF(operator_as<17>(x)), T >) { if (x.index() == 17) return true; }
    if constexpr (std::is_same_v< CPP2_TYPEOF(operator_as<18>(x)), T >) { if (x.index() == 18) return true; }
    if constexpr (std::is_same_v< CPP2_TYPEOF(operator_as<19>(x)), T >) { if (x.index() == 19) return true; }
    if constexpr (std::is_same_v< T, empty > ) {
        if (x.valueless_by_exception()) return true;
        //  Need to guard this with is_any otherwise the get_if is illegal
        if constexpr (is_any<std::monostate, Ts...>) return std::get_if<std::monostate>(&x) != nullptr;
    }
    return false;
}

template<typename T, typename... Ts>
auto as( std::variant<Ts...> && x ) -> decltype(auto) {
    if constexpr (std::is_same_v< CPP2_TYPEOF(operator_as< 0>(x)), T >) { if (x.index() ==  0) return operator_as<0>(x); }
    if constexpr (std::is_same_v< CPP2_TYPEOF(operator_as< 1>(x)), T >) { if (x.index() ==  1) return operator_as<1>(x); }
    if constexpr (std::is_same_v< CPP2_TYPEOF(operator_as< 2>(x)), T >) { if (x.index() ==  2) return operator_as<2>(x); }
    if constexpr (std::is_same_v< CPP2_TYPEOF(operator_as< 3>(x)), T >) { if (x.index() ==  3) return operator_as<3>(x); }
    if constexpr (std::is_same_v< CPP2_TYPEOF(operator_as< 4>(x)), T >) { if (x.index() ==  4) return operator_as<4>(x); }
    if constexpr (std::is_same_v< CPP2_TYPEOF(operator_as< 5>(x)), T >) { if (x.index() ==  5) return operator_as<5>(x); }
    if constexpr (std::is_same_v< CPP2_TYPEOF(operator_as< 6>(x)), T >) { if (x.index() ==  6) return operator_as<6>(x); }
    if constexpr (std::is_same_v< CPP2_TYPEOF(operator_as< 7>(x)), T >) { if (x.index() ==  7) return operator_as<7>(x); }
    if constexpr (std::is_same_v< CPP2_TYPEOF(operator_as< 8>(x)), T >) { if (x.index() ==  8) return operator_as<8>(x); }
    if constexpr (std::is_same_v< CPP2_TYPEOF(operator_as< 9>(x)), T >) { if (x.index() ==  9) return operator_as<9>(x); }
    if constexpr (std::is_same_v< CPP2_TYPEOF(operator_as<10>(x)), T >) { if (x.index() == 10) return operator_as<10>(x); }
    if constexpr (std::is_same_v< CPP2_TYPEOF(operator_as<11>(x)), T >) { if (x.index() == 11) return operator_as<11>(x); }
    if constexpr (std::is_same_v< CPP2_TYPEOF(operator_as<12>(x)), T >) { if (x.index() == 12) return operator_as<12>(x); }
    if constexpr (std::is_same_v< CPP2_TYPEOF(operator_as<13>(x)), T >) { if (x.index() == 13) return operator_as<13>(x); }
    if constexpr (std::is_same_v< CPP2_TYPEOF(operator_as<14>(x)), T >) { if (x.index() == 14) return operator_as<14>(x); }
    if constexpr (std::is_same_v< CPP2_TYPEOF(operator_as<15>(x)), T >) { if (x.index() == 15) return operator_as<15>(x); }
    if constexpr (std::is_same_v< CPP2_TYPEOF(operator_as<16>(x)), T >) { if (x.index() == 16) return operator_as<16>(x); }
    if constexpr (std::is_same_v< CPP2_TYPEOF(operator_as<17>(x)), T >) { if (x.index() == 17) return operator_as<17>(x); }
    if constexpr (std::is_same_v< CPP2_TYPEOF(operator_as<18>(x)), T >) { if (x.index() == 18) return operator_as<18>(x); }
    if constexpr (std::is_same_v< CPP2_TYPEOF(operator_as<19>(x)), T >) { if (x.index() == 19) return operator_as<19>(x); }
    Throw( std::bad_variant_access(), "'as' cast failed for 'variant'");
}

template<typename T, typename... Ts>
auto as( std::variant<Ts...> & x ) -> decltype(auto) {
    if constexpr (std::is_same_v< CPP2_TYPEOF(operator_as< 0>(x)), T >) { if (x.index() ==  0) return operator_as<0>(x); }
    if constexpr (std::is_same_v< CPP2_TYPEOF(operator_as< 1>(x)), T >) { if (x.index() ==  1) return operator_as<1>(x); }
    if constexpr (std::is_same_v< CPP2_TYPEOF(operator_as< 2>(x)), T >) { if (x.index() ==  2) return operator_as<2>(x); }
    if constexpr (std::is_same_v< CPP2_TYPEOF(operator_as< 3>(x)), T >) { if (x.index() ==  3) return operator_as<3>(x); }
    if constexpr (std::is_same_v< CPP2_TYPEOF(operator_as< 4>(x)), T >) { if (x.index() ==  4) return operator_as<4>(x); }
    if constexpr (std::is_same_v< CPP2_TYPEOF(operator_as< 5>(x)), T >) { if (x.index() ==  5) return operator_as<5>(x); }
    if constexpr (std::is_same_v< CPP2_TYPEOF(operator_as< 6>(x)), T >) { if (x.index() ==  6) return operator_as<6>(x); }
    if constexpr (std::is_same_v< CPP2_TYPEOF(operator_as< 7>(x)), T >) { if (x.index() ==  7) return operator_as<7>(x); }
    if constexpr (std::is_same_v< CPP2_TYPEOF(operator_as< 8>(x)), T >) { if (x.index() ==  8) return operator_as<8>(x); }
    if constexpr (std::is_same_v< CPP2_TYPEOF(operator_as< 9>(x)), T >) { if (x.index() ==  9) return operator_as<9>(x); }
    if constexpr (std::is_same_v< CPP2_TYPEOF(operator_as<10>(x)), T >) { if (x.index() == 10) return operator_as<10>(x); }
    if constexpr (std::is_same_v< CPP2_TYPEOF(operator_as<11>(x)), T >) { if (x.index() == 11) return operator_as<11>(x); }
    if constexpr (std::is_same_v< CPP2_TYPEOF(operator_as<12>(x)), T >) { if (x.index() == 12) return operator_as<12>(x); }
    if constexpr (std::is_same_v< CPP2_TYPEOF(operator_as<13>(x)), T >) { if (x.index() == 13) return operator_as<13>(x); }
    if constexpr (std::is_same_v< CPP2_TYPEOF(operator_as<14>(x)), T >) { if (x.index() == 14) return operator_as<14>(x); }
    if constexpr (std::is_same_v< CPP2_TYPEOF(operator_as<15>(x)), T >) { if (x.index() == 15) return operator_as<15>(x); }
    if constexpr (std::is_same_v< CPP2_TYPEOF(operator_as<16>(x)), T >) { if (x.index() == 16) return operator_as<16>(x); }
    if constexpr (std::is_same_v< CPP2_TYPEOF(operator_as<17>(x)), T >) { if (x.index() == 17) return operator_as<17>(x); }
    if constexpr (std::is_same_v< CPP2_TYPEOF(operator_as<18>(x)), T >) { if (x.index() == 18) return operator_as<18>(x); }
    if constexpr (std::is_same_v< CPP2_TYPEOF(operator_as<19>(x)), T >) { if (x.index() == 19) return operator_as<19>(x); }
    Throw( std::bad_variant_access(), "'as' cast failed for 'variant'");
}

template<typename T, typename... Ts>
auto as( std::variant<Ts...> const& x ) -> decltype(auto) {
    if constexpr (std::is_same_v< CPP2_TYPEOF(operator_as< 0>(x)), T >) { if (x.index() ==  0) return operator_as<0>(x); }
    if constexpr (std::is_same_v< CPP2_TYPEOF(operator_as< 1>(x)), T >) { if (x.index() ==  1) return operator_as<1>(x); }
    if constexpr (std::is_same_v< CPP2_TYPEOF(operator_as< 2>(x)), T >) { if (x.index() ==  2) return operator_as<2>(x); }
    if constexpr (std::is_same_v< CPP2_TYPEOF(operator_as< 3>(x)), T >) { if (x.index() ==  3) return operator_as<3>(x); }
    if constexpr (std::is_same_v< CPP2_TYPEOF(operator_as< 4>(x)), T >) { if (x.index() ==  4) return operator_as<4>(x); }
    if constexpr (std::is_same_v< CPP2_TYPEOF(operator_as< 5>(x)), T >) { if (x.index() ==  5) return operator_as<5>(x); }
    if constexpr (std::is_same_v< CPP2_TYPEOF(operator_as< 6>(x)), T >) { if (x.index() ==  6) return operator_as<6>(x); }
    if constexpr (std::is_same_v< CPP2_TYPEOF(operator_as< 7>(x)), T >) { if (x.index() ==  7) return operator_as<7>(x); }
    if constexpr (std::is_same_v< CPP2_TYPEOF(operator_as< 8>(x)), T >) { if (x.index() ==  8) return operator_as<8>(x); }
    if constexpr (std::is_same_v< CPP2_TYPEOF(operator_as< 9>(x)), T >) { if (x.index() ==  9) return operator_as<9>(x); }
    if constexpr (std::is_same_v< CPP2_TYPEOF(operator_as<10>(x)), T >) { if (x.index() == 10) return operator_as<10>(x); }
    if constexpr (std::is_same_v< CPP2_TYPEOF(operator_as<11>(x)), T >) { if (x.index() == 11) return operator_as<11>(x); }
    if constexpr (std::is_same_v< CPP2_TYPEOF(operator_as<12>(x)), T >) { if (x.index() == 12) return operator_as<12>(x); }
    if constexpr (std::is_same_v< CPP2_TYPEOF(operator_as<13>(x)), T >) { if (x.index() == 13) return operator_as<13>(x); }
    if constexpr (std::is_same_v< CPP2_TYPEOF(operator_as<14>(x)), T >) { if (x.index() == 14) return operator_as<14>(x); }
    if constexpr (std::is_same_v< CPP2_TYPEOF(operator_as<15>(x)), T >) { if (x.index() == 15) return operator_as<15>(x); }
    if constexpr (std::is_same_v< CPP2_TYPEOF(operator_as<16>(x)), T >) { if (x.index() == 16) return operator_as<16>(x); }
    if constexpr (std::is_same_v< CPP2_TYPEOF(operator_as<17>(x)), T >) { if (x.index() == 17) return operator_as<17>(x); }
    if constexpr (std::is_same_v< CPP2_TYPEOF(operator_as<18>(x)), T >) { if (x.index() == 18) return operator_as<18>(x); }
    if constexpr (std::is_same_v< CPP2_TYPEOF(operator_as<19>(x)), T >) { if (x.index() == 19) return operator_as<19>(x); }
    Throw( std::bad_variant_access(), "'as' cast failed for 'variant'");
}


//-------------------------------------------------------------------------------------------------------------
//  std::any is and as
//

//  is Type
//
template<typename T, typename X>
    requires (std::is_same_v<X,std::any> && !std::is_same_v<T,std::any> && !std::is_same_v<T,empty>)
constexpr auto is( X const& x ) -> bool
    { return x.type() == Typeid<T>(); }

template<typename T, typename X>
    requires (std::is_same_v<X,std::any> && std::is_same_v<T,empty>)
constexpr auto is( X const& x ) -> bool
    { return !x.has_value(); }


//  is Value
//
inline constexpr auto is( std::any const& x, auto&& value ) -> bool
{
    //  Predicate case
    if constexpr (requires{ bool{ value(x) }; }) {
        return value(x);
    }
    else if constexpr (std::is_function_v<decltype(value)> || requires{ &value.operator(); }) {
        return false;
    }

    //  Value case
    else if constexpr (requires{ bool{ *std::any_cast<CPP2_TYPEOF(value)>(&x) == value }; }) {
        auto pvalue = std::any_cast<CPP2_TYPEOF(value)>(&x);
        return pvalue && *pvalue == value;
    }
    //  else
    return false;
}


//  as
//
template<typename T, typename X>
    requires (!std::is_reference_v<T> && std::is_same_v<X,std::any> && !std::is_same_v<T,std::any>)
constexpr auto as( X const& x ) -> T
    { return std::any_cast<T>( x ); }


//-------------------------------------------------------------------------------------------------------------
//  std::optional is and as
//

//  is Type
//
template<typename T, typename X>
    requires std::is_same_v<X,std::optional<T>>
constexpr auto is( X const& x ) -> bool
    { return x.has_value(); }

template<typename T, typename U>
    requires std::is_same_v<T,empty>
constexpr auto is( std::optional<U> const& x ) -> bool
    { return !x.has_value(); }


//  is Value
//
template<typename T>
constexpr auto is( std::optional<T> const& x, auto&& value ) -> bool
{
    //  Predicate case
    if constexpr (requires{ bool{ value(x) }; }) {
        return value(x);
    }
    else if constexpr (std::is_function_v<decltype(value)> || requires{ &value.operator(); }) {
        return false;
    }

    //  Value case
    else if constexpr (requires{ bool{ x.value() == value }; }) {
        return x.has_value() && x.value() == value;
    }
    return false;
}


//  as
//
template<typename T, typename X>
    requires std::is_same_v<X,std::optional<T>>
constexpr auto as( X const& x ) -> decltype(auto)
    { return x.value(); }


//-----------------------------------------------------------------------
//
//  A variation of GSL's final_action_success / finally
//
//  finally ensures something is run at the end of a scope always
//
//  finally_success ensures something is run at the end of a scope
//      if no exception is thrown
//
//  finally_presuccess ensures a group of add'd operations are run
//      immediately before (not after) the return if no exception is
//      thrown - right now this is used only for postconditions, so
//      they can inspect named return values before they're moved from
//
//-----------------------------------------------------------------------
//

template <class F>
class finally_success
{
public:
    explicit finally_success(const F& ff) noexcept : f{ff} { }
    explicit finally_success(F&& ff) noexcept : f{std::move(ff)} { }

    ~finally_success() noexcept
    {
        if (invoke && ecount == std::uncaught_exceptions()) {
            f();
        }
    }

    finally_success(finally_success&& that) noexcept
        : f(std::move(that.f)), invoke(std::exchange(that.invoke, false))
    { }

    finally_success(finally_success const&) = delete;
    void operator= (finally_success const&) = delete;
    void operator= (finally_success&&)      = delete;

private:
    F f;
    int  ecount = std::uncaught_exceptions();
    bool invoke = true;
};


template <class F>
class finally
{
public:
    explicit finally(const F& ff) noexcept : f{ff} { }
    explicit finally(F&& ff) noexcept : f{std::move(ff)} { }

    ~finally() noexcept { f(); }

    finally(finally&& that) noexcept
        : f(std::move(that.f)), invoke(std::exchange(that.invoke, false))
    { }

    finally       (finally const&) = delete;
    void operator=(finally const&) = delete;
    void operator=(finally&&)      = delete;

private:
    F f;
    bool invoke = true;
};


class finally_presuccess
{
public:
    finally_presuccess() = default;

    auto add(const auto& f) { fs.push_back(f); }

    //  In compiled Cpp2 code, this function will be called
    //  immediately before 'return' (both explicit and implicit)
    auto run() {
        if (invoke && ecount == std::uncaught_exceptions()) {
            for (auto const& f : fs) {
                f();
            }
        }
        invoke = false;
    }

    ~finally_presuccess() noexcept {
        run();
    }

    finally_presuccess(finally_presuccess const&) = delete;
    void operator=    (finally_presuccess const&) = delete;
    void operator=    (finally_presuccess &&)     = delete;

private:
    std::vector<std::function<void()>> fs;
    int  ecount = std::uncaught_exceptions();
    bool invoke = true;
};


//-----------------------------------------------------------------------
//
//  An implementation of GSL's narrow_cast with a clearly 'unsafe' name
//
//-----------------------------------------------------------------------
//
template <typename C, typename X>
constexpr auto unsafe_narrow( X&& x ) noexcept -> decltype(auto)
{
    return static_cast<C>(CPP2_FORWARD(x));
}


//-----------------------------------------------------------------------
//
//  args: see main() arguments as a container of string_views
//
//  Does not perform any dynamic memory allocation - each string_view
//  is directly bound to the string provided by the host environment
//
//-----------------------------------------------------------------------
//
struct args_t
{
    args_t(int c, char** v) : argc{c}, argv{v} {}

    class iterator {
    public:
        iterator(int c, char** v, int start) : argc{c}, argv{v}, curr{start} {}

        auto operator*() const {
            if (curr < argc) { return std::string_view{ argv[curr] }; }
            else             { return std::string_view{}; }
        }

        auto operator+(int i) -> iterator  {
            if (i > 0) { return { argc, argv, std::min(curr+i, argc) }; }
            else       { return { argc, argv, std::max(curr+i, 0   ) }; }
        }
        auto operator-(int i) -> iterator  { return operator+(-i); }
        auto operator++()     -> iterator& { curr = std::min(curr+1, argc);  return *this; }
        auto operator--()     -> iterator& { curr = std::max(curr-1, 0   );  return *this; }
        auto operator++(int)  -> iterator  { auto old = *this;  ++*this;  return old; }
        auto operator--(int)  -> iterator  { auto old = *this;  ++*this;  return old; }

        auto operator<=>(iterator const&) const = default;

    private:
        int    argc;
        char** argv;
        int    curr;
    };

    auto begin()  const -> iterator    { return iterator{ argc, argv, 0    }; }
    auto end()    const -> iterator    { return iterator{ argc, argv, argc }; }
    auto cbegin() const -> iterator    { return begin(); }
    auto cend()   const -> iterator    { return end(); }
    auto size()   const -> std::size_t { return cpp2::unsafe_narrow<std::size_t>(argc); }
    auto ssize()  const -> int         { return argc; }

    auto operator[](int i) const {
        if (0 <= i && i < argc) { return std::string_view{ argv[i] }; }
        else                    { return std::string_view{}; }
    }

    mutable int        argc = 0;        //  mutable for compatibility with frameworks that take 'int& argc'
    char**             argv = nullptr;
};

inline auto make_args(int argc, char** argv) -> args_t
{
    return args_t{argc, argv};
}


//-----------------------------------------------------------------------
//
//  alien_memory: memory typed as T but that is outside C++ and that the
//                compiler may not assume it knows anything at all about
//
//-----------------------------------------------------------------------
//
template<typename T>
using alien_memory = T volatile;


//-----------------------------------------------------------------------
//
//  has_flags:  query whether a flag_enum value has all flags in 'flags' set
//
//  flags       set of flags to check
//
//  Returns a function object that takes a 'value' of the same type as
//  'flags', and evaluates to true if and only if 'value' has set all of
//  the bits set in 'flags'
//
//-----------------------------------------------------------------------
//
template <typename T>
auto has_flags(T flags)
{
    return [=](T value) { return (value & flags) == flags; };
}


//-----------------------------------------------------------------------
//
//  Speculative: RAII wrapping for the C standard library
//
//  As part of embracing compatibility while also reducing what we have to
//  teach and learn about C++ (which includes the C standard library), I
//  was curious to see if we can improve use of the C standard library
//  from Cpp2 code... UFCS is a part of that, and then RAII destructors is
//  another that goes hand in hand with that, hence this section...
//  but see caveat note at the end.
//
//-----------------------------------------------------------------------
//
template<typename T, typename D>
class c_raii {
    T t;
    D dtor;
public:
    c_raii( T t_, D d )
        : t{ t_ }
        , dtor{ d }
    { }

    ~c_raii() { dtor(t); }

    operator T&() { return t; }

    c_raii(c_raii const&)         = delete;
    auto operator=(c_raii const&) = delete;
};

inline auto fopen( const char* filename, const char* mode ) {

    //  Suppress annoying deprecation warning about fopen
    #ifdef _MSC_VER
        #pragma warning( push )
        #pragma warning( disable : 4996 )
    #endif

    auto x = std::fopen(filename, mode);

    #ifdef _MSC_VER
        #pragma warning( pop )
    #endif

    if (!x) {
        Throw( std::make_error_condition(std::errc::no_such_file_or_directory), "'fopen' attempt failed");
    }
    return c_raii( x, &std::fclose );
}

//  Caveat: There's little else in the C stdlib that allocates a resource...
//
//      malloc          is already wrapped like this via std::unique_ptr, which
//                        typically uses malloc or gets memory from the same pool
//      thrd_create     std::jthread is better
//
//  ... is that it? I don't think it's useful to provide a c_raii just for fopen,
//  but perhaps c_raii may be useful for bringing forward third-party C code too,
//  with cpp2::fopen as a starting example.


//-----------------------------------------------------------------------
//
//  Signed/unsigned comparison checks
//
//-----------------------------------------------------------------------
//
template<typename T, typename U>
CPP2_FORCE_INLINE constexpr auto cmp_mixed_signedness_check() -> void
{
    if constexpr (
        std::is_same_v<T, bool> ||
        std::is_same_v<U, bool>
        )
    {
        static_assert(
            program_violates_type_safety_guarantee<T, U>,
            "comparing bool values using < <= >= > is unsafe and not allowed - are you missing parentheses?");
    }
    else if constexpr (
        std::is_integral_v<T> &&
        std::is_integral_v<U> &&
        std::is_signed_v<T> != std::is_signed_v<U>
        )
    {
        //  Note: It's tempting here to "just call std::cmp_*() instead"
        //  which does signed/unsigned relational comparison correctly
        //  for negative values, and so silently "fix that for you." But
        //  doing that has security pitfalls for the reasons described at
        //  https://github.com/hsutter/cppfront/issues/220, so this
        //  static_assert to reject the comparison is the right way to go.
        static_assert(
            program_violates_type_safety_guarantee<T, U>,
            "mixed signed/unsigned comparison is unsafe - prefer using .ssize() instead of .size(), consider using std::cmp_less instead, or consider explicitly casting one of the values to change signedness by using 'as' or 'cpp2::unsafe_narrow'"
            );
    }
}


CPP2_FORCE_INLINE constexpr auto cmp_less(auto&& t, auto&& u) -> decltype(auto)
    requires requires {CPP2_FORWARD(t) < CPP2_FORWARD(u);}
{
    cmp_mixed_signedness_check<CPP2_TYPEOF(t), CPP2_TYPEOF(u)>();
    return CPP2_FORWARD(t) < CPP2_FORWARD(u);
}

CPP2_FORCE_INLINE constexpr auto cmp_less(auto&& t, auto&& u) -> decltype(auto)
{
    static_assert(
        program_violates_type_safety_guarantee<decltype(t), decltype(u)>,
        "attempted to compare '<' for incompatible types"
        );
    return nonesuch;
}


CPP2_FORCE_INLINE constexpr auto cmp_less_eq(auto&& t, auto&& u) -> decltype(auto)
    requires requires {CPP2_FORWARD(t) <= CPP2_FORWARD(u);}
{
    cmp_mixed_signedness_check<CPP2_TYPEOF(t), CPP2_TYPEOF(u)>();
    return CPP2_FORWARD(t) <= CPP2_FORWARD(u);
}

CPP2_FORCE_INLINE constexpr auto cmp_less_eq(auto&& t, auto&& u) -> decltype(auto)
{
    static_assert(
        program_violates_type_safety_guarantee<decltype(t), decltype(u)>,
        "attempted to compare '<=' for incompatible types"
        );
    return nonesuch;
}


CPP2_FORCE_INLINE constexpr auto cmp_greater(auto&& t, auto&& u) -> decltype(auto)
    requires requires {CPP2_FORWARD(t) > CPP2_FORWARD(u);}
{
    cmp_mixed_signedness_check<CPP2_TYPEOF(t), CPP2_TYPEOF(u)>();
    return CPP2_FORWARD(t) > CPP2_FORWARD(u);
}

CPP2_FORCE_INLINE constexpr auto cmp_greater(auto&& t, auto&& u) -> decltype(auto)
{
    static_assert(
        program_violates_type_safety_guarantee<decltype(t), decltype(u)>,
        "attempted to compare '>' for incompatible types"
        );
    return nonesuch;
}


CPP2_FORCE_INLINE constexpr auto cmp_greater_eq(auto&& t, auto&& u) -> decltype(auto)
    requires requires {CPP2_FORWARD(t) >= CPP2_FORWARD(u);}
{
    cmp_mixed_signedness_check<CPP2_TYPEOF(t), CPP2_TYPEOF(u)>();
    return CPP2_FORWARD(t) >= CPP2_FORWARD(u);
}

CPP2_FORCE_INLINE constexpr auto cmp_greater_eq(auto&& t, auto&& u) -> decltype(auto)
{
    static_assert(
        program_violates_type_safety_guarantee<decltype(t), decltype(u)>,
        "attempted to compare '>=' for incompatible types"
        );
    return nonesuch;
}



//-----------------------------------------------------------------------
//
//  A static-asserting "as" for better diagnostics than raw 'nonesuch'
//
//  Note for the future: This needs go after all 'as', which is fine for
//  the ones in this file but will have problems with further user-
//  defined 'as' customizations. One solution would be to make the main
//  'as' be a class template, and have all customizations be actual
//  specializations... that way name lookup should find the primary
//  template first and then see later specializations. Or we could just
//  remove this and live with the 'nonesuch' error messages. Either way,
//  we don't need anything more right now, this solution is fine to
//  unblock general progress
//
//-----------------------------------------------------------------------
//
template< typename C >
inline constexpr auto as_( auto&& x ) -> decltype(auto)
{
    if constexpr (is_narrowing_v<C, CPP2_TYPEOF(x)>) {
        static_assert(
            program_violates_type_safety_guarantee<C, CPP2_TYPEOF(x)>,
            "'as' does not allow unsafe narrowing conversions - if you're sure you want this, use `unsafe_narrow<T>()` to force the conversion"
        );
    }
    else if constexpr( std::is_same_v< CPP2_TYPEOF(as<C>(CPP2_FORWARD(x))), nonesuch_ > ) {
        static_assert(
            program_violates_type_safety_guarantee<C, CPP2_TYPEOF(x)>,
            "No safe 'as' cast available - please check your cast"
        );
    }
    //  else
    return as<C>(CPP2_FORWARD(x));
}

template< typename C, auto x >
inline constexpr auto as_() -> decltype(auto)
{
    if constexpr (requires { as<C, x>(); }) {
        if constexpr( std::is_same_v< CPP2_TYPEOF((as<C, x>())), nonesuch_ > ) {
            static_assert(
                program_violates_type_safety_guarantee<C, CPP2_TYPEOF(x)>,
                "Literal cannot be narrowed using 'as' -  if you're sure you want this, use 'unsafe_narrow<T>()' to force the conversion"
            );
        }
    }
    else {
        static_assert(
            program_violates_type_safety_guarantee<C, CPP2_TYPEOF(x)>,
            "No safe 'as' cast available - please check your cast"
        );
    }
    //  else
    return as<C,x>();
}


}


using cpp2::cpp2_new;


//  Stabilize line numbers for "compatibility" static assertions that we know
//  will fire for some compilers, to keep regression test outputs cleaner
#line 9999

//  GCC 10 doesn't support 'requires' in forward declarations in some cases
//  Workaround: Disable the requires clause where that gets reasonable behavior
//  Diagnostic: static_assert the other cases that can't be worked around
#if !defined(__clang__) && defined(__GNUC__) && __GNUC__ == 10
    #define CPP2_REQUIRES(...) /* empty */
    #define CPP2_REQUIRES_(...) static_assert(false, "GCC 11 or higher is required to support variables and type-scope functions that have a 'requires' clause. This includes a type-scope 'forward' parameter of non-wildcard type, such as 'func: (this, forward s: std::string)', which relies on being able to add a 'requires' clause - in that case, use 'forward s: _' instead if you need the result to compile with GCC 10.")
#else
    #define CPP2_REQUIRES(...) requires (__VA_ARGS__)
    #define CPP2_REQUIRES_(...) requires (__VA_ARGS__)
#endif

#endif<|MERGE_RESOLUTION|>--- conflicted
+++ resolved
@@ -751,13 +751,8 @@
 
 template<typename T>
 class out {
-<<<<<<< HEAD
-    //  Actually going to bother with std::variant here
-    std::variant<T*,deferd_init<T>*> vt;
-=======
     //  Actually using std::variant here
     std::variant<T*,deferred_init<T>*> vt;
->>>>>>> b02636de
     out<T>* ot = {};
     bool has_t;
 
@@ -792,11 +787,7 @@
     auto construct(auto&& ...args) -> void {
         if (has_t || called_construct()) {
             if constexpr (requires { *std::get<0>(vt) = T(CPP2_FORWARD(args)...); }) {
-<<<<<<< HEAD
-                Default.enforce( t );
-=======
                 Default.enforce( std::get<0>(vt) );
->>>>>>> b02636de
                 *std::get<0>(vt) = T(CPP2_FORWARD(args)...);
             }
             else {
@@ -804,17 +795,10 @@
             }
         }
         else {
-<<<<<<< HEAD
-            Default.enforce( dt );
-            if (std::get<1>(vt)->init) {
-                if constexpr (requires { *std::get<0>(vt) = T(CPP2_FORWARD(args)...); }) {
-                    std::get<1>(vt)->value() = T(CPP2_FORWARD(args)...);
-=======
             Default.enforce( std::get<1>(vt) );
             if (std::get<1>(vt)->init) {
                 if constexpr (requires { *std::get<0>(vt) = T(CPP2_FORWARD(args)...); }) {
                     *std::get<1>(vt)->value() = T(CPP2_FORWARD(args)...);
->>>>>>> b02636de
                 }
                 else {
                     Default.report_violation("attempted to copy assign, but copy assignment is not available");
@@ -829,19 +813,11 @@
 
     auto value() noexcept -> T& {
         if (has_t) {
-<<<<<<< HEAD
-            Default.enforce( t );
-            return *std::get<0>(vt);
-        }
-        else {
-            Default.enforce( dt );
-=======
             Default.enforce( std::get<0>(vt) );
             return *std::get<0>(vt);
         }
         else {
             Default.enforce( std::get<1>(vt) );
->>>>>>> b02636de
             return std::get<1>(vt)->value();
         }
     }
