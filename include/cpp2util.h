--- conflicted
+++ resolved
@@ -784,17 +784,10 @@
     }
 
     auto construct(auto&& ...args) -> void {
-<<<<<<< HEAD
         if (has_t) {
             if constexpr (requires { *t = T(CPP2_FORWARD(args)...); }) {
                 Default.enforce( t );
                 *t = T(CPP2_FORWARD(args)...);
-=======
-        if (vt.index()==0) {
-            if constexpr (requires { *std::get<0>(vt) = T(CPP2_FORWARD(args)...); }) {
-                Default.enforce( std::get<0>(vt) );
-                *std::get<0>(vt) = T(CPP2_FORWARD(args)...);
->>>>>>> e8375f30
             }
             else {
                 Default.report_violation("attempted to copy assign, but copy assignment is not available");
