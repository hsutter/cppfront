name: Regression tests

on:
  pull_request:
    branches-ignore:
      - docs
<<<<<<< HEAD
    types: [opened, synchronize, reopened]
=======
>>>>>>> d59ef7c2
  push:
    branches-ignore:
      - docs
  workflow_dispatch:

jobs:
  regression-tests:
    name: Run on ${{ matrix.os }} using ${{ matrix.compiler }}
    runs-on: ${{ matrix.os }}
    env:
      CXX: ${{ matrix.compiler }}

    strategy:
      fail-fast: false
      matrix:
        os: [ubuntu-latest]
        compiler: [g++-10, g++-13, clang++-15]
        include:
          - os: ubuntu-20.04
            compiler: clang++-12
          - os: macos-14
            compiler: clang++
          - os: macos-13
            compiler: clang++
          - os: macos-13
            compiler: clang++-15
          - os: windows-latest
            compiler: cl.exe
    steps:
    - name: Checkout repo
      uses: actions/checkout@v4

    - name: Prepare compilers
      if: matrix.os == 'macos-13'
      run: |
        sudo xcode-select --switch /Applications/Xcode_14.3.1.app
        sudo ln -s "$(brew --prefix llvm@15)/bin/clang" /usr/local/bin/clang++-15

    - name: Run regression tests - Linux and macOS version
      if: startsWith(matrix.os, 'ubuntu') || startsWith(matrix.os, 'macos')
      run: |
        cd regression-tests
        bash run-tests.sh -c ${{ matrix.compiler }} -l ${{ matrix.os }}

    - name: Run regression tests - Windows version
      if: matrix.os == 'windows-latest'
      run: |
        "C:\Program Files\Microsoft Visual Studio\2022\Enterprise\VC\Auxiliary\Build\vcvars64.bat" && ^
        git config --local core.autocrlf false && ^
        cd regression-tests && ^
        bash run-tests.sh -c ${{ matrix.compiler }} -l ${{ matrix.os }}
      shell: cmd

    - name: Upload patch
      if: ${{ !cancelled() }}
      uses: actions/upload-artifact@v4
      with:
        name: ${{ matrix.os }}-${{ matrix.compiler }}.patch
        path: regression-tests/${{ matrix.os }}-${{ matrix.compiler }}.patch
        if-no-files-found: ignore<|MERGE_RESOLUTION|>--- conflicted
+++ resolved
@@ -4,10 +4,6 @@
   pull_request:
     branches-ignore:
       - docs
-<<<<<<< HEAD
-    types: [opened, synchronize, reopened]
-=======
->>>>>>> d59ef7c2
   push:
     branches-ignore:
       - docs
