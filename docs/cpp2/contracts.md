--- conflicted
+++ resolved
@@ -31,11 +31,7 @@
 
 ``` cpp title="Precondition and postcondition examples" hl_lines="2 3"
 insert_at: (container, where: int, val: int)
-<<<<<<< HEAD
     pre<Bounds>( 0 <= where <= container.ssize(), "position (where)$ is outside 'container'" )
-=======
-    pre<bounds>( 0 <= where <= vec.ssize(), "position (where)$ is outside 'val'" )
->>>>>>> f65c153e
     post       ( container.ssize() == container.ssize()$ + 1 )
 = {
     _ = container.insert( container.begin()+where, val );
