--- conflicted
+++ resolved
@@ -1913,16 +1913,8 @@
     {
         assert(n.parameters);
 
-<<<<<<< HEAD
-        //  An increment/decrement function must have a single parameter that is 'inout this'
-        //  and be a member of a copyable type (that defined a copy operator= or suppressed
-        //  member function generation to get the Cpp1 generated copy functions)
-        //
-        //  Future: See if there's demand for non-member increment/decrement
-=======
         //  An increment/decrement function must have a single 'inout' parameter,
         //  and if it's a member flag it if we know the type is not copyable
->>>>>>> 210b2a08
         if (
             n.my_decl->has_name("operator++")
             || n.my_decl->has_name("operator--")
@@ -2139,7 +2131,7 @@
         inside_returns_list = false;
     }
 
-    auto start(loop_body_tag const &n, int) -> void
+    auto start(iteration_statement_node const& n, int) -> void
     {
         if (*n.identifier != "for") {
              symbols.emplace_back( scope_depth, identifier_sym( false, n.identifier ) );
