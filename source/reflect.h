--- conflicted
+++ resolved
@@ -39,11 +39,7 @@
 #line 928 "reflect.h2"
 class value_member_info;
 
-<<<<<<< HEAD
-#line 1343 "reflect.h2"
-=======
-#line 1445 "reflect.h2"
->>>>>>> 210b2a08
+#line 1447 "reflect.h2"
 }
 
 }
@@ -680,11 +676,7 @@
     cpp2::in<bool> bitwise
     ) -> void;
 
-<<<<<<< HEAD
-#line 1023 "reflect.h2"
-=======
-#line 1117 "reflect.h2"
->>>>>>> 210b2a08
+#line 1118 "reflect.h2"
 //-----------------------------------------------------------------------
 //
 //    "An enum[...] is a totally ordered value type that stores a
@@ -696,11 +688,7 @@
 //
 auto cpp2_enum(meta::type_declaration& t) -> void;
 
-<<<<<<< HEAD
-#line 1049 "reflect.h2"
-=======
-#line 1143 "reflect.h2"
->>>>>>> 210b2a08
+#line 1144 "reflect.h2"
 //-----------------------------------------------------------------------
 //
 //     "flag_enum expresses an enumeration that stores values
@@ -713,11 +701,7 @@
 //
 auto flag_enum(meta::type_declaration& t) -> void;
 
-<<<<<<< HEAD
-#line 1081 "reflect.h2"
-=======
-#line 1175 "reflect.h2"
->>>>>>> 210b2a08
+#line 1176 "reflect.h2"
 //-----------------------------------------------------------------------
 //
 //     "As with void*, programmers should know that unions [...] are
@@ -744,22 +728,14 @@
 
 auto cpp2_union(meta::type_declaration& t) -> void;
 
-<<<<<<< HEAD
-#line 1229 "reflect.h2"
-=======
-#line 1331 "reflect.h2"
->>>>>>> 210b2a08
+#line 1333 "reflect.h2"
 //-----------------------------------------------------------------------
 //
 //  print - output a pretty-printed visualization of t
 //
 auto print(cpp2::in<meta::type_declaration> t) -> void;
 
-<<<<<<< HEAD
-#line 1239 "reflect.h2"
-=======
-#line 1341 "reflect.h2"
->>>>>>> 210b2a08
+#line 1343 "reflect.h2"
 //-----------------------------------------------------------------------
 //
 //  apply_metafunctions
@@ -770,11 +746,7 @@
     auto const& error
     ) -> bool;
 
-<<<<<<< HEAD
-#line 1343 "reflect.h2"
-=======
-#line 1445 "reflect.h2"
->>>>>>> 210b2a08
+#line 1447 "reflect.h2"
 }
 
 }
@@ -1109,7 +1081,7 @@
     {
         if ((*this).has_handler() && !(!(has_initializer())) ) { (*this).report_violation(CPP2_CONTRACT_MSG("cannot add an initializer to a function that already has one")); }
         if ((*this).has_handler() && !(parent_is_type()) ) { (*this).report_violation(CPP2_CONTRACT_MSG("cannot add an initializer to a function that isn't in a type scope")); }
-        //require( !has_initializer(), 
+        //require( !has_initializer(),
         //         "cannot add an initializer to a function that already has one");
         //require( parent_is_type(),
         //         "cannot add an initializer to a function that isn't in a type scope");
@@ -1552,17 +1524,13 @@
     }
 }
 
-#line 993 "reflect.h2"
+#line 994 "reflect.h2"
     if ((CPP2_UFCS(empty)(enumerators))) {
         CPP2_UFCS(error)(t, "an enumeration must contain at least one enumerator value");
         return ; 
     }
 
     //  Compute the default underlying type, if it wasn't explicitly specified
-<<<<<<< HEAD
-#line 914 "reflect.h2"
-=======
->>>>>>> 210b2a08
     if (underlying_type.value() == "") 
     {
         CPP2_UFCS(require)(t, !(std::move(found_non_numeric)), 
@@ -1602,11 +1570,7 @@
         }
     }
 
-<<<<<<< HEAD
-#line 954 "reflect.h2"
-=======
-#line 1039 "reflect.h2"
->>>>>>> 210b2a08
+#line 1040 "reflect.h2"
     //  2. Replace: Erase the contents and replace with modified contents
     //
     //  Note that most values and functions are declared as '==' compile-time values, i.e. Cpp1 'constexpr'
@@ -1654,11 +1618,7 @@
 
     //  Provide a 'to_string' function to print enumerator name(s)
 
-<<<<<<< HEAD
-#line 990 "reflect.h2"
-=======
-#line 1084 "reflect.h2"
->>>>>>> 210b2a08
+#line 1085 "reflect.h2"
     {
         if (bitwise) {
             to_string += "    _ret   : std::string = \"(\";\n";
@@ -1690,17 +1650,10 @@
         CPP2_UFCS(add_member)(t, std::move(to_string));
     }
 }
-<<<<<<< HEAD
-#line 1020 "reflect.h2"
-}
-
-#line 1032 "reflect.h2"
-=======
-#line 1114 "reflect.h2"
-}
-
-#line 1126 "reflect.h2"
->>>>>>> 210b2a08
+#line 1115 "reflect.h2"
+}
+
+#line 1127 "reflect.h2"
 auto cpp2_enum(meta::type_declaration& t) -> void
 {
     //  Let basic_enum do its thing, with an incrementing value generator
@@ -1717,11 +1670,7 @@
     );
 }
 
-<<<<<<< HEAD
-#line 1059 "reflect.h2"
-=======
-#line 1153 "reflect.h2"
->>>>>>> 210b2a08
+#line 1154 "reflect.h2"
 auto flag_enum(meta::type_declaration& t) -> void
 {
     //  Let basic_enum do its thing, with a power-of-two value generator
@@ -1743,11 +1692,7 @@
     );
 }
 
-<<<<<<< HEAD
-#line 1105 "reflect.h2"
-=======
-#line 1199 "reflect.h2"
->>>>>>> 210b2a08
+#line 1200 "reflect.h2"
 auto cpp2_union(meta::type_declaration& t) -> void
 {
     std::vector<value_member_info> alternatives {}; 
@@ -1756,11 +1701,7 @@
 
     //  1. Gather: All the user-written members, and find/compute the max size
 
-<<<<<<< HEAD
-#line 1112 "reflect.h2"
-=======
-#line 1206 "reflect.h2"
->>>>>>> 210b2a08
+#line 1207 "reflect.h2"
     for ( 
 
            auto const& m : CPP2_UFCS(get_members)(t) )  { do 
@@ -1786,11 +1727,7 @@
     } while (false); ++value; }
 }
 
-<<<<<<< HEAD
-#line 1136 "reflect.h2"
-=======
-#line 1229 "reflect.h2"
->>>>>>> 210b2a08
+#line 1231 "reflect.h2"
     std::string discriminator_type {}; 
     if (cpp2::cmp_less(CPP2_UFCS(ssize)(alternatives),std::numeric_limits<cpp2::i8>::max())) {
         discriminator_type = "i8";
@@ -1805,11 +1742,7 @@
         discriminator_type = "i64";
     }}}
 
-<<<<<<< HEAD
-#line 1151 "reflect.h2"
-=======
-#line 1244 "reflect.h2"
->>>>>>> 210b2a08
+#line 1246 "reflect.h2"
     //  2. Replace: Erase the contents and replace with modified contents
 
     CPP2_UFCS(remove_marked_members)(t);
@@ -1818,20 +1751,12 @@
 
     //  Provide storage
 
-<<<<<<< HEAD
-#line 1157 "reflect.h2"
-=======
-#line 1250 "reflect.h2"
->>>>>>> 210b2a08
+#line 1252 "reflect.h2"
     {
 {
 std::string comma = "";
 
-<<<<<<< HEAD
-#line 1159 "reflect.h2"
-=======
-#line 1252 "reflect.h2"
->>>>>>> 210b2a08
+#line 1254 "reflect.h2"
         for ( 
 
               auto const& e : alternatives )  { do {
@@ -1839,15 +1764,12 @@
         } while (false); comma = ", "; }
 }
 
-<<<<<<< HEAD
-#line 1165 "reflect.h2"
-=======
-#line 1258 "reflect.h2"
+#line 1260 "reflect.h2"
         storage += "), cpp2::max( ";
 {
 std::string comma = "";
 
-#line 1261 "reflect.h2"
+#line 1263 "reflect.h2"
         for ( 
 
               auto const& e : alternatives )  { do {
@@ -1855,19 +1777,14 @@
         } while (false); comma = ", "; }
 }
 
-#line 1267 "reflect.h2"
->>>>>>> 210b2a08
+#line 1269 "reflect.h2"
         storage += " )> = ();\n";
         CPP2_UFCS(add_member)(t, std::move(storage));
     }
 }
 
     //  Provide discriminator
-<<<<<<< HEAD
-#line 1170 "reflect.h2"
-=======
-#line 1272 "reflect.h2"
->>>>>>> 210b2a08
+#line 1274 "reflect.h2"
     CPP2_UFCS(add_member)(t, "    _discriminator: " + cpp2::to_string(std::move(discriminator_type)) + " = -1;\n");
 
     //  Add the alternatives: is_alternative, get_alternative, and set_alternative
@@ -1889,11 +1806,7 @@
 
     //  Add destroy
 
-<<<<<<< HEAD
-#line 1189 "reflect.h2"
-=======
-#line 1291 "reflect.h2"
->>>>>>> 210b2a08
+#line 1293 "reflect.h2"
     {
         for ( 
               auto const& a : alternatives ) {
@@ -1907,13 +1820,8 @@
 }
 
     //  Add the destructor
-<<<<<<< HEAD
-#line 1201 "reflect.h2"
+#line 1305 "reflect.h2"
     CPP2_UFCS(add_member)(t, "    operator=: (move this) = { _destroy(); _ = this; }");
-=======
-#line 1303 "reflect.h2"
-    CPP2_UFCS(add_member)(t, "    operator=: (move this) = { _destroy(); }");
->>>>>>> 210b2a08
 
     //  Add default constructor
     CPP2_UFCS(add_member)(t, "    operator=: (out this) = { }");
@@ -1922,11 +1830,7 @@
 
     //  Add copy/move construction and assignment
 
-<<<<<<< HEAD
-#line 1208 "reflect.h2"
-=======
-#line 1310 "reflect.h2"
->>>>>>> 210b2a08
+#line 1312 "reflect.h2"
     {
         for ( 
               auto const& a : std::move(alternatives) ) {
@@ -1946,27 +1850,16 @@
                     );
     }
 }
-<<<<<<< HEAD
-#line 1226 "reflect.h2"
-}
-
-#line 1233 "reflect.h2"
-=======
-#line 1328 "reflect.h2"
-}
-
-#line 1335 "reflect.h2"
->>>>>>> 210b2a08
+#line 1330 "reflect.h2"
+}
+
+#line 1337 "reflect.h2"
 auto print(cpp2::in<meta::type_declaration> t) -> void
 {
     std::cout << CPP2_UFCS(print)(t) << "\n";
 }
 
-<<<<<<< HEAD
-#line 1243 "reflect.h2"
-=======
-#line 1345 "reflect.h2"
->>>>>>> 210b2a08
+#line 1347 "reflect.h2"
 [[nodiscard]] auto apply_metafunctions(
     declaration_node& n, 
     type_declaration& rtype, 
@@ -2066,11 +1959,7 @@
     return true; 
 }
 
-<<<<<<< HEAD
-#line 1343 "reflect.h2"
-=======
-#line 1445 "reflect.h2"
->>>>>>> 210b2a08
+#line 1447 "reflect.h2"
 }
 
 }
