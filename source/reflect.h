--- conflicted
+++ resolved
@@ -39,11 +39,7 @@
 #line 963 "reflect.h2"
 class value_member_info;
 
-<<<<<<< HEAD
-#line 1560 "reflect.h2"
-=======
-#line 1484 "reflect.h2"
->>>>>>> d59ef7c2
+#line 1562 "reflect.h2"
 }
 
 }
@@ -706,7 +702,7 @@
     cpp2::in<bool> bitwise
     ) -> void;
 
-#line 1152 "reflect.h2"
+#line 1153 "reflect.h2"
 //-----------------------------------------------------------------------
 //
 //    "An enum[...] is a totally ordered value type that stores a
@@ -718,7 +714,7 @@
 //
 auto cpp2_enum(meta::type_declaration& t) -> void;
 
-#line 1178 "reflect.h2"
+#line 1179 "reflect.h2"
 //-----------------------------------------------------------------------
 //
 //     "flag_enum expresses an enumeration that stores values
@@ -731,7 +727,7 @@
 //
 auto flag_enum(meta::type_declaration& t) -> void;
 
-#line 1210 "reflect.h2"
+#line 1211 "reflect.h2"
 //-----------------------------------------------------------------------
 //
 //     "As with void*, programmers should know that unions [...] are
@@ -758,11 +754,7 @@
 
 auto cpp2_union(meta::type_declaration& t) -> void;
 
-<<<<<<< HEAD
-#line 1366 "reflect.h2"
-=======
-#line 1367 "reflect.h2"
->>>>>>> d59ef7c2
+#line 1368 "reflect.h2"
 //-----------------------------------------------------------------------
 //
 //  print - output a pretty-printed visualization of t
@@ -786,7 +778,7 @@
 //
 auto regex_gen(meta::type_declaration& t) -> void;
 
-#line 1450 "reflect.h2"
+#line 1452 "reflect.h2"
 //-----------------------------------------------------------------------
 //
 //  apply_metafunctions
@@ -797,11 +789,7 @@
     auto const& error
     ) -> bool;
 
-<<<<<<< HEAD
-#line 1560 "reflect.h2"
-=======
-#line 1484 "reflect.h2"
->>>>>>> d59ef7c2
+#line 1562 "reflect.h2"
 }
 
 }
@@ -1463,7 +1451,7 @@
             CPP2_UFCS(require)(mf, CPP2_UFCS(make_public)(mf), 
                         "interface functions must be public");
             CPP2_UFCS(default_to_virtual)(mf);
-            has_dtor |= CPP2_UFCS(is_destructor)(std::move(mf));
+            has_dtor |= CPP2_UFCS(is_destructor)(mf);
         }
     }
 
@@ -1626,7 +1614,7 @@
             auto mf {CPP2_UFCS(as_function)(m)}; 
             CPP2_UFCS(require)(t, !(CPP2_UFCS(is_virtual)(mf)), 
                        "a struct may not have a virtual function");
-            CPP2_UFCS(require)(t, !(CPP2_UFCS(has_name)(std::move(mf), "operator=")), 
+            CPP2_UFCS(require)(t, !(CPP2_UFCS(has_name)(mf, "operator=")), 
                        "a struct may not have a user-defined operator=");
         }
     }
@@ -1675,29 +1663,29 @@
 
         auto is_default_or_numeric {is_empty_or_a_decimal_number(init)}; 
         found_non_numeric |= !(CPP2_UFCS(empty)(init)) && !(is_default_or_numeric);
-        CPP2_UFCS(require)(m, !(std::move(is_default_or_numeric)) || !(found_non_numeric) || CPP2_UFCS(has_name)(mo, "none"), 
+        CPP2_UFCS(require)(m, !(is_default_or_numeric) || !(found_non_numeric) || CPP2_UFCS(has_name)(mo, "none"), 
             (cpp2::to_string(CPP2_UFCS(name)(mo)) + ": enumerators with non-numeric values must come after all default and numeric values"));
 
-        nextval(value, std::move(init));
+        nextval(value, init);
 
         auto v {std::strtoll(&CPP2_ASSERT_IN_BOUNDS_LITERAL(value, 0), nullptr, 10)}; // for non-numeric values we'll just get 0 which is okay for now
         if (cpp2::cmp_less(v,min_value)) {
             min_value = v;
         }
         if (cpp2::cmp_greater(v,max_value)) {
-            max_value = std::move(v);
+            max_value = v;
         }
 
         //  Adding local variable 'e' to work around a Clang warning
         value_member_info e {cpp2::as_<std::string>(CPP2_UFCS(name)(mo)), "", value}; 
-        CPP2_UFCS(push_back)(enumerators, std::move(e));
+        CPP2_UFCS(push_back)(enumerators, e);
 
         CPP2_UFCS(mark_for_removal_from_enclosing_type)(mo);
-        static_cast<void>(std::move(mo));
-    }
-}
-
-#line 1028 "reflect.h2"
+        static_cast<void>(mo);
+    }
+}
+
+#line 1029 "reflect.h2"
     if ((CPP2_UFCS(empty)(enumerators))) {
         CPP2_UFCS(error)(t, "an enumeration must contain at least one enumerator value");
         return ; 
@@ -1719,7 +1707,7 @@
             else {if (cpp2::cmp_greater_eq(min_value,std::numeric_limits<cpp2::i32>::min()) && cpp2::cmp_less_eq(max_value,std::numeric_limits<cpp2::i32>::max())) {
                 underlying_type.value() = "i32";
             }
-            else {if (cpp2::cmp_greater_eq(std::move(min_value),std::numeric_limits<cpp2::i64>::min()) && cpp2::cmp_less_eq(std::move(max_value),std::numeric_limits<cpp2::i64>::max())) {
+            else {if (cpp2::cmp_greater_eq(std::move(min_value),std::numeric_limits<cpp2::i64>::min()) && cpp2::cmp_less_eq(max_value,std::numeric_limits<cpp2::i64>::max())) {
                 underlying_type.value() = "i64";
             }
             else {
@@ -1743,7 +1731,7 @@
         }
     }
 
-#line 1074 "reflect.h2"
+#line 1075 "reflect.h2"
     //  2. Replace: Erase the contents and replace with modified contents
     //
     //  Note that most values and functions are declared as '==' compile-time values, i.e. Cpp1 'constexpr'
@@ -1791,7 +1779,7 @@
 
     //  Provide a 'to_string' function to print enumerator name(s)
 
-#line 1119 "reflect.h2"
+#line 1120 "reflect.h2"
     {
         if (bitwise) {
             to_string += "    _ret   : std::string = \"(\";\n";
@@ -1800,7 +1788,7 @@
         }
 
         for ( 
-              auto const& e : std::move(enumerators) ) {
+              auto const& e : enumerators ) {
             if (e.name != "_") {// ignore unnamed values
                 if (bitwise) {
                     if (e.name != "none") {
@@ -1823,10 +1811,10 @@
         CPP2_UFCS(add_member)(t, std::move(to_string));
     }
 }
-#line 1149 "reflect.h2"
-}
-
-#line 1161 "reflect.h2"
+#line 1150 "reflect.h2"
+}
+
+#line 1162 "reflect.h2"
 auto cpp2_enum(meta::type_declaration& t) -> void
 {
     //  Let basic_enum do its thing, with an incrementing value generator
@@ -1843,7 +1831,7 @@
     );
 }
 
-#line 1188 "reflect.h2"
+#line 1189 "reflect.h2"
 auto flag_enum(meta::type_declaration& t) -> void
 {
     //  Let basic_enum do its thing, with a power-of-two value generator
@@ -1865,7 +1853,7 @@
     );
 }
 
-#line 1234 "reflect.h2"
+#line 1235 "reflect.h2"
 auto cpp2_union(meta::type_declaration& t) -> void
 {
     std::vector<value_member_info> alternatives {}; 
@@ -1874,7 +1862,7 @@
 
     //  1. Gather: All the user-written members, and find/compute the max size
 
-#line 1241 "reflect.h2"
+#line 1242 "reflect.h2"
     for ( 
 
            auto const& m : CPP2_UFCS(get_members)(t) )  { do 
@@ -1893,18 +1881,14 @@
 
         //  Adding local variable 'e' to work around a Clang warning
         value_member_info e {cpp2::as_<std::string>(CPP2_UFCS(name)(mo)), CPP2_UFCS(type)(mo), cpp2::as_<std::string>(value)}; 
-        CPP2_UFCS(push_back)(alternatives, std::move(e));
+        CPP2_UFCS(push_back)(alternatives, e);
 
         CPP2_UFCS(mark_for_removal_from_enclosing_type)(mo);
-        static_cast<void>(std::move(mo));
+        static_cast<void>(mo);
     } while (false); ++value; }
 }
 
-<<<<<<< HEAD
-#line 1264 "reflect.h2"
-=======
-#line 1265 "reflect.h2"
->>>>>>> d59ef7c2
+#line 1266 "reflect.h2"
     std::string discriminator_type {}; 
     if (cpp2::cmp_less(CPP2_UFCS(ssize)(alternatives),std::numeric_limits<cpp2::i8>::max())) {
         discriminator_type = "i8";
@@ -1919,11 +1903,7 @@
         discriminator_type = "i64";
     }}}
 
-<<<<<<< HEAD
-#line 1279 "reflect.h2"
-=======
-#line 1280 "reflect.h2"
->>>>>>> d59ef7c2
+#line 1281 "reflect.h2"
     //  2. Replace: Erase the contents and replace with modified contents
 
     CPP2_UFCS(remove_marked_members)(t);
@@ -1932,20 +1912,12 @@
 
     //  Provide storage
 
-<<<<<<< HEAD
-#line 1285 "reflect.h2"
-=======
-#line 1286 "reflect.h2"
->>>>>>> d59ef7c2
+#line 1287 "reflect.h2"
     {
 {
 std::string comma{""};
 
-<<<<<<< HEAD
-#line 1287 "reflect.h2"
-=======
-#line 1288 "reflect.h2"
->>>>>>> d59ef7c2
+#line 1289 "reflect.h2"
         for ( 
 
               auto const& e : alternatives )  { do {
@@ -1953,20 +1925,12 @@
         } while (false); comma = ", "; }
 }
 
-<<<<<<< HEAD
-#line 1293 "reflect.h2"
-=======
-#line 1294 "reflect.h2"
->>>>>>> d59ef7c2
+#line 1295 "reflect.h2"
         storage += "), cpp2::max( ";
 {
 std::string comma{""};
 
-<<<<<<< HEAD
-#line 1296 "reflect.h2"
-=======
-#line 1297 "reflect.h2"
->>>>>>> d59ef7c2
+#line 1298 "reflect.h2"
         for ( 
 
               auto const& e : alternatives )  { do {
@@ -1974,22 +1938,14 @@
         } while (false); comma = ", "; }
 }
 
-<<<<<<< HEAD
-#line 1302 "reflect.h2"
-=======
-#line 1303 "reflect.h2"
->>>>>>> d59ef7c2
+#line 1304 "reflect.h2"
         storage += " )> = ();\n";
         CPP2_UFCS(add_member)(t, std::move(storage));
     }
 }
 
     //  Provide discriminator
-<<<<<<< HEAD
-#line 1307 "reflect.h2"
-=======
-#line 1308 "reflect.h2"
->>>>>>> d59ef7c2
+#line 1309 "reflect.h2"
     CPP2_UFCS(add_member)(t, ("    _discriminator: " + cpp2::to_string(std::move(discriminator_type)) + " = -1;\n"));
 
     //  Add the alternatives: is_alternative, get_alternative, and set_alternative
@@ -2011,11 +1967,7 @@
 
     //  Add destroy
 
-<<<<<<< HEAD
-#line 1326 "reflect.h2"
-=======
-#line 1327 "reflect.h2"
->>>>>>> d59ef7c2
+#line 1328 "reflect.h2"
     {
         for ( 
               auto const& a : alternatives ) {
@@ -2029,13 +1981,8 @@
 }
 
     //  Add the destructor
-<<<<<<< HEAD
-#line 1338 "reflect.h2"
-    CPP2_UFCS(add_member)(t, "    operator=: (move this) = { _destroy(); }");
-=======
-#line 1339 "reflect.h2"
+#line 1340 "reflect.h2"
     CPP2_UFCS(add_member)(t, "    operator=: (move this) = { _destroy(); _ = this; }");
->>>>>>> d59ef7c2
 
     //  Add default constructor
     CPP2_UFCS(add_member)(t, "    operator=: (out this) = { }");
@@ -2044,14 +1991,10 @@
 
     //  Add copy/move construction and assignment
 
-<<<<<<< HEAD
-#line 1345 "reflect.h2"
-=======
-#line 1346 "reflect.h2"
->>>>>>> d59ef7c2
+#line 1347 "reflect.h2"
     {
         for ( 
-              auto const& a : std::move(alternatives) ) {
+              auto const& a : alternatives ) {
             value_set += ("        if that.is_" + cpp2::to_string(a.name) + "() { set_" + cpp2::to_string(a.name) + "( that." + cpp2::to_string(a.name) + "() ); }\n");
         }
         value_set += "    }\n";
@@ -2068,24 +2011,16 @@
                     );
     }
 }
-<<<<<<< HEAD
-#line 1363 "reflect.h2"
-}
-
-#line 1370 "reflect.h2"
-=======
-#line 1364 "reflect.h2"
-}
-
-#line 1371 "reflect.h2"
->>>>>>> d59ef7c2
+#line 1365 "reflect.h2"
+}
+
+#line 1372 "reflect.h2"
 auto print(cpp2::in<meta::type_declaration> t) -> void
 {
     std::cout << CPP2_UFCS(print)(t) << "\n";
 }
 
-<<<<<<< HEAD
-#line 1389 "reflect.h2"
+#line 1391 "reflect.h2"
 auto regex_gen(meta::type_declaration& t) -> void
 {
     auto has_default {false}; 
@@ -2133,7 +2068,7 @@
                 CPP2_ASSERT_IN_BOUNDS(expressions, name) = std::make_pair(expr, "");
             }
 
-#line 1437 "reflect.h2"
+#line 1439 "reflect.h2"
         }
     }
 
@@ -2146,10 +2081,7 @@
     }
 }
 
-#line 1454 "reflect.h2"
-=======
-#line 1381 "reflect.h2"
->>>>>>> d59ef7c2
+#line 1456 "reflect.h2"
 [[nodiscard]] auto apply_metafunctions(
     declaration_node& n, 
     type_declaration& rtype, 
@@ -2247,7 +2179,7 @@
             && !(CPP2_UFCS(arguments_were_used)(rtype)))) 
 
         {
-            error(name + " did not use its template arguments - did you mean to write '" + name + " <" + CPP2_ASSERT_IN_BOUNDS_LITERAL(std::move(args), 0) + "> type' (with the spaces)?");
+            error(name + " did not use its template arguments - did you mean to write '" + name + " <" + CPP2_ASSERT_IN_BOUNDS_LITERAL(args, 0) + "> type' (with the spaces)?");
             return false; 
         }
     }
@@ -2255,11 +2187,7 @@
     return true; 
 }
 
-<<<<<<< HEAD
-#line 1560 "reflect.h2"
-=======
-#line 1484 "reflect.h2"
->>>>>>> d59ef7c2
+#line 1562 "reflect.h2"
 }
 
 }
