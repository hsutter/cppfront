
#ifndef REFLECT_H_CPP2
#define REFLECT_H_CPP2


//=== Cpp2 type declarations ====================================================


#include "cpp2util.h"

#line 1 "reflect.h2"

#line 20 "reflect.h2"
namespace cpp2 {

namespace meta {

#line 32 "reflect.h2"
class compiler_services;

#line 223 "reflect.h2"
class declaration_base;

#line 249 "reflect.h2"
class declaration;

#line 331 "reflect.h2"
class function_declaration;

#line 418 "reflect.h2"
class object_declaration;

#line 454 "reflect.h2"
class type_declaration;

#line 589 "reflect.h2"
class alias_declaration;

#line 962 "reflect.h2"
class value_member_info;

<<<<<<< HEAD
#line 1447 "reflect.h2"
=======
#line 1482 "reflect.h2"
>>>>>>> 0e74bd7e
}

}


//=== Cpp2 type definitions and function declarations ===========================

#line 1 "reflect.h2"

//  Copyright (c) Herb Sutter
//  SPDX-License-Identifier: CC-BY-NC-ND-4.0

// THE SOFTWARE IS PROVIDED "AS IS", WITHOUT WARRANTY OF ANY KIND, EXPRESS OR
// IMPLIED, INCLUDING BUT NOT LIMITED TO THE WARRANTIES OF MERCHANTABILITY,
// FITNESS FOR A PARTICULAR PURPOSE AND NONINFRINGEMENT. IN NO EVENT SHALL THE
// AUTHORS OR COPYRIGHT HOLDERS BE LIABLE FOR ANY CLAIM, DAMAGES OR OTHER
// LIABILITY, WHETHER IN AN ACTION OF CONTRACT, TORT OR OTHERWISE, ARISING FROM,
// OUT OF OR IN CONNECTION WITH THE SOFTWARE OR THE USE OR OTHER DEALINGS IN
// THE SOFTWARE.


//===========================================================================
//  Reflection and meta
//===========================================================================

#include "parse.h"

#line 20 "reflect.h2"
namespace cpp2 {

namespace meta {

#line 25 "reflect.h2"
//-----------------------------------------------------------------------
//
//  Compiler services
//
//-----------------------------------------------------------------------
//

class compiler_services
 {
    //  Common data members
    //
    private: std::vector<error_entry>* errors; 
    private: int errors_original_size; 
    private: std::deque<token>* generated_tokens; 
    private: cpp2::parser parser; 
    private: std::string metafunction_name {}; 
    private: std::vector<std::string> metafunction_args {}; 
    private: bool metafunctions_used {false}; 

    //  Constructor
    //
    public: explicit compiler_services(

        std::vector<error_entry>* errors_, 
        std::deque<token>* generated_tokens_
    );

#line 58 "reflect.h2"
    //  Common API
    //
    public: auto set_metafunction_name(cpp2::in<std::string_view> name, cpp2::in<std::vector<std::string>> args) & -> void;

#line 66 "reflect.h2"
    public: [[nodiscard]] auto get_metafunction_name() const& -> std::string_view;

    public: [[nodiscard]] auto get_argument(cpp2::in<int> index) & -> std::string;

#line 76 "reflect.h2"
    public: [[nodiscard]] auto get_arguments() & -> std::vector<std::string>;

#line 81 "reflect.h2"
    public: [[nodiscard]] auto arguments_were_used() const& -> bool;
using parse_statement_ret = std::unique_ptr<statement_node>;


#line 83 "reflect.h2"
    protected: [[nodiscard]] auto parse_statement(

        std::string_view source
    ) & -> parse_statement_ret;

#line 136 "reflect.h2"
    public: [[nodiscard]] virtual auto position() const -> source_position;

#line 142 "reflect.h2"
    //  Error diagnosis and handling, integrated with compiler output
    //  Unlike a contract violation, .requires continues further processing
    //
    public: auto require(

        cpp2::in<bool> b, 
        cpp2::in<std::string_view> msg
    ) const& -> void;

#line 156 "reflect.h2"
    public: auto error(cpp2::in<std::string_view> msg) const& -> void;

#line 165 "reflect.h2"
    //  Enable custom contracts on this object, integrated with compiler output
    //  Unlike .requires, a contract violation stops further processing
    //
    public: auto report_violation(auto const& msg) const& -> void;

#line 173 "reflect.h2"
    public: [[nodiscard]] auto has_handler() const& -> auto;
    public: virtual ~compiler_services() noexcept;
public: compiler_services(compiler_services const& that);

#line 174 "reflect.h2"
};

#line 177 "reflect.h2"
/*
//-----------------------------------------------------------------------
//
//  Type IDs
//
//-----------------------------------------------------------------------
//

//  All type_ids are wrappers around a pointer to node
//
type_id: @polymorphic_base @copyable type =
{
    this: compiler_services = ();

    n: type_id_node;

    protected operator=: (
        out this,
        n_: type_id_node,
        s : compiler_services
    )
    = {
        compiler_services = s;
        n = n_;
        assert( n, "a meta::type_id must point to a valid type_id_node, not null" );
    }

    is_wildcard         : (this) -> bool        = n.is_wildcard();
    is_pointer_qualified: (this) -> bool        = n.is_pointer_qualified();
    template_args_count : (this) -> int         = n.template_arguments().ssize();
    to_string           : (this) -> std::string = n.to_string();

    position: (override this) -> source_position = n.position();
}
*/

#line 214 "reflect.h2"
//-----------------------------------------------------------------------
//
//  Declarations
//
//-----------------------------------------------------------------------
//

//  All declarations are wrappers around a pointer to node
//
class declaration_base
: public compiler_services {

#line 227 "reflect.h2"
    protected: declaration_node* n; 

    protected: explicit declaration_base(

        declaration_node* n_, 
        cpp2::in<compiler_services> s
    );

#line 240 "reflect.h2"
    public: [[nodiscard]] auto position() const -> source_position override;

    public: [[nodiscard]] auto print() const& -> std::string;
    public: virtual ~declaration_base() noexcept;
public: declaration_base(declaration_base const& that);

#line 243 "reflect.h2"
};

#line 246 "reflect.h2"
//-----------------------------------------------------------------------
//  All declarations
//
class declaration
: public declaration_base {

#line 253 "reflect.h2"
    public: explicit declaration(

        declaration_node* n_, 
        cpp2::in<compiler_services> s
    );

#line 262 "reflect.h2"
    public: [[nodiscard]] auto is_public() const& -> bool;
    public: [[nodiscard]] auto is_protected() const& -> bool;
    public: [[nodiscard]] auto is_private() const& -> bool;
    public: [[nodiscard]] auto is_default_access() const& -> bool;

    public: auto default_to_public() & -> void;
    public: auto default_to_protected() & -> void;
    public: auto default_to_private() & -> void;

    public: [[nodiscard]] auto make_public() & -> bool;
    public: [[nodiscard]] auto make_protected() & -> bool;
    public: [[nodiscard]] auto make_private() & -> bool;

    public: [[nodiscard]] auto has_name() const& -> bool;
    public: [[nodiscard]] auto has_name(cpp2::in<std::string_view> s) const& -> bool;

    public: [[nodiscard]] auto name() const& -> std::string_view;

#line 283 "reflect.h2"
    public: [[nodiscard]] auto has_initializer() const& -> bool;

    public: [[nodiscard]] auto is_global() const& -> bool;
    public: [[nodiscard]] auto is_function() const& -> bool;
    public: [[nodiscard]] auto is_object() const& -> bool;
    public: [[nodiscard]] auto is_base_object() const& -> bool;
    public: [[nodiscard]] auto is_member_object() const& -> bool;
    public: [[nodiscard]] auto is_type() const& -> bool;
    public: [[nodiscard]] auto is_namespace() const& -> bool;
    public: [[nodiscard]] auto is_alias() const& -> bool;

    public: [[nodiscard]] auto is_type_alias() const& -> bool;
    public: [[nodiscard]] auto is_namespace_alias() const& -> bool;
    public: [[nodiscard]] auto is_object_alias() const& -> bool;

    public: [[nodiscard]] auto is_function_expression() const& -> bool;

    public: [[nodiscard]] auto as_function() const& -> function_declaration;
    public: [[nodiscard]] auto as_object() const& -> object_declaration;
    public: [[nodiscard]] auto as_type() const& -> type_declaration;
    public: [[nodiscard]] auto as_alias() const& -> alias_declaration;

    public: [[nodiscard]] auto get_parent() const& -> declaration;

    public: [[nodiscard]] auto parent_is_function() const& -> bool;
    public: [[nodiscard]] auto parent_is_object() const& -> bool;
    public: [[nodiscard]] auto parent_is_type() const& -> bool;
    public: [[nodiscard]] auto parent_is_namespace() const& -> bool;
    public: [[nodiscard]] auto parent_is_alias() const& -> bool;

    public: [[nodiscard]] auto parent_is_type_alias() const& -> bool;
    public: [[nodiscard]] auto parent_is_namespace_alias() const& -> bool;
    public: [[nodiscard]] auto parent_is_object_alias() const& -> bool;

    public: [[nodiscard]] auto parent_is_polymorphic() const& -> bool;

    public: auto mark_for_removal_from_enclosing_type() & -> void;
    public: virtual ~declaration() noexcept;
public: declaration(declaration const& that);

                                                    // this precondition should be sufficient ...

#line 325 "reflect.h2"
};

#line 328 "reflect.h2"
//-----------------------------------------------------------------------
//  Function declarations
//
class function_declaration
: public declaration {

#line 335 "reflect.h2"
    public: explicit function_declaration(

        declaration_node* n_, 
        cpp2::in<compiler_services> s
    );

#line 345 "reflect.h2"
    public: [[nodiscard]] auto index_of_parameter_named(cpp2::in<std::string_view> s) const& -> int;
    public: [[nodiscard]] auto has_parameter_named(cpp2::in<std::string_view> s) const& -> bool;
    public: [[nodiscard]] auto has_in_parameter_named(cpp2::in<std::string_view> s) const& -> bool;
    public: [[nodiscard]] auto has_out_parameter_named(cpp2::in<std::string_view> s) const& -> bool;
    public: [[nodiscard]] auto has_move_parameter_named(cpp2::in<std::string_view> s) const& -> bool;
    public: [[nodiscard]] auto first_parameter_name() const& -> std::string;

    public: [[nodiscard]] auto has_parameter_with_name_and_pass(cpp2::in<std::string_view> s, cpp2::in<passing_style> pass) const& -> bool;

    public: [[nodiscard]] auto is_function_with_this() const& -> bool;
    public: [[nodiscard]] auto is_virtual() const& -> bool;
    public: [[nodiscard]] auto is_defaultable() const& -> bool;
    public: [[nodiscard]] auto is_constructor() const& -> bool;
    public: [[nodiscard]] auto is_default_constructor() const& -> bool;
    public: [[nodiscard]] auto is_move() const& -> bool;
    public: [[nodiscard]] auto is_swap() const& -> bool;
    public: [[nodiscard]] auto is_constructor_with_that() const& -> bool;
    public: [[nodiscard]] auto is_constructor_with_in_that() const& -> bool;
    public: [[nodiscard]] auto is_constructor_with_move_that() const& -> bool;
    public: [[nodiscard]] auto is_assignment() const& -> bool;
    public: [[nodiscard]] auto is_assignment_with_that() const& -> bool;
    public: [[nodiscard]] auto is_assignment_with_in_that() const& -> bool;
    public: [[nodiscard]] auto is_assignment_with_move_that() const& -> bool;
    public: [[nodiscard]] auto is_destructor() const& -> bool;

    public: [[nodiscard]] auto is_copy_or_move() const& -> bool;

    public: [[nodiscard]] auto has_declared_return_type() const& -> bool;
    public: [[nodiscard]] auto has_deduced_return_type() const& -> bool;
    public: [[nodiscard]] auto has_bool_return_type() const& -> bool;
    public: [[nodiscard]] auto has_non_void_return_type() const& -> bool;

    public: [[nodiscard]] auto unnamed_return_type() const& -> std::string;

    public: [[nodiscard]] auto get_parameters() const& -> std::vector<object_declaration>;

#line 389 "reflect.h2"
    public: [[nodiscard]] auto is_binary_comparison_function() const& -> bool;

    public: auto default_to_virtual() & -> void;

    public: [[nodiscard]] auto make_virtual() & -> bool;

    public: auto add_initializer(cpp2::in<std::string_view> source) & -> void;
    public: function_declaration(function_declaration const& that);


#line 412 "reflect.h2"
};

#line 415 "reflect.h2"
//-----------------------------------------------------------------------
//  Object declarations
//
class object_declaration
: public declaration {

#line 422 "reflect.h2"
    public: explicit object_declaration(

        declaration_node* n_, 
        cpp2::in<compiler_services> s
    );

#line 432 "reflect.h2"
    public: [[nodiscard]] auto is_const() const& -> bool;
    public: [[nodiscard]] auto has_wildcard_type() const& -> bool;

    public: [[nodiscard]] auto type() const& -> std::string;

#line 442 "reflect.h2"
    public: [[nodiscard]] auto initializer() const& -> std::string;
    public: object_declaration(object_declaration const& that);


#line 448 "reflect.h2"
};

#line 451 "reflect.h2"
//-----------------------------------------------------------------------
//  Type declarations
//
class type_declaration
: public declaration {

#line 458 "reflect.h2"
    public: explicit type_declaration(

        declaration_node* n_, 
        cpp2::in<compiler_services> s
    );

#line 468 "reflect.h2"
    public: auto reserve_names(cpp2::in<std::string_view> name, auto&& ...etc) const& -> void;

#line 480 "reflect.h2"
    public: [[nodiscard]] auto is_polymorphic() const& -> bool;
    public: [[nodiscard]] auto is_final() const& -> bool;
    public: [[nodiscard]] auto make_final() & -> bool;

    public: [[nodiscard]] auto get_member_functions() const& -> std::vector<function_declaration>;

#line 495 "reflect.h2"
    public: [[nodiscard]] auto get_member_functions_needing_initializer() const& -> std::vector<function_declaration>;

#line 510 "reflect.h2"
    public: [[nodiscard]] auto get_member_objects() const& -> std::vector<object_declaration>;

#line 520 "reflect.h2"
    public: [[nodiscard]] auto get_member_types() const& -> std::vector<type_declaration>;

#line 530 "reflect.h2"
    public: [[nodiscard]] auto get_member_aliases() const& -> std::vector<alias_declaration>;

#line 540 "reflect.h2"
    public: [[nodiscard]] auto get_members() const& -> std::vector<declaration>;
struct query_declared_value_set_functions_ret { bool out_this_in_that; bool out_this_move_that; bool inout_this_in_that; bool inout_this_move_that; };



#line 550 "reflect.h2"
    public: [[nodiscard]] auto query_declared_value_set_functions() const& -> query_declared_value_set_functions_ret;

#line 565 "reflect.h2"
    public: auto add_member(cpp2::in<std::string_view> source) & -> void;

#line 579 "reflect.h2"
    public: auto remove_marked_members() & -> void;
    public: auto remove_all_members() & -> void;

    public: auto disable_member_function_generation() & -> void;
    public: type_declaration(type_declaration const& that);

#line 583 "reflect.h2"
};

#line 586 "reflect.h2"
//-----------------------------------------------------------------------
//  Alias declarations
//
class alias_declaration
: public declaration {

#line 593 "reflect.h2"
    public: explicit alias_declaration(

        declaration_node* n_, 
        cpp2::in<compiler_services> s
    );
    public: alias_declaration(alias_declaration const& that);


#line 602 "reflect.h2"
};

#line 605 "reflect.h2"
//-----------------------------------------------------------------------
//
//  Metafunctions - these are hardwired for now until we get to the
//  step of writing a Cpp2 interpreter to run inside the compiler
//
//-----------------------------------------------------------------------
//

//-----------------------------------------------------------------------
//  Some common metafunction helpers (metafunctions are just functions,
//  so they can be factored as usual)
//
auto add_virtual_destructor(meta::type_declaration& t) -> void;

#line 623 "reflect.h2"
//-----------------------------------------------------------------------
//
//      "... an abstract base class defines an interface ..."
//
//          -- Stroustrup (The Design and Evolution of C++, 12.3.1)
//
//-----------------------------------------------------------------------
//
//  interface
//
//  an abstract base class having only pure virtual functions
//
auto interface(meta::type_declaration& t) -> void;

#line 662 "reflect.h2"
//-----------------------------------------------------------------------
//
//     "C.35: A base class destructor should be either public and
//      virtual, or protected and non-virtual."
//
//     "[C.43] ... a base class should not be copyable, and so does not
//      necessarily need a default constructor."
//
//          -- Stroustrup, Sutter, et al. (C++ Core Guidelines)
//
//-----------------------------------------------------------------------
//
//  polymorphic_base
//
//  A pure polymorphic base type that is not copyable, and whose
//  destructor is either public and virtual or protected and nonvirtual.
//
//  Unlike an interface, it can have nonpublic and nonvirtual functions.
//
auto polymorphic_base(meta::type_declaration& t) -> void;

#line 706 "reflect.h2"
//-----------------------------------------------------------------------
//
//     "... A totally ordered type ... requires operator<=> that
//      returns std::strong_ordering. If the function is not
//      user-written, a lexicographical memberwise implementation
//      is generated by default..."
//
//          -- P0707R4, section 3
//
//      Note: This feature derived from Cpp2 was already adopted
//            into Standard C++ via paper P0515, so most of the
//            heavy lifting is done by the Cpp1 C++20/23 compiler,
//            including the memberwise default semantics
//            (In contrast, cppfront has to do the work itself for
//            default memberwise semantics for operator= assignment
//            as those aren't yet part of Standard C++)
//
//-----------------------------------------------------------------------
//

auto ordered_impl(
    meta::type_declaration& t, 
    cpp2::in<std::string_view> ordering// must be "strong_ordering" etc.
) -> void;

#line 750 "reflect.h2"
//-----------------------------------------------------------------------
//  ordered - a totally ordered type
//
//  Note: the ordering that should be encouraged as default gets the nice name
//
auto ordered(meta::type_declaration& t) -> void;

#line 760 "reflect.h2"
//-----------------------------------------------------------------------
//  weakly_ordered - a weakly ordered type
//
auto weakly_ordered(meta::type_declaration& t) -> void;

#line 768 "reflect.h2"
//-----------------------------------------------------------------------
//  partially_ordered - a partially ordered type
//
auto partially_ordered(meta::type_declaration& t) -> void;

#line 777 "reflect.h2"
//-----------------------------------------------------------------------
//
//     "A value is ... a regular type. It must have all public
//      default construction, copy/move construction/assignment,
//      and destruction, all of which are generated by default
//      if not user-written; and it must not have any protected
//      or virtual functions (including the destructor)."
//
//          -- P0707R4, section 3
//
//-----------------------------------------------------------------------
//
//  copyable
//
//  A type with (copy and move) x (construction and assignment)
//
auto copyable(meta::type_declaration& t) -> void;

#line 814 "reflect.h2"
//-----------------------------------------------------------------------
//
//  basic_value
//
//  A regular type: copyable, plus has public default construction
//  and no protected or virtual functions
//
auto basic_value(meta::type_declaration& t) -> void;

#line 839 "reflect.h2"
//-----------------------------------------------------------------------
//
//     "A 'value' is a totally ordered basic_value..."
//
//          -- P0707R4, section 3
//
//  value - a value type that is totally ordered
//
//  Note: the ordering that should be encouraged as default gets the nice name
//
auto value(meta::type_declaration& t) -> void;

#line 855 "reflect.h2"
auto weakly_ordered_value(meta::type_declaration& t) -> void;

#line 861 "reflect.h2"
auto partially_ordered_value(meta::type_declaration& t) -> void;

#line 868 "reflect.h2"
//-----------------------------------------------------------------------
//
//     C.20: If you can avoid defining default operations, do
//
//     ##### Reason
//
//     It's the simplest and gives the cleanest semantics.
//
//     ...
//
//     This is known as "the rule of zero".
//
//          -- C++ Core Guidelines
//             C.20: If you can avoid defining any default operations, do
//             <https://isocpp.github.io/CppCoreGuidelines/CppCoreGuidelines#Rc-zero>
//
//-----------------------------------------------------------------------
//
//  cpp1_rule_of_zero
//
//  a type without declared copy/move/destructor functions
//
auto cpp1_rule_of_zero(meta::type_declaration& t) -> void;

#line 902 "reflect.h2"
//-----------------------------------------------------------------------
//
//     "By definition, a `struct` is a `class` in which members
//      are by default `public`; that is,
//
//      	struct s { ...
//
//      is simply shorthand for
//
//          class s { public: ...
//
//      ... Which style you use depends on circumstances and taste.
//      I usually prefer to use `struct` for classes that have all
//      data `public`."
//
//          -- Stroustrup (The C++ Programming Language, 3rd ed., p. 234)
//
//-----------------------------------------------------------------------
//
//  struct
//
//  a type with only public bases, objects, and functions,
//  no virtual functions, and no user-defined constructors
//  (i.e., no invariants) or assignment or destructors.
//
auto cpp2_struct(meta::type_declaration& t) -> void;

#line 945 "reflect.h2"
//-----------------------------------------------------------------------
//
//     "C enumerations constitute a curiously half-baked concept. ...
//      the cleanest way out was to deem each enumeration a separate type."
//
//          -- Stroustrup (The Design and Evolution of C++, 11.7)
//
//     "An enumeration is a distinct type ... with named constants"
//
//          -- ISO C++ Standard
//
//-----------------------------------------------------------------------
//
//  basic_enum
//
//  a type together with named constants that are its possible values
//
class value_member_info {
    public: std::string name; 
    public: std::string type; 
    public: std::string value; 
};

auto basic_enum(
    meta::type_declaration& t, 
    auto const& nextval, 
    cpp2::in<bool> bitwise
    ) -> void;

<<<<<<< HEAD
#line 1118 "reflect.h2"
=======
#line 1151 "reflect.h2"
>>>>>>> 0e74bd7e
//-----------------------------------------------------------------------
//
//    "An enum[...] is a totally ordered value type that stores a
//     value of its enumerators's type, and otherwise has only public
//     member variables of its enumerator's type, all of which are
//     naturally scoped because they are members of a type."
//
//          -- P0707R4, section 3
//
auto cpp2_enum(meta::type_declaration& t) -> void;

<<<<<<< HEAD
#line 1144 "reflect.h2"
=======
#line 1177 "reflect.h2"
>>>>>>> 0e74bd7e
//-----------------------------------------------------------------------
//
//     "flag_enum expresses an enumeration that stores values
//      corresponding to bitwise-or'd enumerators. The enumerators must
//      be powers of two, and are automatically generated [...] A none
//      value is provided [...] Operators | and & are provided to
//      combine and extract values."
//
//          -- P0707R4, section 3
//
auto flag_enum(meta::type_declaration& t) -> void;

<<<<<<< HEAD
#line 1176 "reflect.h2"
=======
#line 1209 "reflect.h2"
>>>>>>> 0e74bd7e
//-----------------------------------------------------------------------
//
//     "As with void*, programmers should know that unions [...] are
//      inherently dangerous, should be avoided wherever possible,
//      and should be handled with special care when actually needed."
//
//          -- Stroustrup (The Design and Evolution of C++, 14.3.4.1)
//
//     "C++17 needs a type-safe union... The implications of the
//      consensus `variant` design are well understood and have been
//      explored over several LEWG discussions, over a thousand emails,
//      a joint LEWG/EWG session, and not to mention 12 years of
//      experience with Boost and other libraries."
//
//          -- Axel Naumann, in P0088 (wg21.link/p0088),
//             the adopted proposal for C++17 std::variant
//
//-----------------------------------------------------------------------
//
//  union
//
//  a type that contains exactly one of a fixed set of values at a time
//

auto cpp2_union(meta::type_declaration& t) -> void;

<<<<<<< HEAD
#line 1333 "reflect.h2"
=======
#line 1365 "reflect.h2"
>>>>>>> 0e74bd7e
//-----------------------------------------------------------------------
//
//  print - output a pretty-printed visualization of t
//
auto print(cpp2::in<meta::type_declaration> t) -> void;

<<<<<<< HEAD
#line 1343 "reflect.h2"
=======
#line 1375 "reflect.h2"
>>>>>>> 0e74bd7e
//-----------------------------------------------------------------------
//
//  apply_metafunctions
//
[[nodiscard]] auto apply_metafunctions(
    declaration_node& n, 
    type_declaration& rtype, 
    auto const& error
    ) -> bool;

<<<<<<< HEAD
#line 1447 "reflect.h2"
=======
#line 1482 "reflect.h2"
>>>>>>> 0e74bd7e
}

}


//=== Cpp2 function definitions =================================================

#line 1 "reflect.h2"

#line 20 "reflect.h2"
namespace cpp2 {

namespace meta {

#line 46 "reflect.h2"
    compiler_services::compiler_services(

        std::vector<error_entry>* errors_, 
        std::deque<token>* generated_tokens_
    )
        : errors{ errors_ }
        , errors_original_size{ cpp2::unsafe_narrow<int>(std::ssize(*cpp2::assert_not_null(errors))) }
        , generated_tokens{ generated_tokens_ }
        , parser{ *cpp2::assert_not_null(errors) }
#line 51 "reflect.h2"
    {

#line 56 "reflect.h2"
    }

#line 60 "reflect.h2"
    auto compiler_services::set_metafunction_name(cpp2::in<std::string_view> name, cpp2::in<std::vector<std::string>> args) & -> void{
        metafunction_name  = name;
        metafunction_args  = args;
        metafunctions_used = CPP2_UFCS(empty)(args);
    }

#line 66 "reflect.h2"
    [[nodiscard]] auto compiler_services::get_metafunction_name() const& -> std::string_view { return metafunction_name;  }

#line 68 "reflect.h2"
    [[nodiscard]] auto compiler_services::get_argument(cpp2::in<int> index) & -> std::string{
        metafunctions_used = true;
        if (([_0 = 0, _1 = index, _2 = CPP2_UFCS(ssize)(metafunction_args)]{ return cpp2::cmp_less_eq(_0,_1) && cpp2::cmp_less(_1,_2); }())) {
            return CPP2_ASSERT_IN_BOUNDS(metafunction_args, index); 
        }
        return ""; 
    }

#line 76 "reflect.h2"
    [[nodiscard]] auto compiler_services::get_arguments() & -> std::vector<std::string>{
        metafunctions_used = true;
        return metafunction_args; 
    }

#line 81 "reflect.h2"
    [[nodiscard]] auto compiler_services::arguments_were_used() const& -> bool { return metafunctions_used;  }

#line 83 "reflect.h2"
    [[nodiscard]] auto compiler_services::parse_statement(

        std::string_view source
    ) & -> parse_statement_ret

    {
            cpp2::deferred_init<std::unique_ptr<statement_node>> ret;
#line 89 "reflect.h2"
        auto original_source {source}; 

        CPP2_UFCS(push_back)(generated_lines, std::vector<source_line>());
        auto lines {&CPP2_UFCS(back)(generated_lines)}; 

        auto add_line {[&, _1 = lines](cpp2::in<std::string_view> s) mutable -> void{
            static_cast<void>(CPP2_UFCS(emplace_back)((*cpp2::assert_not_null(_1)), s, source_line::category::cpp2));
        }}; 
{
auto newline_pos{CPP2_UFCS(find)(source, '\n')};

        //  First split this string into source_lines
        //

#line 101 "reflect.h2"
        if ( cpp2::cmp_greater(CPP2_UFCS(ssize)(source),1) 
            && newline_pos != source.npos) 
        {
            while( newline_pos != std::string_view::npos ) 
            {
                add_line(CPP2_UFCS(substr)(source, 0, newline_pos));
                CPP2_UFCS(remove_prefix)(source, newline_pos + 1);
                newline_pos = CPP2_UFCS(find)(source, '\n');
            }
        }
}

#line 112 "reflect.h2"
        if (!(CPP2_UFCS(empty)(source))) {
            std::move(add_line)(std::move(source));
        }

        //  Now lex this source fragment to generate
        //  a single grammar_map entry, whose .second
        //  is the vector of tokens
        static_cast<void>(CPP2_UFCS(emplace_back)(generated_lexers, *cpp2::assert_not_null(errors)));
        auto tokens {&CPP2_UFCS(back)(generated_lexers)}; 
        CPP2_UFCS(lex)((*cpp2::assert_not_null(tokens)), *cpp2::assert_not_null(std::move(lines)), true);

        if (cpp2::Default.has_handler() && !(std::ssize(CPP2_UFCS(get_map)((*cpp2::assert_not_null(tokens)))) == 1) ) { cpp2::Default.report_violation(""); }

        //  Now parse this single declaration from
        //  the lexed tokens
        ret.construct(CPP2_UFCS(parse_one_declaration)(parser, 
                (*cpp2::assert_not_null(CPP2_UFCS(begin)(CPP2_UFCS(get_map)(*cpp2::assert_not_null(std::move(tokens)))))).second, 
                *cpp2::assert_not_null(generated_tokens)
              ));
        if (!(ret.value())) {
            error(("parse failed - the source string is not a valid statement:\n" + cpp2::to_string(std::move(original_source))));
        }return std::move(ret.value()); 
    }

#line 136 "reflect.h2"
    [[nodiscard]] auto compiler_services::position() const -> source_position

    {
        return {  }; 
    }

#line 145 "reflect.h2"
    auto compiler_services::require(

        cpp2::in<bool> b, 
        cpp2::in<std::string_view> msg
    ) const& -> void
    {
        if (!(b)) {
            error(msg);
        }
    }

#line 156 "reflect.h2"
    auto compiler_services::error(cpp2::in<std::string_view> msg) const& -> void
    {
        auto message {cpp2::as_<std::string>(msg)}; 
        if (!(CPP2_UFCS(empty)(metafunction_name))) {
            message = { "while applying @" + cpp2::to_string(metafunction_name) + " - " + cpp2::to_string(message) };
        }
        static_cast<void>(CPP2_UFCS(emplace_back)((*cpp2::assert_not_null(errors)), position(), std::move(message)));
    }

#line 168 "reflect.h2"
    auto compiler_services::report_violation(auto const& msg) const& -> void{
        error(msg);
        throw(std::runtime_error(("  ==> programming bug found in metafunction @" + cpp2::to_string(metafunction_name) + " - contract violation - see previous errors")));
    }

#line 173 "reflect.h2"
    [[nodiscard]] auto compiler_services::has_handler() const& -> auto { return true;  }

    compiler_services::~compiler_services() noexcept{}
compiler_services::compiler_services(compiler_services const& that)
                                : errors{ that.errors }
                                , errors_original_size{ that.errors_original_size }
                                , generated_tokens{ that.generated_tokens }
                                , parser{ that.parser }
                                , metafunction_name{ that.metafunction_name }
                                , metafunction_args{ that.metafunction_args }
                                , metafunctions_used{ that.metafunctions_used }{}

#line 229 "reflect.h2"
    declaration_base::declaration_base(

        declaration_node* n_, 
        cpp2::in<compiler_services> s
    )
        : compiler_services{ s }
        , n{ n_ }
#line 234 "reflect.h2"
    {

#line 237 "reflect.h2"
        if (cpp2::Default.has_handler() && !(n) ) { cpp2::Default.report_violation(CPP2_CONTRACT_MSG("a meta::declaration must point to a valid declaration_node, not null")); }
    }

#line 240 "reflect.h2"
    [[nodiscard]] auto declaration_base::position() const -> source_position { return CPP2_UFCS(position)((*cpp2::assert_not_null(n)));  }

#line 242 "reflect.h2"
    [[nodiscard]] auto declaration_base::print() const& -> std::string { return CPP2_UFCS(pretty_print_visualize)((*cpp2::assert_not_null(n)), 0);  }

    declaration_base::~declaration_base() noexcept{}
declaration_base::declaration_base(declaration_base const& that)
                                : compiler_services{ static_cast<compiler_services const&>(that) }
                                , n{ that.n }{}

#line 253 "reflect.h2"
    declaration::declaration(

        declaration_node* n_, 
        cpp2::in<compiler_services> s
    )
        : declaration_base{ n_, s }
#line 258 "reflect.h2"
    {

    }

#line 262 "reflect.h2"
    [[nodiscard]] auto declaration::is_public() const& -> bool { return CPP2_UFCS(is_public)((*cpp2::assert_not_null(n))); }
#line 263 "reflect.h2"
    [[nodiscard]] auto declaration::is_protected() const& -> bool { return CPP2_UFCS(is_protected)((*cpp2::assert_not_null(n))); }
#line 264 "reflect.h2"
    [[nodiscard]] auto declaration::is_private() const& -> bool { return CPP2_UFCS(is_private)((*cpp2::assert_not_null(n))); }
#line 265 "reflect.h2"
    [[nodiscard]] auto declaration::is_default_access() const& -> bool { return CPP2_UFCS(is_default_access)((*cpp2::assert_not_null(n)));  }

#line 267 "reflect.h2"
    auto declaration::default_to_public() & -> void { static_cast<void>(CPP2_UFCS(make_public)((*cpp2::assert_not_null(n)))); }
#line 268 "reflect.h2"
    auto declaration::default_to_protected() & -> void { static_cast<void>(CPP2_UFCS(make_protected)((*cpp2::assert_not_null(n))));  }
#line 269 "reflect.h2"
    auto declaration::default_to_private() & -> void { static_cast<void>(CPP2_UFCS(make_private)((*cpp2::assert_not_null(n)))); }

#line 271 "reflect.h2"
    [[nodiscard]] auto declaration::make_public() & -> bool { return CPP2_UFCS(make_public)((*cpp2::assert_not_null(n))); }
#line 272 "reflect.h2"
    [[nodiscard]] auto declaration::make_protected() & -> bool { return CPP2_UFCS(make_protected)((*cpp2::assert_not_null(n))); }
#line 273 "reflect.h2"
    [[nodiscard]] auto declaration::make_private() & -> bool { return CPP2_UFCS(make_private)((*cpp2::assert_not_null(n))); }

#line 275 "reflect.h2"
    [[nodiscard]] auto declaration::has_name() const& -> bool { return CPP2_UFCS(has_name)((*cpp2::assert_not_null(n))); }
#line 276 "reflect.h2"
    [[nodiscard]] auto declaration::has_name(cpp2::in<std::string_view> s) const& -> bool { return CPP2_UFCS(has_name)((*cpp2::assert_not_null(n)), s); }

#line 278 "reflect.h2"
    [[nodiscard]] auto declaration::name() const& -> std::string_view{
        if (has_name()) {return CPP2_UFCS(as_string_view)((*cpp2::assert_not_null(CPP2_UFCS(name)(*cpp2::assert_not_null(n))))); }
        else          { return ""; }
    }

#line 283 "reflect.h2"
    [[nodiscard]] auto declaration::has_initializer() const& -> bool { return CPP2_UFCS(has_initializer)((*cpp2::assert_not_null(n)));  }

#line 285 "reflect.h2"
    [[nodiscard]] auto declaration::is_global() const& -> bool { return CPP2_UFCS(is_global)((*cpp2::assert_not_null(n))); }
#line 286 "reflect.h2"
    [[nodiscard]] auto declaration::is_function() const& -> bool { return CPP2_UFCS(is_function)((*cpp2::assert_not_null(n))); }
#line 287 "reflect.h2"
    [[nodiscard]] auto declaration::is_object() const& -> bool { return CPP2_UFCS(is_object)((*cpp2::assert_not_null(n))); }
#line 288 "reflect.h2"
    [[nodiscard]] auto declaration::is_base_object() const& -> bool { return CPP2_UFCS(is_base_object)((*cpp2::assert_not_null(n))); }
#line 289 "reflect.h2"
    [[nodiscard]] auto declaration::is_member_object() const& -> bool { return CPP2_UFCS(is_member_object)((*cpp2::assert_not_null(n)));  }
#line 290 "reflect.h2"
    [[nodiscard]] auto declaration::is_type() const& -> bool { return CPP2_UFCS(is_type)((*cpp2::assert_not_null(n))); }
#line 291 "reflect.h2"
    [[nodiscard]] auto declaration::is_namespace() const& -> bool { return CPP2_UFCS(is_namespace)((*cpp2::assert_not_null(n))); }
#line 292 "reflect.h2"
    [[nodiscard]] auto declaration::is_alias() const& -> bool { return CPP2_UFCS(is_alias)((*cpp2::assert_not_null(n))); }

#line 294 "reflect.h2"
    [[nodiscard]] auto declaration::is_type_alias() const& -> bool { return CPP2_UFCS(is_type_alias)((*cpp2::assert_not_null(n))); }
#line 295 "reflect.h2"
    [[nodiscard]] auto declaration::is_namespace_alias() const& -> bool { return CPP2_UFCS(is_namespace_alias)((*cpp2::assert_not_null(n)));  }
#line 296 "reflect.h2"
    [[nodiscard]] auto declaration::is_object_alias() const& -> bool { return CPP2_UFCS(is_object_alias)((*cpp2::assert_not_null(n))); }

#line 298 "reflect.h2"
    [[nodiscard]] auto declaration::is_function_expression() const& -> bool { return CPP2_UFCS(is_function_expression)((*cpp2::assert_not_null(n)));  }

#line 300 "reflect.h2"
    [[nodiscard]] auto declaration::as_function() const& -> function_declaration { return function_declaration(n, (*this));  }
#line 301 "reflect.h2"
    [[nodiscard]] auto declaration::as_object() const& -> object_declaration { return object_declaration(n, (*this)); }
#line 302 "reflect.h2"
    [[nodiscard]] auto declaration::as_type() const& -> type_declaration { return type_declaration(n, (*this)); }
#line 303 "reflect.h2"
    [[nodiscard]] auto declaration::as_alias() const& -> alias_declaration { return alias_declaration(n, (*this)); }

#line 305 "reflect.h2"
    [[nodiscard]] auto declaration::get_parent() const& -> declaration { return declaration((*cpp2::assert_not_null(n)).parent_declaration, (*this)); }

#line 307 "reflect.h2"
    [[nodiscard]] auto declaration::parent_is_function() const& -> bool { return CPP2_UFCS(parent_is_function)((*cpp2::assert_not_null(n))); }
#line 308 "reflect.h2"
    [[nodiscard]] auto declaration::parent_is_object() const& -> bool { return CPP2_UFCS(parent_is_object)((*cpp2::assert_not_null(n))); }
#line 309 "reflect.h2"
    [[nodiscard]] auto declaration::parent_is_type() const& -> bool { return CPP2_UFCS(parent_is_type)((*cpp2::assert_not_null(n))); }
#line 310 "reflect.h2"
    [[nodiscard]] auto declaration::parent_is_namespace() const& -> bool { return CPP2_UFCS(parent_is_namespace)((*cpp2::assert_not_null(n))); }
#line 311 "reflect.h2"
    [[nodiscard]] auto declaration::parent_is_alias() const& -> bool { return CPP2_UFCS(parent_is_alias)((*cpp2::assert_not_null(n))); }

#line 313 "reflect.h2"
    [[nodiscard]] auto declaration::parent_is_type_alias() const& -> bool { return CPP2_UFCS(parent_is_type_alias)((*cpp2::assert_not_null(n))); }
#line 314 "reflect.h2"
    [[nodiscard]] auto declaration::parent_is_namespace_alias() const& -> bool { return CPP2_UFCS(parent_is_namespace_alias)((*cpp2::assert_not_null(n)));  }
#line 315 "reflect.h2"
    [[nodiscard]] auto declaration::parent_is_object_alias() const& -> bool { return CPP2_UFCS(parent_is_object_alias)((*cpp2::assert_not_null(n))); }

#line 317 "reflect.h2"
    [[nodiscard]] auto declaration::parent_is_polymorphic() const& -> bool { return CPP2_UFCS(parent_is_polymorphic)((*cpp2::assert_not_null(n)));  }

#line 319 "reflect.h2"
    auto declaration::mark_for_removal_from_enclosing_type() & -> void

    {
        if (cpp2::Type.has_handler() && !(parent_is_type()) ) { cpp2::Type.report_violation(""); }
#line 322 "reflect.h2"
        auto test {CPP2_UFCS(type_member_mark_for_removal)((*cpp2::assert_not_null(n)))}; 
        if (cpp2::Default.has_handler() && !(std::move(test)) ) { cpp2::Default.report_violation(""); }// ... to ensure this assert is true
    }

    declaration::~declaration() noexcept{}
declaration::declaration(declaration const& that)
                                : declaration_base{ static_cast<declaration_base const&>(that) }{}

#line 335 "reflect.h2"
    function_declaration::function_declaration(

        declaration_node* n_, 
        cpp2::in<compiler_services> s
    )
        : declaration{ n_, s }
#line 340 "reflect.h2"
    {

        if (cpp2::Default.has_handler() && !(CPP2_UFCS(is_function)((*cpp2::assert_not_null(n)))) ) { cpp2::Default.report_violation(""); }
    }

#line 345 "reflect.h2"
    [[nodiscard]] auto function_declaration::index_of_parameter_named(cpp2::in<std::string_view> s) const& -> int { return CPP2_UFCS(index_of_parameter_named)((*cpp2::assert_not_null(n)), s); }
#line 346 "reflect.h2"
    [[nodiscard]] auto function_declaration::has_parameter_named(cpp2::in<std::string_view> s) const& -> bool { return CPP2_UFCS(has_parameter_named)((*cpp2::assert_not_null(n)), s); }
#line 347 "reflect.h2"
    [[nodiscard]] auto function_declaration::has_in_parameter_named(cpp2::in<std::string_view> s) const& -> bool { return CPP2_UFCS(has_in_parameter_named)((*cpp2::assert_not_null(n)), s); }
#line 348 "reflect.h2"
    [[nodiscard]] auto function_declaration::has_out_parameter_named(cpp2::in<std::string_view> s) const& -> bool { return CPP2_UFCS(has_out_parameter_named)((*cpp2::assert_not_null(n)), s); }
#line 349 "reflect.h2"
    [[nodiscard]] auto function_declaration::has_move_parameter_named(cpp2::in<std::string_view> s) const& -> bool { return CPP2_UFCS(has_move_parameter_named)((*cpp2::assert_not_null(n)), s); }
#line 350 "reflect.h2"
    [[nodiscard]] auto function_declaration::first_parameter_name() const& -> std::string { return CPP2_UFCS(first_parameter_name)((*cpp2::assert_not_null(n))); }

#line 352 "reflect.h2"
    [[nodiscard]] auto function_declaration::has_parameter_with_name_and_pass(cpp2::in<std::string_view> s, cpp2::in<passing_style> pass) const& -> bool { 
                                                  return CPP2_UFCS(has_parameter_with_name_and_pass)((*cpp2::assert_not_null(n)), s, pass);  }
#line 354 "reflect.h2"
    [[nodiscard]] auto function_declaration::is_function_with_this() const& -> bool { return CPP2_UFCS(is_function_with_this)((*cpp2::assert_not_null(n))); }
#line 355 "reflect.h2"
    [[nodiscard]] auto function_declaration::is_virtual() const& -> bool { return CPP2_UFCS(is_virtual_function)((*cpp2::assert_not_null(n))); }
#line 356 "reflect.h2"
    [[nodiscard]] auto function_declaration::is_defaultable() const& -> bool { return CPP2_UFCS(is_defaultable_function)((*cpp2::assert_not_null(n))); }
#line 357 "reflect.h2"
    [[nodiscard]] auto function_declaration::is_constructor() const& -> bool { return CPP2_UFCS(is_constructor)((*cpp2::assert_not_null(n))); }
#line 358 "reflect.h2"
    [[nodiscard]] auto function_declaration::is_default_constructor() const& -> bool { return CPP2_UFCS(is_default_constructor)((*cpp2::assert_not_null(n))); }
#line 359 "reflect.h2"
    [[nodiscard]] auto function_declaration::is_move() const& -> bool { return CPP2_UFCS(is_move)((*cpp2::assert_not_null(n))); }
#line 360 "reflect.h2"
    [[nodiscard]] auto function_declaration::is_swap() const& -> bool { return CPP2_UFCS(is_swap)((*cpp2::assert_not_null(n))); }
#line 361 "reflect.h2"
    [[nodiscard]] auto function_declaration::is_constructor_with_that() const& -> bool { return CPP2_UFCS(is_constructor_with_that)((*cpp2::assert_not_null(n))); }
#line 362 "reflect.h2"
    [[nodiscard]] auto function_declaration::is_constructor_with_in_that() const& -> bool { return CPP2_UFCS(is_constructor_with_in_that)((*cpp2::assert_not_null(n))); }
#line 363 "reflect.h2"
    [[nodiscard]] auto function_declaration::is_constructor_with_move_that() const& -> bool { return CPP2_UFCS(is_constructor_with_move_that)((*cpp2::assert_not_null(n)));  }
#line 364 "reflect.h2"
    [[nodiscard]] auto function_declaration::is_assignment() const& -> bool { return CPP2_UFCS(is_assignment)((*cpp2::assert_not_null(n))); }
#line 365 "reflect.h2"
    [[nodiscard]] auto function_declaration::is_assignment_with_that() const& -> bool { return CPP2_UFCS(is_assignment_with_that)((*cpp2::assert_not_null(n))); }
#line 366 "reflect.h2"
    [[nodiscard]] auto function_declaration::is_assignment_with_in_that() const& -> bool { return CPP2_UFCS(is_assignment_with_in_that)((*cpp2::assert_not_null(n))); }
#line 367 "reflect.h2"
    [[nodiscard]] auto function_declaration::is_assignment_with_move_that() const& -> bool { return CPP2_UFCS(is_assignment_with_move_that)((*cpp2::assert_not_null(n)));  }
#line 368 "reflect.h2"
    [[nodiscard]] auto function_declaration::is_destructor() const& -> bool { return CPP2_UFCS(is_destructor)((*cpp2::assert_not_null(n))); }

#line 370 "reflect.h2"
    [[nodiscard]] auto function_declaration::is_copy_or_move() const& -> bool { return is_constructor_with_that() || is_assignment_with_that(); }

#line 372 "reflect.h2"
    [[nodiscard]] auto function_declaration::has_declared_return_type() const& -> bool { return CPP2_UFCS(has_declared_return_type)((*cpp2::assert_not_null(n))); }
#line 373 "reflect.h2"
    [[nodiscard]] auto function_declaration::has_deduced_return_type() const& -> bool { return CPP2_UFCS(has_deduced_return_type)((*cpp2::assert_not_null(n))); }
#line 374 "reflect.h2"
    [[nodiscard]] auto function_declaration::has_bool_return_type() const& -> bool { return CPP2_UFCS(has_bool_return_type)((*cpp2::assert_not_null(n))); }
#line 375 "reflect.h2"
    [[nodiscard]] auto function_declaration::has_non_void_return_type() const& -> bool { return CPP2_UFCS(has_non_void_return_type)((*cpp2::assert_not_null(n))); }

#line 377 "reflect.h2"
    [[nodiscard]] auto function_declaration::unnamed_return_type() const& -> std::string { return CPP2_UFCS(unnamed_return_type_to_string)((*cpp2::assert_not_null(n))); }

#line 379 "reflect.h2"
    [[nodiscard]] auto function_declaration::get_parameters() const& -> std::vector<object_declaration>

    {
        std::vector<object_declaration> ret {}; 
        for ( auto const& param : CPP2_UFCS(get_function_parameters)((*cpp2::assert_not_null(n))) ) {
            static_cast<void>(CPP2_UFCS(emplace_back)(ret, &*cpp2::assert_not_null((*cpp2::assert_not_null(param)).declaration), (*this)));
        }
        return ret; 
    }

#line 389 "reflect.h2"
    [[nodiscard]] auto function_declaration::is_binary_comparison_function() const& -> bool { return CPP2_UFCS(is_binary_comparison_function)((*cpp2::assert_not_null(n)));  }

#line 391 "reflect.h2"
    auto function_declaration::default_to_virtual() & -> void { static_cast<void>(CPP2_UFCS(make_function_virtual)((*cpp2::assert_not_null(n)))); }

#line 393 "reflect.h2"
    [[nodiscard]] auto function_declaration::make_virtual() & -> bool { return CPP2_UFCS(make_function_virtual)((*cpp2::assert_not_null(n))); }

#line 395 "reflect.h2"
    auto function_declaration::add_initializer(cpp2::in<std::string_view> source) & -> void

#line 398 "reflect.h2"
    {
        if ((*this).has_handler() && !(!(has_initializer())) ) { (*this).report_violation(CPP2_CONTRACT_MSG("cannot add an initializer to a function that already has one")); }
        if ((*this).has_handler() && !(parent_is_type()) ) { (*this).report_violation(CPP2_CONTRACT_MSG("cannot add an initializer to a function that isn't in a type scope")); }
        //require( !has_initializer(),
        //         "cannot add an initializer to a function that already has one");
        //require( parent_is_type(),
        //         "cannot add an initializer to a function that isn't in a type scope");

#line 404 "reflect.h2"
        auto stmt {parse_statement(source)}; 
        if (!((cpp2::as_<bool>(stmt)))) {
            error("cannot add an initializer that is not a valid statement");
            return ; 
        }
        require(CPP2_UFCS(add_function_initializer)((*cpp2::assert_not_null(n)), std::move(stmt)), 
                 std::string("unexpected error while attempting to add initializer"));
    }

    function_declaration::function_declaration(function_declaration const& that)
                                : declaration{ static_cast<declaration const&>(that) }{}

#line 422 "reflect.h2"
    object_declaration::object_declaration(

        declaration_node* n_, 
        cpp2::in<compiler_services> s
    )
        : declaration{ n_, s }
#line 427 "reflect.h2"
    {

        if (cpp2::Default.has_handler() && !(CPP2_UFCS(is_object)((*cpp2::assert_not_null(n)))) ) { cpp2::Default.report_violation(""); }
    }

#line 432 "reflect.h2"
    [[nodiscard]] auto object_declaration::is_const() const& -> bool { return CPP2_UFCS(is_const)((*cpp2::assert_not_null(n))); }
#line 433 "reflect.h2"
    [[nodiscard]] auto object_declaration::has_wildcard_type() const& -> bool { return CPP2_UFCS(has_wildcard_type)((*cpp2::assert_not_null(n)));  }

#line 435 "reflect.h2"
    [[nodiscard]] auto object_declaration::type() const& -> std::string{
        auto ret {CPP2_UFCS(object_type)((*cpp2::assert_not_null(n)))}; 
        require(!(contains(ret, "(*ERROR*)")), 
                 "cannot to_string this type: " + ret);
        return ret; 
    }

#line 442 "reflect.h2"
    [[nodiscard]] auto object_declaration::initializer() const& -> std::string{
        auto ret {CPP2_UFCS(object_initializer)((*cpp2::assert_not_null(n)))}; 
        require(!(contains(ret, "(*ERROR*)")), 
                 "cannot to_string this initializer: " + ret);
        return ret; 
    }

    object_declaration::object_declaration(object_declaration const& that)
                                : declaration{ static_cast<declaration const&>(that) }{}

#line 458 "reflect.h2"
    type_declaration::type_declaration(

        declaration_node* n_, 
        cpp2::in<compiler_services> s
    )
        : declaration{ n_, s }
#line 463 "reflect.h2"
    {

        if (cpp2::Default.has_handler() && !(CPP2_UFCS(is_type)((*cpp2::assert_not_null(n)))) ) { cpp2::Default.report_violation(""); }
    }

#line 468 "reflect.h2"
    auto type_declaration::reserve_names(cpp2::in<std::string_view> name, auto&& ...etc) const& -> void
    {                           // etc is not declared ':string_view' for compatibility with GCC 10.x
        for ( 
             auto const& m : get_members() ) {
            CPP2_UFCS(require)(m, !(CPP2_UFCS(has_name)(m, name)), 
                       ("in a '" + cpp2::to_string(get_metafunction_name()) + "' type, the name '" + cpp2::to_string(name) + "' is reserved for use by the '" + cpp2::to_string(get_metafunction_name()) + "' implementation"));
        }
        if constexpr (!(CPP2_PACK_EMPTY(etc))) {
            reserve_names(CPP2_FORWARD(etc)...);
        }
    }

#line 480 "reflect.h2"
    [[nodiscard]] auto type_declaration::is_polymorphic() const& -> bool { return CPP2_UFCS(is_polymorphic)((*cpp2::assert_not_null(n))); }
#line 481 "reflect.h2"
    [[nodiscard]] auto type_declaration::is_final() const& -> bool { return CPP2_UFCS(is_type_final)((*cpp2::assert_not_null(n))); }
#line 482 "reflect.h2"
    [[nodiscard]] auto type_declaration::make_final() & -> bool { return CPP2_UFCS(make_type_final)((*cpp2::assert_not_null(n))); }

#line 484 "reflect.h2"
    [[nodiscard]] auto type_declaration::get_member_functions() const& -> std::vector<function_declaration>

    {
        std::vector<function_declaration> ret {}; 
        for ( 
             auto const& d : CPP2_UFCS(get_type_scope_declarations)((*cpp2::assert_not_null(n)), declaration_node::functions) ) {
            static_cast<void>(CPP2_UFCS(emplace_back)(ret, d, (*this)));
        }
        return ret; 
    }

#line 495 "reflect.h2"
    [[nodiscard]] auto type_declaration::get_member_functions_needing_initializer() const& -> std::vector<function_declaration>

    {
        std::vector<function_declaration> ret {}; 
        for ( 
             auto const& d : CPP2_UFCS(get_type_scope_declarations)((*cpp2::assert_not_null(n)), declaration_node::functions) ) 
        if ( !(CPP2_UFCS(has_initializer)((*cpp2::assert_not_null(d)))) 
            && !(CPP2_UFCS(is_virtual_function)((*cpp2::assert_not_null(d)))) 
            && !(CPP2_UFCS(is_defaultable_function)((*cpp2::assert_not_null(d))))) 
        {
            static_cast<void>(CPP2_UFCS(emplace_back)(ret, d, (*this)));
        }
        return ret; 
    }

#line 510 "reflect.h2"
    [[nodiscard]] auto type_declaration::get_member_objects() const& -> std::vector<object_declaration>

    {
        std::vector<object_declaration> ret {}; 
        for ( auto const& d : CPP2_UFCS(get_type_scope_declarations)((*cpp2::assert_not_null(n)), declaration_node::objects) ) {
            static_cast<void>(CPP2_UFCS(emplace_back)(ret, d, (*this)));
        }
        return ret; 
    }

#line 520 "reflect.h2"
    [[nodiscard]] auto type_declaration::get_member_types() const& -> std::vector<type_declaration>

    {
        std::vector<type_declaration> ret {}; 
        for ( auto const& d : CPP2_UFCS(get_type_scope_declarations)((*cpp2::assert_not_null(n)), declaration_node::types) ) {
            static_cast<void>(CPP2_UFCS(emplace_back)(ret, d, (*this)));
        }
        return ret; 
    }

#line 530 "reflect.h2"
    [[nodiscard]] auto type_declaration::get_member_aliases() const& -> std::vector<alias_declaration>

    {
        std::vector<alias_declaration> ret {}; 
        for ( auto const& d : CPP2_UFCS(get_type_scope_declarations)((*cpp2::assert_not_null(n)), declaration_node::aliases) ) {
            static_cast<void>(CPP2_UFCS(emplace_back)(ret, d, (*this)));
        }
        return ret; 
    }

#line 540 "reflect.h2"
    [[nodiscard]] auto type_declaration::get_members() const& -> std::vector<declaration>

    {
        std::vector<declaration> ret {}; 
        for ( auto const& d : CPP2_UFCS(get_type_scope_declarations)((*cpp2::assert_not_null(n)), declaration_node::all) ) {
            static_cast<void>(CPP2_UFCS(emplace_back)(ret, d, (*this)));
        }
        return ret; 
    }

#line 550 "reflect.h2"
    [[nodiscard]] auto type_declaration::query_declared_value_set_functions() const& -> query_declared_value_set_functions_ret

#line 557 "reflect.h2"
    {
            cpp2::deferred_init<bool> out_this_in_that;
            cpp2::deferred_init<bool> out_this_move_that;
            cpp2::deferred_init<bool> inout_this_in_that;
            cpp2::deferred_init<bool> inout_this_move_that;
#line 558 "reflect.h2"
        auto declared {CPP2_UFCS(find_declared_value_set_functions)((*cpp2::assert_not_null(n)))}; 
        out_this_in_that.construct(declared.out_this_in_that != nullptr);
        out_this_move_that.construct(declared.out_this_move_that != nullptr);
        inout_this_in_that.construct(declared.inout_this_in_that != nullptr);
        inout_this_move_that.construct(std::move(declared).inout_this_move_that != nullptr);
    return  { std::move(out_this_in_that.value()), std::move(out_this_move_that.value()), std::move(inout_this_in_that.value()), std::move(inout_this_move_that.value()) }; }

#line 565 "reflect.h2"
    auto type_declaration::add_member(cpp2::in<std::string_view> source) & -> void
    {
        auto decl {parse_statement(source)}; 
        if (!((cpp2::as_<bool>(decl)))) {
            error("the provided source string is not a valid statement");
            return ; 
        }
        if (!(CPP2_UFCS(is_declaration)((*cpp2::assert_not_null(decl))))) {
            error("cannot add a member that is not a declaration");
        }
        require(CPP2_UFCS(add_type_member)((*cpp2::assert_not_null(n)), std::move(decl)), 
                 std::string("unexpected error while attempting to add member:\n") + source);
    }

#line 579 "reflect.h2"
    auto type_declaration::remove_marked_members() & -> void { CPP2_UFCS(type_remove_marked_members)((*cpp2::assert_not_null(n)));  }
#line 580 "reflect.h2"
    auto type_declaration::remove_all_members() & -> void { CPP2_UFCS(type_remove_all_members)((*cpp2::assert_not_null(n))); }

#line 582 "reflect.h2"
    auto type_declaration::disable_member_function_generation() & -> void { CPP2_UFCS(type_disable_member_function_generation)((*cpp2::assert_not_null(n)));  }

    type_declaration::type_declaration(type_declaration const& that)
                                : declaration{ static_cast<declaration const&>(that) }{}

#line 593 "reflect.h2"
    alias_declaration::alias_declaration(

        declaration_node* n_, 
        cpp2::in<compiler_services> s
    )
        : declaration{ n_, s }
#line 598 "reflect.h2"
    {

        if (cpp2::Default.has_handler() && !(CPP2_UFCS(is_alias)((*cpp2::assert_not_null(n)))) ) { cpp2::Default.report_violation(""); }
    }

    alias_declaration::alias_declaration(alias_declaration const& that)
                                : declaration{ static_cast<declaration const&>(that) }{}

#line 617 "reflect.h2"
auto add_virtual_destructor(meta::type_declaration& t) -> void
{
    CPP2_UFCS(add_member)(t, "operator=: (virtual move this) = { }");
}

#line 635 "reflect.h2"
auto interface(meta::type_declaration& t) -> void
{
    auto has_dtor {false}; 

    for ( auto& m : CPP2_UFCS(get_members)(t) ) 
    {
        CPP2_UFCS(require)(m, !(CPP2_UFCS(is_object)(m)), 
                   "interfaces may not contain data objects");
        if (CPP2_UFCS(is_function)(m)) {
            auto mf {CPP2_UFCS(as_function)(m)}; 
            CPP2_UFCS(require)(mf, !(CPP2_UFCS(is_copy_or_move)(mf)), 
                        "interfaces may not copy or move; consider a virtual clone() instead");
            CPP2_UFCS(require)(mf, !(CPP2_UFCS(has_initializer)(mf)), 
                        "interface functions must not have a function body; remove the '=' initializer");
            CPP2_UFCS(require)(mf, CPP2_UFCS(make_public)(mf), 
                        "interface functions must be public");
            CPP2_UFCS(default_to_virtual)(mf);
            has_dtor |= CPP2_UFCS(is_destructor)(std::move(mf));
        }
    }

    if (!(std::move(has_dtor))) {
        CPP2_UFCS(add_virtual_destructor)(t);
    }
}

#line 681 "reflect.h2"
auto polymorphic_base(meta::type_declaration& t) -> void
{
    auto has_dtor {false}; 

    for ( auto& mf : CPP2_UFCS(get_member_functions)(t) ) 
    {
        if (CPP2_UFCS(is_default_access)(mf)) {
            CPP2_UFCS(default_to_public)(mf);
        }
        CPP2_UFCS(require)(mf, !(CPP2_UFCS(is_copy_or_move)(mf)), 
                    "polymorphic base types may not copy or move; consider a virtual clone() instead");
        if (CPP2_UFCS(is_destructor)(mf)) {
            has_dtor = true;
            CPP2_UFCS(require)(mf, ((CPP2_UFCS(is_public)(mf) || CPP2_UFCS(is_default_access)(mf)) && CPP2_UFCS(is_virtual)(mf)) 
                        || (CPP2_UFCS(is_protected)(mf) && !(CPP2_UFCS(is_virtual)(mf))), 
                        "a polymorphic base type destructor must be public and virtual, or protected and nonvirtual");
        }
    }

    if (!(std::move(has_dtor))) {
        CPP2_UFCS(add_virtual_destructor)(t);
    }
}

#line 726 "reflect.h2"
auto ordered_impl(
    meta::type_declaration& t, 
    cpp2::in<std::string_view> ordering
) -> void
{
    auto has_spaceship {false}; 

    for ( auto& mf : CPP2_UFCS(get_member_functions)(t) ) 
    {
        if (CPP2_UFCS(has_name)(mf, "operator<=>")) {
            has_spaceship = true;
            auto return_name {CPP2_UFCS(unnamed_return_type)(mf)}; 
            if (CPP2_UFCS(find)(return_name, ordering) == return_name.npos) 
            {
                CPP2_UFCS(error)(mf, "operator<=> must return std::" + cpp2::as_<std::string>(ordering));
            }
        }
    }

    if (!(std::move(has_spaceship))) {
        CPP2_UFCS(add_member)(t, "operator<=>: (this, that) -> std::" + (cpp2::as_<std::string>(ordering)) + ";");
    }
}

#line 755 "reflect.h2"
auto ordered(meta::type_declaration& t) -> void
{
    ordered_impl(t, "strong_ordering");
}

#line 763 "reflect.h2"
auto weakly_ordered(meta::type_declaration& t) -> void
{
    ordered_impl(t, "weak_ordering");
}

#line 771 "reflect.h2"
auto partially_ordered(meta::type_declaration& t) -> void
{
    ordered_impl(t, "partial_ordering");
}

#line 793 "reflect.h2"
auto copyable(meta::type_declaration& t) -> void
{
    //  If the user explicitly wrote any of the copy/move functions,
    //  they must also have written the most general one - we can't
    //  assume we can safely generate it for them since they've opted
    //  into customized semantics
    auto smfs {CPP2_UFCS(query_declared_value_set_functions)(t)}; 
    if ( !(smfs.out_this_in_that) 
        && (
            smfs.out_this_move_that 
            || smfs.inout_this_in_that 
            || smfs.inout_this_move_that)) 

    {
        CPP2_UFCS(error)(t, "this type is partially copyable/movable - when you provide any of the more-specific operator= signatures, you must also provide the one with the general signature (out this, that); alternatively, consider removing all the operator= functions and let them all be generated for you with default memberwise semantics");
    }
    else {if (!(std::move(smfs).out_this_in_that)) {
        CPP2_UFCS(add_member)(t, "operator=: (out this, that) = { }");
    }}
}

#line 821 "reflect.h2"
auto basic_value(meta::type_declaration& t) -> void
{
    CPP2_UFCS(copyable)(t);

    auto has_default_ctor {false}; 
    for ( auto& mf : CPP2_UFCS(get_member_functions)(t) ) {
        has_default_ctor |= CPP2_UFCS(is_default_constructor)(mf);
        CPP2_UFCS(require)(mf, !(CPP2_UFCS(is_protected)(mf)) && !(CPP2_UFCS(is_virtual)(mf)), 
                    "a value type may not have a protected or virtual function");
        CPP2_UFCS(require)(mf, !(CPP2_UFCS(is_destructor)(mf)) || CPP2_UFCS(is_public)(mf) || CPP2_UFCS(is_default_access)(mf), 
                    "a value type may not have a non-public destructor");
    }

    if (!(std::move(has_default_ctor))) {
        CPP2_UFCS(add_member)(t, "operator=: (out this) = { }");
    }
}

#line 849 "reflect.h2"
auto value(meta::type_declaration& t) -> void
{
    CPP2_UFCS(ordered)(t);
    CPP2_UFCS(basic_value)(t);
}

#line 855 "reflect.h2"
auto weakly_ordered_value(meta::type_declaration& t) -> void
{
    CPP2_UFCS(weakly_ordered)(t);
    CPP2_UFCS(basic_value)(t);
}

#line 861 "reflect.h2"
auto partially_ordered_value(meta::type_declaration& t) -> void
{
    CPP2_UFCS(partially_ordered)(t);
    CPP2_UFCS(basic_value)(t);
}

#line 890 "reflect.h2"
auto cpp1_rule_of_zero(meta::type_declaration& t) -> void
{
    for ( auto& mf : CPP2_UFCS(get_member_functions)(t) ) 
    {
        CPP2_UFCS(require)(t, !(CPP2_UFCS(is_constructor_with_that)(mf)) 
                   && !(CPP2_UFCS(is_assignment_with_that)(mf)) 
                   && !(CPP2_UFCS(is_destructor)(mf)), 
                   "the rule of zero requires no copy/move/destructor functions");
    }
    CPP2_UFCS(disable_member_function_generation)(t);
}

#line 927 "reflect.h2"
auto cpp2_struct(meta::type_declaration& t) -> void
{
    for ( auto& m : CPP2_UFCS(get_members)(t) ) 
    {
        CPP2_UFCS(require)(m, CPP2_UFCS(make_public)(m), 
                   "all struct members must be public");
        if (CPP2_UFCS(is_function)(m)) {
            auto mf {CPP2_UFCS(as_function)(m)}; 
            CPP2_UFCS(require)(t, !(CPP2_UFCS(is_virtual)(mf)), 
                       "a struct may not have a virtual function");
            CPP2_UFCS(require)(t, !(CPP2_UFCS(has_name)(std::move(mf), "operator=")), 
                       "a struct may not have a user-defined operator=");
        }
    }
    CPP2_UFCS(cpp1_rule_of_zero)(t);
}

#line 968 "reflect.h2"
auto basic_enum(
    meta::type_declaration& t, 
    auto const& nextval, 
    cpp2::in<bool> bitwise
    ) -> void
{
    std::vector<value_member_info> enumerators {}; 
    cpp2::i64 min_value {}; 
    cpp2::i64 max_value {}; 
    cpp2::deferred_init<std::string> underlying_type; 

    CPP2_UFCS(reserve_names)(t, "operator=", "operator<=>");
    if (bitwise) {
        CPP2_UFCS(reserve_names)(t, "has", "set", "clear", "to_string", "get_raw_value", "none");
    }

    //  1. Gather: The names of all the user-written members, and find/compute the type

    underlying_type.construct(CPP2_UFCS(get_argument)(t, 0));// use the first template argument, if there was one

    auto found_non_numeric {false}; 
{
std::string value{"-1"};

#line 991 "reflect.h2"
    for ( 
          auto const& m : CPP2_UFCS(get_members)(t) ) 
    if (  CPP2_UFCS(is_member_object)(m)) 
    {
        CPP2_UFCS(require)(m, CPP2_UFCS(is_public)(m) || CPP2_UFCS(is_default_access)(m), 
                    "an enumerator cannot be protected or private");

        auto mo {CPP2_UFCS(as_object)(m)}; 
        if (!(CPP2_UFCS(has_wildcard_type)(mo))) {
            CPP2_UFCS(error)(mo, "an explicit underlying type should be specified as a template argument to the metafunction - try 'enum<u16>' or 'flag_enum<u64>'");
        }

        auto init {CPP2_UFCS(initializer)(mo)}; 

        auto is_default_or_numeric {is_empty_or_a_decimal_number(init)}; 
        found_non_numeric |= !(CPP2_UFCS(empty)(init)) && !(is_default_or_numeric);
<<<<<<< HEAD
        CPP2_UFCS(require)(m, !(std::move(is_default_or_numeric)) || !(found_non_numeric) || CPP2_UFCS(has_name)(mo, "none"), 
            cpp2::to_string(CPP2_UFCS(name)(mo)) + ": enumerators with non-numeric values must come after all default and numeric values");
=======
        CPP2_UFCS(require)(m, !(is_default_or_numeric) || !(found_non_numeric) || CPP2_UFCS(has_name)(mo, "none"), 
            (cpp2::to_string(CPP2_UFCS(name)(mo)) + ": enumerators with non-numeric values must come after all default and numeric values"));
>>>>>>> 0e74bd7e

        nextval(value, std::move(init));

        auto v {std::strtoll(&CPP2_ASSERT_IN_BOUNDS_LITERAL(value, 0), nullptr, 10)}; // for non-numeric values we'll just get 0 which is okay for now
        if (cpp2::cmp_less(v,min_value)) {
            min_value = v;
        }
        if (cpp2::cmp_greater(v,max_value)) {
            max_value = std::move(v);
        }

        //  Adding local variable 'e' to work around a Clang warning
        value_member_info e {cpp2::as_<std::string>(CPP2_UFCS(name)(mo)), "", value}; 
        CPP2_UFCS(push_back)(enumerators, std::move(e));

        CPP2_UFCS(mark_for_removal_from_enclosing_type)(mo);
        static_cast<void>(std::move(mo));
    }
}

<<<<<<< HEAD
#line 994 "reflect.h2"
=======
#line 1027 "reflect.h2"
>>>>>>> 0e74bd7e
    if ((CPP2_UFCS(empty)(enumerators))) {
        CPP2_UFCS(error)(t, "an enumeration must contain at least one enumerator value");
        return ; 
    }

    //  Compute the default underlying type, if it wasn't explicitly specified
    if (underlying_type.value() == "") 
    {
        CPP2_UFCS(require)(t, !(std::move(found_non_numeric)), 
            "if you write an enumerator with a non-numeric-literal value, you must specify the enumeration's underlying type");

        if (!(bitwise)) {
            if (cpp2::cmp_greater_eq(min_value,std::numeric_limits<cpp2::i8>::min()) && cpp2::cmp_less_eq(max_value,std::numeric_limits<cpp2::i8>::max())) {
                underlying_type.value() = "i8";
            }
            else {if (cpp2::cmp_greater_eq(min_value,std::numeric_limits<cpp2::i16>::min()) && cpp2::cmp_less_eq(max_value,std::numeric_limits<cpp2::i16>::max())) {
                underlying_type.value() = "i16";
            }
            else {if (cpp2::cmp_greater_eq(min_value,std::numeric_limits<cpp2::i32>::min()) && cpp2::cmp_less_eq(max_value,std::numeric_limits<cpp2::i32>::max())) {
                underlying_type.value() = "i32";
            }
            else {if (cpp2::cmp_greater_eq(std::move(min_value),std::numeric_limits<cpp2::i64>::min()) && cpp2::cmp_less_eq(std::move(max_value),std::numeric_limits<cpp2::i64>::max())) {
                underlying_type.value() = "i64";
            }
            else {
                CPP2_UFCS(error)(t, "values are outside the range representable by the largest supported underlying signed type (i64)");
            }}}}
        }
        else {
            auto umax {std::move(max_value) * cpp2::as_<cpp2::u64, 2>()}; 
            if (cpp2::cmp_less_eq(umax,std::numeric_limits<cpp2::u8>::max())) {
                underlying_type.value() = "u8";
            }
            else {if (cpp2::cmp_less_eq(umax,std::numeric_limits<cpp2::u16>::max())) {
                underlying_type.value() = "u16";
            }
            else {if (cpp2::cmp_less_eq(std::move(umax),std::numeric_limits<cpp2::u32>::max())) {
                underlying_type.value() = "u32";
            }
            else {
                underlying_type.value() = "u64";
            }}}
        }
    }

<<<<<<< HEAD
#line 1040 "reflect.h2"
=======
#line 1073 "reflect.h2"
>>>>>>> 0e74bd7e
    //  2. Replace: Erase the contents and replace with modified contents
    //
    //  Note that most values and functions are declared as '==' compile-time values, i.e. Cpp1 'constexpr'

    CPP2_UFCS(remove_marked_members)(t);

    //  Generate the 'none' value if appropriate, and use that or
    //  else the first enumerator as the default-constructed value
    auto default_value {CPP2_ASSERT_IN_BOUNDS_LITERAL(enumerators, 0).name}; 
    if (bitwise) {
        default_value = "none";
        value_member_info e {"none", "", "0"}; 
        CPP2_UFCS(push_back)(enumerators, std::move(e));
    }

    //  Generate all the private implementation
    CPP2_UFCS(add_member)(t, ("    _value            : " + cpp2::to_string(underlying_type.value()) + ";"));
    CPP2_UFCS(add_member)(t, ("    private operator= : (implicit out this, _val: i64) == _value = cpp2::unsafe_narrow<" + cpp2::to_string(underlying_type.value()) + ">(_val);"));

    //  Generate the bitwise operations
    if (bitwise) {
        CPP2_UFCS(add_member)(t, "    operator|=: ( inout this, that )                 == _value |= that._value;");
        CPP2_UFCS(add_member)(t, "    operator&=: ( inout this, that )                 == _value &= that._value;");
        CPP2_UFCS(add_member)(t, "    operator^=: ( inout this, that )                 == _value ^= that._value;");
        CPP2_UFCS(add_member)(t, ("    operator| : (       this, that ) -> " + cpp2::to_string(CPP2_UFCS(name)(t)) + "  == _value |  that._value;"));
        CPP2_UFCS(add_member)(t, ("    operator& : (       this, that ) -> " + cpp2::to_string(CPP2_UFCS(name)(t)) + "  == _value &  that._value;"));
        CPP2_UFCS(add_member)(t, ("    operator^ : (       this, that ) -> " + cpp2::to_string(CPP2_UFCS(name)(t)) + "  == _value ^  that._value;"));
        CPP2_UFCS(add_member)(t, "    has       : ( inout this, that ) -> bool         == _value &  that._value;");
        CPP2_UFCS(add_member)(t, "    set       : ( inout this, that )                 == _value |= that._value;");
        CPP2_UFCS(add_member)(t, "    clear     : ( inout this, that )                 == _value &= that._value~;");
    }

    //  Add the enumerators
    for ( auto const& e : enumerators ) {
        CPP2_UFCS(add_member)(t, ("    " + cpp2::to_string(e.name) + " : " + cpp2::to_string(CPP2_UFCS(name)(t)) + " == " + cpp2::to_string(e.value) + ";"));
    }

    //  Generate the common functions
    CPP2_UFCS(add_member)(t, ("    get_raw_value     : (this) -> " + cpp2::to_string(std::move(underlying_type.value())) + " == _value;"));
    CPP2_UFCS(add_member)(t, ("    operator=         : (out this) == { _value = " + cpp2::to_string(std::move(default_value)) + "._value; }"));
    CPP2_UFCS(add_member)(t, "    operator=         : (out this, that) == { }");
    CPP2_UFCS(add_member)(t, "    operator<=>       : (this, that) -> std::strong_ordering;");
{
std::string to_string{"    to_string: (this) -> std::string = { \n"};

    //  Provide a 'to_string' function to print enumerator name(s)

<<<<<<< HEAD
#line 1085 "reflect.h2"
=======
#line 1118 "reflect.h2"
>>>>>>> 0e74bd7e
    {
        if (bitwise) {
            to_string += "    _ret   : std::string = \"(\";\n";
            to_string += "    _comma : std::string = ();\n";
            to_string += "    if this == none { return \"(none)\"; }\n";
        }

        for ( 
              auto const& e : std::move(enumerators) ) {
            if (e.name != "_") {// ignore unnamed values
                if (bitwise) {
                    if (e.name != "none") {
                        to_string += ("    if (this & " + cpp2::to_string(e.name) + ") == " + cpp2::to_string(e.name) + " { _ret += _comma + \"" + cpp2::to_string(e.name) + "\"; _comma = \", \"; }\n");
                    }
                }
                else {
                    to_string += ("    if this == " + cpp2::to_string(e.name) + " { return \"" + cpp2::to_string(e.name) + "\"; }\n");
                }
            }
        }

        if (bitwise) {
            to_string += "    return _ret+\")\";\n}\n";
        }
        else {
            to_string += ("    return \"invalid " + cpp2::to_string(CPP2_UFCS(name)(t)) + " value\";\n}\n");
        }

        CPP2_UFCS(add_member)(t, std::move(to_string));
    }
}
<<<<<<< HEAD
#line 1115 "reflect.h2"
}

#line 1127 "reflect.h2"
=======
#line 1148 "reflect.h2"
}

#line 1160 "reflect.h2"
>>>>>>> 0e74bd7e
auto cpp2_enum(meta::type_declaration& t) -> void
{
    //  Let basic_enum do its thing, with an incrementing value generator
    CPP2_UFCS(basic_enum)(t, 
        [](std::string& value, cpp2::in<std::string> specified_value) mutable -> void{
            if (!(CPP2_UFCS(empty)(specified_value))) {
                value = specified_value;
            }else {
                auto v {std::strtoll(&CPP2_ASSERT_IN_BOUNDS_LITERAL(value, 0), nullptr, 10)}; 
                value = cpp2::as_<std::string>((std::move(v) + 1));
            }
        }, 
        false   // disable bitwise operations
    );
}

<<<<<<< HEAD
#line 1154 "reflect.h2"
=======
#line 1187 "reflect.h2"
>>>>>>> 0e74bd7e
auto flag_enum(meta::type_declaration& t) -> void
{
    //  Let basic_enum do its thing, with a power-of-two value generator
    CPP2_UFCS(basic_enum)(t, 
        [](std::string& value, cpp2::in<std::string> specified_value) mutable -> void{
            if (!(CPP2_UFCS(empty)(specified_value))) {
                value = specified_value;
            }else {
                auto v {std::strtoll(&CPP2_ASSERT_IN_BOUNDS_LITERAL(value, 0), nullptr, 10)}; 
                if (cpp2::cmp_less(v,1)) {
                    value = "1";
                }
                else {
                    value = cpp2::as_<std::string>((std::move(v) * 2));
                }
            }
        }, 
        true    // enable bitwise operations
    );
}

<<<<<<< HEAD
#line 1200 "reflect.h2"
=======
#line 1233 "reflect.h2"
>>>>>>> 0e74bd7e
auto cpp2_union(meta::type_declaration& t) -> void
{
    std::vector<value_member_info> alternatives {}; 
{
auto value{0};

    //  1. Gather: All the user-written members, and find/compute the max size

<<<<<<< HEAD
#line 1207 "reflect.h2"
=======
#line 1240 "reflect.h2"
>>>>>>> 0e74bd7e
    for ( 

           auto const& m : CPP2_UFCS(get_members)(t) )  { do 
    if (   CPP2_UFCS(is_member_object)(m)) 
    {
        CPP2_UFCS(require)(m, CPP2_UFCS(is_public)(m) || CPP2_UFCS(is_default_access)(m), 
                   "a union alternative cannot be protected or private");

        CPP2_UFCS(require)(m, !(CPP2_UFCS(starts_with)(CPP2_UFCS(name)(m), "is_")) 
                   && !(CPP2_UFCS(starts_with)(CPP2_UFCS(name)(m), "set_")), 
                   "a union alternative's name cannot start with 'is_' or 'set_' - that could cause user confusion with the 'is_alternative' and 'set_alternative' generated functions");

        auto mo {CPP2_UFCS(as_object)(m)}; 
        CPP2_UFCS(require)(mo, CPP2_UFCS(empty)(CPP2_UFCS(initializer)(mo)), 
                    "a union alternative cannot have an initializer");

        //  Adding local variable 'e' to work around a Clang warning
        value_member_info e {cpp2::as_<std::string>(CPP2_UFCS(name)(mo)), CPP2_UFCS(type)(mo), cpp2::as_<std::string>(value)}; 
        CPP2_UFCS(push_back)(alternatives, std::move(e));

        CPP2_UFCS(mark_for_removal_from_enclosing_type)(mo);
        static_cast<void>(std::move(mo));
    } while (false); ++value; }
}

<<<<<<< HEAD
#line 1231 "reflect.h2"
=======
#line 1263 "reflect.h2"
>>>>>>> 0e74bd7e
    std::string discriminator_type {}; 
    if (cpp2::cmp_less(CPP2_UFCS(ssize)(alternatives),std::numeric_limits<cpp2::i8>::max())) {
        discriminator_type = "i8";
    }
    else {if (cpp2::cmp_less(CPP2_UFCS(ssize)(alternatives),std::numeric_limits<cpp2::i16>::max())) {
        discriminator_type = "i16";
    }
    else {if (cpp2::cmp_less(CPP2_UFCS(ssize)(alternatives),std::numeric_limits<cpp2::i32>::max())) {
        discriminator_type = "i32";
    }
    else {
        discriminator_type = "i64";
    }}}

<<<<<<< HEAD
#line 1246 "reflect.h2"
=======
#line 1278 "reflect.h2"
>>>>>>> 0e74bd7e
    //  2. Replace: Erase the contents and replace with modified contents

    CPP2_UFCS(remove_marked_members)(t);
{
std::string storage{"    _storage: cpp2::aligned_storage<cpp2::max( "};

    //  Provide storage

<<<<<<< HEAD
#line 1252 "reflect.h2"
=======
#line 1284 "reflect.h2"
>>>>>>> 0e74bd7e
    {
{
std::string comma{""};

<<<<<<< HEAD
#line 1254 "reflect.h2"
=======
#line 1286 "reflect.h2"
>>>>>>> 0e74bd7e
        for ( 

              auto const& e : alternatives )  { do {
            storage += comma + ("sizeof(" + cpp2::to_string(e.type) + ")");
        } while (false); comma = ", "; }
}

<<<<<<< HEAD
#line 1260 "reflect.h2"
=======
#line 1292 "reflect.h2"
>>>>>>> 0e74bd7e
        storage += "), cpp2::max( ";
{
std::string comma{""};

<<<<<<< HEAD
#line 1263 "reflect.h2"
=======
#line 1295 "reflect.h2"
>>>>>>> 0e74bd7e
        for ( 

              auto const& e : alternatives )  { do {
            storage += comma + ("alignof(" + cpp2::to_string(e.type) + ")");
        } while (false); comma = ", "; }
}

<<<<<<< HEAD
#line 1269 "reflect.h2"
=======
#line 1301 "reflect.h2"
>>>>>>> 0e74bd7e
        storage += " )> = ();\n";
        CPP2_UFCS(add_member)(t, std::move(storage));
    }
}

    //  Provide discriminator
<<<<<<< HEAD
#line 1274 "reflect.h2"
    CPP2_UFCS(add_member)(t, "    _discriminator: " + cpp2::to_string(std::move(discriminator_type)) + " = -1;\n");
=======
#line 1306 "reflect.h2"
    CPP2_UFCS(add_member)(t, ("    _discriminator: " + cpp2::to_string(std::move(discriminator_type)) + " = -1;\n"));
>>>>>>> 0e74bd7e

    //  Add the alternatives: is_alternative, get_alternative, and set_alternative
    for ( 
         auto const& a : alternatives ) 
    {
        CPP2_UFCS(add_member)(t, ("    is_" + cpp2::to_string(a.name) + ": (this) -> bool = _discriminator == " + cpp2::to_string(a.value) + ";\n"));

        CPP2_UFCS(add_member)(t, ("    " + cpp2::to_string(a.name) + ": (this) -> forward " + cpp2::to_string(a.type) + " pre(is_" + cpp2::to_string(a.name) + "()) = reinterpret_cast<* const " + cpp2::to_string(a.type) + ">(_storage&)*;\n"));

        CPP2_UFCS(add_member)(t, ("    " + cpp2::to_string(a.name) + ": (inout this) -> forward " + cpp2::to_string(a.type) + " pre(is_" + cpp2::to_string(a.name) + "()) = reinterpret_cast<*" + cpp2::to_string(a.type) + ">(_storage&)*;\n"));

        CPP2_UFCS(add_member)(t, ("    set_" + cpp2::to_string(a.name) + ": (inout this, _value: " + cpp2::to_string(a.type) + ") = { if !is_" + cpp2::to_string(a.name) + "() { _destroy(); std::construct_at( reinterpret_cast<*" + cpp2::to_string(a.type) + ">(_storage&), _value); } else { reinterpret_cast<*" + cpp2::to_string(a.type) + ">(_storage&)* = _value; } _discriminator = " + cpp2::to_string(a.value) + "; }\n"));

        CPP2_UFCS(add_member)(t, ("    set_" + cpp2::to_string(a.name) + ": (inout this, forward _args...: _) = { if !is_" + cpp2::to_string(a.name) + "() { _destroy(); std::construct_at( reinterpret_cast<*" + cpp2::to_string(a.type) + ">(_storage&), _args...); } else { reinterpret_cast<*" + cpp2::to_string(a.type) + ">(_storage&)* = :" + cpp2::to_string(a.type) + " = (_args...); } _discriminator = " + cpp2::to_string(a.value) + "; }\n"));
    }
{
std::string destroy{"    private _destroy: (inout this) = {\n"};

    //  Add destroy

<<<<<<< HEAD
#line 1293 "reflect.h2"
=======
#line 1325 "reflect.h2"
>>>>>>> 0e74bd7e
    {
        for ( 
              auto const& a : alternatives ) {
            destroy += ("        if _discriminator == " + cpp2::to_string(a.value) + " { std::destroy_at( reinterpret_cast<*" + cpp2::to_string(a.type) + ">(_storage&) ); }\n");
        }

        destroy += "        _discriminator = -1;\n";
        destroy += "    }\n";
        CPP2_UFCS(add_member)(t, std::move(destroy));
    }
}

    //  Add the destructor
<<<<<<< HEAD
#line 1305 "reflect.h2"
    CPP2_UFCS(add_member)(t, "    operator=: (move this) = { _destroy(); _ = this; }");
=======
#line 1337 "reflect.h2"
    CPP2_UFCS(add_member)(t, "    operator=: (move this) = { _destroy(); }");
>>>>>>> 0e74bd7e

    //  Add default constructor
    CPP2_UFCS(add_member)(t, "    operator=: (out this) = { }");
{
std::string value_set{""};

    //  Add copy/move construction and assignment

<<<<<<< HEAD
#line 1312 "reflect.h2"
    {
        for ( 
              auto const& a : std::move(alternatives) ) {
            value_set += "        if that.is_" + cpp2::to_string(a.name) + "() { set_" + cpp2::to_string(a.name) + "( that." + cpp2::to_string(a.name) + "() ); }\n";
=======
#line 1344 "reflect.h2"
    {
        for ( 
              auto const& a : alternatives ) {
            value_set += ("        if that.is_" + cpp2::to_string(a.name) + "() { set_" + cpp2::to_string(a.name) + "( that." + cpp2::to_string(a.name) + "() ); }\n");
>>>>>>> 0e74bd7e
        }
        value_set += "    }\n";

        CPP2_UFCS(add_member)(t, std::string("    operator=: (out this, that) = {\n") 
                    + "        _storage = ();\n" 
                    + "        _discriminator = -1;\n" 
                    + value_set
                    );
        CPP2_UFCS(add_member)(t, std::string("    operator=: (inout this, that) = {\n") 
                    + "        _storage = _;\n" 
                    + "        _discriminator = _;\n" 
                    + std::move(value_set)
                    );
    }
}
<<<<<<< HEAD
#line 1330 "reflect.h2"
}

#line 1337 "reflect.h2"
=======
#line 1362 "reflect.h2"
}

#line 1369 "reflect.h2"
>>>>>>> 0e74bd7e
auto print(cpp2::in<meta::type_declaration> t) -> void
{
    std::cout << CPP2_UFCS(print)(t) << "\n";
}

<<<<<<< HEAD
#line 1347 "reflect.h2"
=======
#line 1379 "reflect.h2"
>>>>>>> 0e74bd7e
[[nodiscard]] auto apply_metafunctions(
    declaration_node& n, 
    type_declaration& rtype, 
    auto const& error
    ) -> bool

{
    if (cpp2::Default.has_handler() && !(CPP2_UFCS(is_type)(n)) ) { cpp2::Default.report_violation(""); }

    //  Check for _names reserved for the metafunction implementation
    for ( 
          auto const& m : CPP2_UFCS(get_members)(rtype) ) 
    {
        CPP2_UFCS(require)(m, !(CPP2_UFCS(starts_with)(CPP2_UFCS(name)(m), "_")) || CPP2_UFCS(ssize)(CPP2_UFCS(name)(m)) == 1, 
                    "a type that applies a metafunction cannot have a body that declares a name that starts with '_' - those names are reserved for the metafunction implementation");
    }

    //  For each metafunction, apply it
    for ( 
         auto const& meta : n.metafunctions ) 
    {
        //  Convert the name and any template arguments to strings
        //  and record that in rtype
        auto name {CPP2_UFCS(to_string)((*cpp2::assert_not_null(meta)))}; 
        name = CPP2_UFCS(substr)(name, 0, CPP2_UFCS(find)(name, '<'));

        std::vector<std::string> args {}; 
        for ( 
             auto const& arg : CPP2_UFCS(template_arguments)((*cpp2::assert_not_null(meta))) ) 
            CPP2_UFCS(push_back)(args, CPP2_UFCS(to_string)(arg));

        CPP2_UFCS(set_metafunction_name)(rtype, name, args);

        //  Dispatch
        //
        if (name == "interface") {
            interface(rtype);
        }
        else {if (name == "polymorphic_base") {
            polymorphic_base(rtype);
        }
        else {if (name == "ordered") {
            ordered(rtype);
        }
        else {if (name == "weakly_ordered") {
            weakly_ordered(rtype);
        }
        else {if (name == "partially_ordered") {
            partially_ordered(rtype);
        }
        else {if (name == "copyable") {
            copyable(rtype);
        }
        else {if (name == "basic_value") {
            basic_value(rtype);
        }
        else {if (name == "value") {
            value(rtype);
        }
        else {if (name == "weakly_ordered_value") {
            weakly_ordered_value(rtype);
        }
        else {if (name == "partially_ordered_value") {
            partially_ordered_value(rtype);
        }
        else {if (name == "cpp1_rule_of_zero") {
            cpp1_rule_of_zero(rtype);
        }
        else {if (name == "struct") {
            cpp2_struct(rtype);
        }
        else {if (name == "enum") {
            cpp2_enum(rtype);
        }
        else {if (name == "flag_enum") {
            flag_enum(rtype);
        }
        else {if (name == "union") {
            cpp2_union(rtype);
        }
        else {if (name == "print") {
            print(rtype);
        }
        else {
            error("unrecognized metafunction name: " + name);
            error("(temporary alpha limitation) currently the supported names are: interface, polymorphic_base, ordered, weakly_ordered, partially_ordered, copyable, basic_value, value, weakly_ordered_value, partially_ordered_value, struct, enum, flag_enum, union, cpp1_rule_of_zero, print");
            return false; 
        }}}}}}}}}}}}}}}}

        if ((
            !(CPP2_UFCS(empty)(args)) 
            && !(CPP2_UFCS(arguments_were_used)(rtype)))) 

        {
<<<<<<< HEAD
            error(name + " did not use its template arguments - did you mean to write '" + name + " <" + CPP2_ASSERT_IN_BOUNDS(std::move(args), 0) + "> type' (with the spaces)?");
=======
            error(name + " did not use its template arguments - did you mean to write '" + name + " <" + CPP2_ASSERT_IN_BOUNDS_LITERAL(args, 0) + "> type' (with the spaces)?");
>>>>>>> 0e74bd7e
            return false; 
        }
    }

    return true; 
}

<<<<<<< HEAD
#line 1447 "reflect.h2"
=======
#line 1482 "reflect.h2"
>>>>>>> 0e74bd7e
}

}

#endif<|MERGE_RESOLUTION|>--- conflicted
+++ resolved
@@ -39,11 +39,7 @@
 #line 962 "reflect.h2"
 class value_member_info;
 
-<<<<<<< HEAD
-#line 1447 "reflect.h2"
-=======
-#line 1482 "reflect.h2"
->>>>>>> 0e74bd7e
+#line 1484 "reflect.h2"
 }
 
 }
@@ -705,11 +701,7 @@
     cpp2::in<bool> bitwise
     ) -> void;
 
-<<<<<<< HEAD
-#line 1118 "reflect.h2"
-=======
-#line 1151 "reflect.h2"
->>>>>>> 0e74bd7e
+#line 1152 "reflect.h2"
 //-----------------------------------------------------------------------
 //
 //    "An enum[...] is a totally ordered value type that stores a
@@ -721,11 +713,7 @@
 //
 auto cpp2_enum(meta::type_declaration& t) -> void;
 
-<<<<<<< HEAD
-#line 1144 "reflect.h2"
-=======
-#line 1177 "reflect.h2"
->>>>>>> 0e74bd7e
+#line 1178 "reflect.h2"
 //-----------------------------------------------------------------------
 //
 //     "flag_enum expresses an enumeration that stores values
@@ -738,11 +726,7 @@
 //
 auto flag_enum(meta::type_declaration& t) -> void;
 
-<<<<<<< HEAD
-#line 1176 "reflect.h2"
-=======
-#line 1209 "reflect.h2"
->>>>>>> 0e74bd7e
+#line 1210 "reflect.h2"
 //-----------------------------------------------------------------------
 //
 //     "As with void*, programmers should know that unions [...] are
@@ -769,22 +753,14 @@
 
 auto cpp2_union(meta::type_declaration& t) -> void;
 
-<<<<<<< HEAD
-#line 1333 "reflect.h2"
-=======
-#line 1365 "reflect.h2"
->>>>>>> 0e74bd7e
+#line 1367 "reflect.h2"
 //-----------------------------------------------------------------------
 //
 //  print - output a pretty-printed visualization of t
 //
 auto print(cpp2::in<meta::type_declaration> t) -> void;
 
-<<<<<<< HEAD
-#line 1343 "reflect.h2"
-=======
-#line 1375 "reflect.h2"
->>>>>>> 0e74bd7e
+#line 1377 "reflect.h2"
 //-----------------------------------------------------------------------
 //
 //  apply_metafunctions
@@ -795,11 +771,7 @@
     auto const& error
     ) -> bool;
 
-<<<<<<< HEAD
-#line 1447 "reflect.h2"
-=======
-#line 1482 "reflect.h2"
->>>>>>> 0e74bd7e
+#line 1484 "reflect.h2"
 }
 
 }
@@ -1673,13 +1645,8 @@
 
         auto is_default_or_numeric {is_empty_or_a_decimal_number(init)}; 
         found_non_numeric |= !(CPP2_UFCS(empty)(init)) && !(is_default_or_numeric);
-<<<<<<< HEAD
         CPP2_UFCS(require)(m, !(std::move(is_default_or_numeric)) || !(found_non_numeric) || CPP2_UFCS(has_name)(mo, "none"), 
-            cpp2::to_string(CPP2_UFCS(name)(mo)) + ": enumerators with non-numeric values must come after all default and numeric values");
-=======
-        CPP2_UFCS(require)(m, !(is_default_or_numeric) || !(found_non_numeric) || CPP2_UFCS(has_name)(mo, "none"), 
             (cpp2::to_string(CPP2_UFCS(name)(mo)) + ": enumerators with non-numeric values must come after all default and numeric values"));
->>>>>>> 0e74bd7e
 
         nextval(value, std::move(init));
 
@@ -1700,11 +1667,7 @@
     }
 }
 
-<<<<<<< HEAD
-#line 994 "reflect.h2"
-=======
-#line 1027 "reflect.h2"
->>>>>>> 0e74bd7e
+#line 1028 "reflect.h2"
     if ((CPP2_UFCS(empty)(enumerators))) {
         CPP2_UFCS(error)(t, "an enumeration must contain at least one enumerator value");
         return ; 
@@ -1750,11 +1713,7 @@
         }
     }
 
-<<<<<<< HEAD
-#line 1040 "reflect.h2"
-=======
-#line 1073 "reflect.h2"
->>>>>>> 0e74bd7e
+#line 1074 "reflect.h2"
     //  2. Replace: Erase the contents and replace with modified contents
     //
     //  Note that most values and functions are declared as '==' compile-time values, i.e. Cpp1 'constexpr'
@@ -1802,11 +1761,7 @@
 
     //  Provide a 'to_string' function to print enumerator name(s)
 
-<<<<<<< HEAD
-#line 1085 "reflect.h2"
-=======
-#line 1118 "reflect.h2"
->>>>>>> 0e74bd7e
+#line 1119 "reflect.h2"
     {
         if (bitwise) {
             to_string += "    _ret   : std::string = \"(\";\n";
@@ -1838,17 +1793,10 @@
         CPP2_UFCS(add_member)(t, std::move(to_string));
     }
 }
-<<<<<<< HEAD
-#line 1115 "reflect.h2"
-}
-
-#line 1127 "reflect.h2"
-=======
-#line 1148 "reflect.h2"
-}
-
-#line 1160 "reflect.h2"
->>>>>>> 0e74bd7e
+#line 1149 "reflect.h2"
+}
+
+#line 1161 "reflect.h2"
 auto cpp2_enum(meta::type_declaration& t) -> void
 {
     //  Let basic_enum do its thing, with an incrementing value generator
@@ -1865,11 +1813,7 @@
     );
 }
 
-<<<<<<< HEAD
-#line 1154 "reflect.h2"
-=======
-#line 1187 "reflect.h2"
->>>>>>> 0e74bd7e
+#line 1188 "reflect.h2"
 auto flag_enum(meta::type_declaration& t) -> void
 {
     //  Let basic_enum do its thing, with a power-of-two value generator
@@ -1891,11 +1835,7 @@
     );
 }
 
-<<<<<<< HEAD
-#line 1200 "reflect.h2"
-=======
-#line 1233 "reflect.h2"
->>>>>>> 0e74bd7e
+#line 1234 "reflect.h2"
 auto cpp2_union(meta::type_declaration& t) -> void
 {
     std::vector<value_member_info> alternatives {}; 
@@ -1904,11 +1844,7 @@
 
     //  1. Gather: All the user-written members, and find/compute the max size
 
-<<<<<<< HEAD
-#line 1207 "reflect.h2"
-=======
-#line 1240 "reflect.h2"
->>>>>>> 0e74bd7e
+#line 1241 "reflect.h2"
     for ( 
 
            auto const& m : CPP2_UFCS(get_members)(t) )  { do 
@@ -1934,11 +1870,7 @@
     } while (false); ++value; }
 }
 
-<<<<<<< HEAD
-#line 1231 "reflect.h2"
-=======
-#line 1263 "reflect.h2"
->>>>>>> 0e74bd7e
+#line 1265 "reflect.h2"
     std::string discriminator_type {}; 
     if (cpp2::cmp_less(CPP2_UFCS(ssize)(alternatives),std::numeric_limits<cpp2::i8>::max())) {
         discriminator_type = "i8";
@@ -1953,11 +1885,7 @@
         discriminator_type = "i64";
     }}}
 
-<<<<<<< HEAD
-#line 1246 "reflect.h2"
-=======
-#line 1278 "reflect.h2"
->>>>>>> 0e74bd7e
+#line 1280 "reflect.h2"
     //  2. Replace: Erase the contents and replace with modified contents
 
     CPP2_UFCS(remove_marked_members)(t);
@@ -1966,20 +1894,12 @@
 
     //  Provide storage
 
-<<<<<<< HEAD
-#line 1252 "reflect.h2"
-=======
-#line 1284 "reflect.h2"
->>>>>>> 0e74bd7e
+#line 1286 "reflect.h2"
     {
 {
 std::string comma{""};
 
-<<<<<<< HEAD
-#line 1254 "reflect.h2"
-=======
-#line 1286 "reflect.h2"
->>>>>>> 0e74bd7e
+#line 1288 "reflect.h2"
         for ( 
 
               auto const& e : alternatives )  { do {
@@ -1987,20 +1907,12 @@
         } while (false); comma = ", "; }
 }
 
-<<<<<<< HEAD
-#line 1260 "reflect.h2"
-=======
-#line 1292 "reflect.h2"
->>>>>>> 0e74bd7e
+#line 1294 "reflect.h2"
         storage += "), cpp2::max( ";
 {
 std::string comma{""};
 
-<<<<<<< HEAD
-#line 1263 "reflect.h2"
-=======
-#line 1295 "reflect.h2"
->>>>>>> 0e74bd7e
+#line 1297 "reflect.h2"
         for ( 
 
               auto const& e : alternatives )  { do {
@@ -2008,24 +1920,15 @@
         } while (false); comma = ", "; }
 }
 
-<<<<<<< HEAD
-#line 1269 "reflect.h2"
-=======
-#line 1301 "reflect.h2"
->>>>>>> 0e74bd7e
+#line 1303 "reflect.h2"
         storage += " )> = ();\n";
         CPP2_UFCS(add_member)(t, std::move(storage));
     }
 }
 
     //  Provide discriminator
-<<<<<<< HEAD
-#line 1274 "reflect.h2"
-    CPP2_UFCS(add_member)(t, "    _discriminator: " + cpp2::to_string(std::move(discriminator_type)) + " = -1;\n");
-=======
-#line 1306 "reflect.h2"
+#line 1308 "reflect.h2"
     CPP2_UFCS(add_member)(t, ("    _discriminator: " + cpp2::to_string(std::move(discriminator_type)) + " = -1;\n"));
->>>>>>> 0e74bd7e
 
     //  Add the alternatives: is_alternative, get_alternative, and set_alternative
     for ( 
@@ -2046,11 +1949,7 @@
 
     //  Add destroy
 
-<<<<<<< HEAD
-#line 1293 "reflect.h2"
-=======
-#line 1325 "reflect.h2"
->>>>>>> 0e74bd7e
+#line 1327 "reflect.h2"
     {
         for ( 
               auto const& a : alternatives ) {
@@ -2064,13 +1963,8 @@
 }
 
     //  Add the destructor
-<<<<<<< HEAD
-#line 1305 "reflect.h2"
+#line 1339 "reflect.h2"
     CPP2_UFCS(add_member)(t, "    operator=: (move this) = { _destroy(); _ = this; }");
-=======
-#line 1337 "reflect.h2"
-    CPP2_UFCS(add_member)(t, "    operator=: (move this) = { _destroy(); }");
->>>>>>> 0e74bd7e
 
     //  Add default constructor
     CPP2_UFCS(add_member)(t, "    operator=: (out this) = { }");
@@ -2079,19 +1973,11 @@
 
     //  Add copy/move construction and assignment
 
-<<<<<<< HEAD
-#line 1312 "reflect.h2"
+#line 1346 "reflect.h2"
     {
         for ( 
               auto const& a : std::move(alternatives) ) {
-            value_set += "        if that.is_" + cpp2::to_string(a.name) + "() { set_" + cpp2::to_string(a.name) + "( that." + cpp2::to_string(a.name) + "() ); }\n";
-=======
-#line 1344 "reflect.h2"
-    {
-        for ( 
-              auto const& a : alternatives ) {
             value_set += ("        if that.is_" + cpp2::to_string(a.name) + "() { set_" + cpp2::to_string(a.name) + "( that." + cpp2::to_string(a.name) + "() ); }\n");
->>>>>>> 0e74bd7e
         }
         value_set += "    }\n";
 
@@ -2107,27 +1993,16 @@
                     );
     }
 }
-<<<<<<< HEAD
-#line 1330 "reflect.h2"
-}
-
-#line 1337 "reflect.h2"
-=======
-#line 1362 "reflect.h2"
-}
-
-#line 1369 "reflect.h2"
->>>>>>> 0e74bd7e
+#line 1364 "reflect.h2"
+}
+
+#line 1371 "reflect.h2"
 auto print(cpp2::in<meta::type_declaration> t) -> void
 {
     std::cout << CPP2_UFCS(print)(t) << "\n";
 }
 
-<<<<<<< HEAD
-#line 1347 "reflect.h2"
-=======
-#line 1379 "reflect.h2"
->>>>>>> 0e74bd7e
+#line 1381 "reflect.h2"
 [[nodiscard]] auto apply_metafunctions(
     declaration_node& n, 
     type_declaration& rtype, 
@@ -2222,11 +2097,7 @@
             && !(CPP2_UFCS(arguments_were_used)(rtype)))) 
 
         {
-<<<<<<< HEAD
-            error(name + " did not use its template arguments - did you mean to write '" + name + " <" + CPP2_ASSERT_IN_BOUNDS(std::move(args), 0) + "> type' (with the spaces)?");
-=======
-            error(name + " did not use its template arguments - did you mean to write '" + name + " <" + CPP2_ASSERT_IN_BOUNDS_LITERAL(args, 0) + "> type' (with the spaces)?");
->>>>>>> 0e74bd7e
+            error(name + " did not use its template arguments - did you mean to write '" + name + " <" + CPP2_ASSERT_IN_BOUNDS_LITERAL(std::move(args), 0) + "> type' (with the spaces)?");
             return false; 
         }
     }
@@ -2234,11 +2105,7 @@
     return true; 
 }
 
-<<<<<<< HEAD
-#line 1447 "reflect.h2"
-=======
-#line 1482 "reflect.h2"
->>>>>>> 0e74bd7e
+#line 1484 "reflect.h2"
 }
 
 }
