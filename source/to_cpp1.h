--- conflicted
+++ resolved
@@ -164,7 +164,6 @@
     [](std::string const& name) { flag_cpp1_filename = name; }
 );
 
-<<<<<<< HEAD
 static auto flag_cwd = std::filesystem::path{};;
 static cpp2::cmdline_processor::register_flag cmd_cwd(
     9,
@@ -174,24 +173,6 @@
     [](std::string const& path) { flag_cwd = { path }; }
 );
 
-static auto flag_print_colon_errors = false;
-static cmdline_processor::register_flag cmd_print_colon_errors(
-    9,
-    "format-colon-errors",
-    "Emit ':line:col:' format for messages - lights up some tools",
-    []{ flag_print_colon_errors = true; }
-);
-
-static auto flag_verbose = false;
-static cmdline_processor::register_flag cmd_verbose(
-    9,
-    "verbose",
-    "Print verbose statistics and -debug output",
-    []{ flag_verbose = true; }
-);
-
-=======
->>>>>>> 60bfbb6a
 static auto flag_no_exceptions = false;
 static cmdline_processor::register_flag cmd_no_exceptions(
     4,
