--- conflicted
+++ resolved
@@ -28,984 +28,6 @@
 
 //-----------------------------------------------------------------------
 //
-<<<<<<< HEAD
-=======
-//  Stringingizing helpers
-//
-//-----------------------------------------------------------------------
-
-auto pad(int padding)
-    -> std::string_view
-{
-    if (padding < 1) {
-        return "";
-    }
-
-    return {
-        indent_str.c_str(),
-        _as<size_t>( std::min( padding, _as<int>(std::ssize(indent_str))) )
-    };
-}
-
-auto multi_return_type_name(declaration_node const& n)
-    -> std::string
-{
-    //  When generating a multi-return struct, also enable multi-return
-    //  from a (), [], or * operator. We can expand this in the future,
-    //  but with care because most operators should 'do as the ints do'
-    //  (e.g., it doesn't seem sensible for == to return multiple values)
-    constexpr std::pair<std::string_view, std::string_view> canonized_names[] = {
-        { "operator()", "operator_call"        },
-        { "operator[]", "operator_subscript"   },
-        { "operator*",  "operator_dereference" }
-    };
-
-    assert (n.is_function() && n.name());
-    auto ret = n.name()->to_string();
-    for (auto [op, canon] : canonized_names) {
-        if (ret == op) {
-            ret = canon;
-            break;
-        }
-    }
-    ret += "_ret";
-
-    return ret;
-}
-
-
-//-----------------------------------------------------------------------
-//
-//  positional_printer: a Syntax 1 pretty printer
-//
-//-----------------------------------------------------------------------
-//
-static auto flag_emit_cppfront_info = false;
-static cmdline_processor::register_flag cmd_emit_cppfront_info(
-    8,
-    "emit-cppfront-info",
-    "Emit cppfront version/build in Cpp1 file",
-    []{ flag_emit_cppfront_info = true; }
-);
-
-static auto flag_clean_cpp1 = false;
-static cmdline_processor::register_flag cmd_clean_cpp1(
-    8,
-    "clean-cpp1",
-    "Emit clean Cpp1 without #line directives",
-    []{ flag_clean_cpp1 = true; }
-);
-
-static auto flag_line_paths = false;
-static cmdline_processor::register_flag cmd_line_paths(
-    8,
-    "line-paths",
-    "Emit absolute paths in #line directives",
-    [] { flag_line_paths = true; }
-);
-
-static auto flag_import_std = false;
-static cmdline_processor::register_flag cmd_import_std(
-    0,
-    "import-std",
-    "import all std:: via 'import std;' - ignored if -include-std is set",
-    []{ flag_import_std = true; }
-);
-
-static auto flag_include_std = false;
-static cmdline_processor::register_flag cmd_include_std(
-    0,
-    "include-std",
-    "#include all std:: headers",
-    []{ flag_include_std = true; }
-);
-
-static auto flag_cpp2_only = false;
-static cmdline_processor::register_flag cmd_cpp2_only(
-    0,
-    "pure-cpp2",
-    "Allow Cpp2 syntax only - also sets -import-std",
-    []{ flag_cpp2_only = true; flag_import_std = true; }
-);
-
-static auto flag_safe_null_pointers = true;
-static cmdline_processor::register_flag cmd_safe_null_pointers(
-    2,
-    "no-null-checks",
-    "Disable null safety checks",
-    []{ flag_safe_null_pointers = false; }
-);
-
-static auto flag_safe_subscripts = true;
-static cmdline_processor::register_flag cmd_safe_subscripts(
-    2,
-    "no-subscript-checks",
-    "Disable subscript safety checks",
-    []{ flag_safe_subscripts = false; }
-);
-
-static auto flag_safe_comparisons = true;
-static cmdline_processor::register_flag cmd_safe_comparisons(
-    2,
-    "no-comparison-checks",
-    "Disable mixed-sign comparison safety checks",
-    []{ flag_safe_comparisons = false; }
-);
-
-static auto flag_use_source_location = false;
-static cmdline_processor::register_flag cmd_enable_source_info(
-    2,
-    "add-source-info",
-    "Enable source_location information for contract checks",
-    []{ flag_use_source_location = true; }
-);
-
-static auto flag_cpp1_filename = std::string{};
-static cmdline_processor::register_flag cmd_cpp1_filename(
-    8,
-    "output filename",
-    "Output to 'filename' (can be 'stdout') - default is *.cpp/*.h",
-    nullptr,
-    [](std::string const& name) { flag_cpp1_filename = name; }
-);
-
-static auto flag_verbose = false;
-static cmdline_processor::register_flag cmd_verbose(
-    9,
-    "verbose",
-    "Print verbose statistics and -debug output",
-    []{ flag_verbose = true; }
-);
-
-static auto flag_no_exceptions = false;
-static cmdline_processor::register_flag cmd_no_exceptions(
-    4,
-    "fno-exceptions",
-    "Disable C++ EH - failed 'as' for 'variant' will assert",
-    []{ flag_no_exceptions = true; }
-);
-
-static auto flag_no_rtti = false;
-static cmdline_processor::register_flag cmd_no_rtti(
-    4,
-    "fno-rtti",
-    "Disable C++ RTTI - using 'as' for '*'/'std::any' will assert",
-    []{ flag_no_rtti = true; }
-);
-
-struct text_with_pos{
-    std::string     text;
-    source_position pos;
-    text_with_pos(std::string const& t, source_position p) : text{t}, pos{p} { }
-};
-
-class positional_printer
-{
-public:
-    positional_printer()                          = default;
-private:
-    positional_printer(positional_printer const&) = delete;
-    void operator=(positional_printer const&)     = delete;
-
-    //  Core information
-    std::ofstream               out_file        = {}; // Cpp1 syntax output file
-    std::ostream*               out             = {}; // will point to out_file or cout
-    std::string                 cpp2_filename   = {};
-    std::string                 cpp1_filename   = {};
-    std::vector<comment> const* pcomments       = {}; // Cpp2 comments data
-    source const*               psource         = {};
-    parser const*               pparser         = {};
-
-    source_position curr_pos                    = {}; // current (line,col) in output
-    lineno_t        generated_pos_line          = {}; // current line in generated output
-    int             last_line_indentation       = {};
-    int             next_comment                = 0;  // index of the next comment not yet printed
-    bool            last_was_empty              = false;
-    int             empty_lines_suppressed      = 0;
-    bool            just_printed_line_directive = false;
-    bool            printed_extra               = false;
-    char            last_printed_char           = {};
-
-    struct req_act_info {
-        colno_t requested;
-        colno_t offset;
-
-        req_act_info(colno_t r, colno_t o) : requested{r}, offset{o} { }
-    };
-    struct {
-        lineno_t line = {};
-        std::vector<req_act_info> requests = {};
-    } prev_line_info = {};
-
-    //  Position override information
-    std::vector<source_position> preempt_pos = {};  // use this position instead of the next supplied one
-    int             pad_for_this_line   = 0;        // extra padding to add/subtract for this line only
-    bool            ignore_align        = false;
-    int             ignore_align_indent = 0;
-    lineno_t        ignore_align_lineno = 0;
-    bool            enable_indent_heuristic = true;
-
-public:
-    //  Modal information
-    enum phases {
-        phase0_type_decls           = 0,
-        phase1_type_defs_func_decls = 1,
-        phase2_func_defs            = 2
-    };
-    auto get_phase() const { return phase; }
-
-private:
-    phases phase = phase0_type_decls;
-
-    auto inc_phase() -> void {
-        switch (phase) {
-        break;case phase0_type_decls          : phase = phase1_type_defs_func_decls;
-        break;case phase1_type_defs_func_decls: phase = phase2_func_defs;
-        break;default                         : assert(!"ICE: invalid lowering phase");
-        }
-        curr_pos     = {};
-        next_comment = 0;   // start over with the comments
-    }
-
-    std::vector<std::string*>                emit_string_targets;       // option to emit to string instead of out file
-    std::vector<std::vector<text_with_pos>*> emit_text_chunks_targets;  // similar for vector<text_pos>
-
-    enum class target_type { string, chunks };
-    std::vector<target_type>                 emit_target_stack;         // to interleave them sensibly
-
-
-    //-----------------------------------------------------------------------
-    //  Print text
-    //
-    auto print(
-        std::string_view s,
-        source_position  pos = source_position{},
-        bool             track_curr_pos = true,
-        bool             is_known_empty = false
-    )
-        -> void
-    {
-        //  Take ownership of (and reset) just_printed_line_directive value
-        auto line_directive_already_done = std::exchange(just_printed_line_directive, false);
-
-        //  If the caller is capturing this output, emit to the
-        //  current target instead and skip most positioning logic
-        if (!emit_target_stack.empty())
-        {
-            //  If capturing to a string, emit to the specified string
-            if (emit_target_stack.back() == target_type::string) {
-                assert(!emit_string_targets.empty());
-                *emit_string_targets.back() += s;
-            }
-
-            //  If capturing to a vector of chunks, emit to that
-            else {
-                assert(!emit_text_chunks_targets.empty());
-                emit_text_chunks_targets.back()->insert( emit_text_chunks_targets.back()->begin(), text_with_pos(std::string(s), pos) );
-            }
-
-            return;
-        }
-
-        //  Otherwise, we'll actually print the string to the output file
-        //  and update our curr_pos position
-
-        if (s.length() > 0) {
-            last_printed_char = s.back();
-        }
-
-        //  Reject consecutive empty lines: If this line is empty
-        if (
-            ( s == "\n" || is_known_empty )
-            && curr_pos.colno <= 1
-            )
-        {
-            //  And so was the last one, update logical position only
-            //  and increment empty_lines_suppressed instead of printing
-            if (last_was_empty) {
-                if (track_curr_pos) {
-                    ++curr_pos.lineno;
-                    curr_pos.colno = 1;
-                }
-                ++empty_lines_suppressed;
-                return;
-            }
-            //  If this is the first consecutive empty, remember and continue
-            last_was_empty = true;
-        }
-        //  Otherwise, if this line is not empty
-        else {
-            //  Remember that this line was not empty
-            last_was_empty = false;
-
-            //  And if we did suppress any empties, emit a #line to resync
-            if (empty_lines_suppressed > 0) {
-                if (!line_directive_already_done) {
-                    print_line_directive(curr_pos.lineno);
-                }
-                empty_lines_suppressed = 0;
-            }
-        }
-
-        //  Output the string
-        assert (out);
-        *out << s;
-
-        //  Update curr_pos by finding how many line breaks s contained,
-        //  and where the last one was which determines our current colno
-        if (track_curr_pos)
-        {
-            auto last_newline = std::string::npos;  // the last newline we found in the string
-            auto newline_pos  = std::size_t(0);     // the current newline we found in the string
-            while ((newline_pos = s.find('\n', newline_pos)) != std::string::npos)
-            {
-                //  For each line break we find, reset pad and inc current lineno
-                pad_for_this_line = 0;
-                ++curr_pos.lineno;
-                last_newline = newline_pos;
-                ++newline_pos;
-            }
-
-            //  Now also adjust the colno
-            if (last_newline != std::string::npos) {
-                //  If we found a newline, it's the distance from the last newline to EOL
-                curr_pos.colno = unsafe_narrow<colno_t>(s.length() - last_newline);
-            }
-            else {
-                //  Else add the length of the string
-                curr_pos.colno += unsafe_narrow<colno_t>(s.length());
-            }
-        }
-    }
-
-
-    //-----------------------------------------------------------------------
-    //  Internal helpers
-
-    //  Start a new line if we're not in col 1 already
-    //
-    auto ensure_at_start_of_new_line()
-        -> void
-    {
-        if (curr_pos.colno > 1) {
-            auto old_pos = curr_pos;
-            print( "\n" );
-            assert(curr_pos.lineno == old_pos.lineno+1);
-            assert(curr_pos.colno == 1);
-        }
-    }
-
-    //  Print a #line directive
-    //
-    auto print_line_directive( lineno_t line )
-        -> void
-    {
-        //  Ignore requests from generated code (negative line numbers)
-        if (line < 1) {
-            return;
-        }
-
-        //  Otherwise, implement the request
-        prev_line_info = { curr_pos.lineno, { } };
-        ensure_at_start_of_new_line();
-
-        //  Not using print() here because this is transparent to the curr_pos
-        if (!flag_clean_cpp1) {
-            assert (out);
-            *out << "#line " << line << " " << std::quoted(cpp2_filename) << "\n";
-        }
-        just_printed_line_directive = true;
-    }
-
-    //  Catch up with comment/blank lines
-    //
-    auto print_comment(comment const& c)
-        -> void
-    {
-        //  For a line comment, start it at the right indentation and print it
-        //  with a newline end
-        if (c.kind == comment::comment_kind::line_comment) {
-            print( pad( c.start.colno - curr_pos.colno + 1 ) );
-            print( c.text );
-            assert( c.text.find("\n") == std::string::npos );  // we shouldn't have newlines
-            print("\n");
-        }
-
-        //  For a stream comment, pad out to its column (if we haven't passed it already)
-        //  and emit it there
-        else {
-            print( pad( c.start.colno - curr_pos.colno ) );
-            print( c.text );
-        }
-
-        c.dbg_was_printed = true;
-    }
-
-    auto flush_comments( source_position pos )
-        -> void
-    {
-        if (!pcomments) {
-            return;
-        }
-
-        //  For convenience
-        auto& comments = *pcomments;
-
-        //  Add unprinted comments and blank lines as needed to catch up vertically
-        //
-        while (curr_pos.lineno < pos.lineno)
-        {
-            //  If a comment goes on this line, print it
-            if (
-                next_comment < std::ssize(comments)
-                && comments[next_comment].start.lineno <= curr_pos.lineno
-                )
-            {
-                //  Emit non-function body comments in phase1_type_defs_func_decls,
-                //  and emit function body comments in phase2_func_defs
-                assert(pparser);
-                if (
-                    (
-                        phase == phase1_type_defs_func_decls
-                        && !pparser->is_within_function_body( comments[next_comment].start.lineno )
-                        )
-                    ||
-                    (
-                        phase == phase2_func_defs
-                        && pparser->is_within_function_body( comments[next_comment].start.lineno )
-                        )
-                    )
-                {
-                    print_comment( comments[next_comment] );
-                    assert(curr_pos.lineno <= pos.lineno);  // we shouldn't have overshot
-                }
-
-                ++next_comment;
-            }
-
-            //  Otherwise, just print a blank line
-            else {
-                print("\n");
-            }
-        }
-    }
-
-    auto print_unprinted_comments()
-    {
-        for (auto const& c : *pcomments) {
-            if (!c.dbg_was_printed) {
-                print_comment(c);
-            }
-        }
-    }
-
-    //  Position ourselves as close to pos as possible,
-    //  and catch up with displaying comments
-    //
-    auto align_to( source_position pos )
-        -> void
-    {
-        auto on_same_line = curr_pos.lineno == pos.lineno;
-
-        //  Ignoring this logic is used when we're generating new code sections,
-        //  such as return value structs, and emitting raw string literals
-        if (ignore_align) {
-            print( pad( ignore_align_indent - curr_pos.colno ) );
-            return;
-        }
-
-        //  Otherwise, we need to apply our usual alignment logic
-
-        //  Catch up with displaying comments
-        flush_comments( pos );
-
-        //  If we're not on the right line
-        if (
-            printed_extra
-            && !on_same_line
-            )
-        {
-            print_line_directive(pos.lineno);
-            curr_pos.lineno = pos.lineno;
-            printed_extra = false;
-        }
-        else if (curr_pos.lineno < pos.lineno)
-        {
-            //  In case we're just one away, try a blank line
-            //  (this might get ignored and we'll get the line directive)
-            print( "\n" );
-            if (curr_pos.lineno != pos.lineno) {
-                print_line_directive(pos.lineno);
-            }
-            curr_pos.lineno = pos.lineno;
-        }
-
-        //  Finally, align to the target column, if we're on the right line
-        //  and not one-past-the-end on the extra line at section end)
-        assert(
-            psource
-            && 0 <= curr_pos.lineno
-            && curr_pos.lineno < std::ssize(psource->get_lines())+1
-        );
-        if (
-            curr_pos.lineno == pos.lineno
-            && curr_pos.lineno < std::ssize(psource->get_lines())
-            )
-        {
-            //  Record this line's indentation as the 'last' line for next time
-            last_line_indentation = psource->get_lines()[curr_pos.lineno].indent();
-
-            //  If this line was originally densely spaced (had <2 whitespace
-            //  between all tokens), then the programmer likely wasn't doing a lot
-            //  of special formatting...
-            if (psource->get_lines()[curr_pos.lineno].all_tokens_are_densely_spaced)
-            {
-                //  For the first token in a line, use the line's original indentation
-                if (curr_pos.colno <= 1)
-                {
-                    print( pad( psource->get_lines()[curr_pos.lineno].indent() ) );
-                }
-                //  For later tokens, don't try to add padding
-                else {
-                    if (
-                        last_printed_char == ';'
-                        && on_same_line
-                        )
-                    {
-                        print( " " );
-                    }
-                }
-            }
-            //  Otherwise, make a best effort to adjust position with some padding
-            else
-            {
-                pos.colno = std::max( 1, pos.colno + pad_for_this_line );
-                print( pad( pos.colno - curr_pos.colno ) );
-            }
-        }
-    }
-
-
-public:
-    //-----------------------------------------------------------------------
-    //  Finalize phase
-    //
-    auto finalize_phase(bool print_remaining_comments = false)
-    {
-        if (
-            is_open()
-            && psource
-            && psource->has_cpp2()
-            )
-        {
-            flush_comments( {curr_pos.lineno+1, 1} );
-
-            if (print_remaining_comments) {
-                print_unprinted_comments();
-            }
-
-            //  Always make sure the very last line ends with a newline
-            //  (not really necessary but makes some tools quieter)
-            //  -- but only if there's any Cpp2, otherwise don't
-            //  because passing through all-Cpp1 code should always
-            //  remain diff-identical
-            if (phase == phase2_func_defs) {
-                print_extra("\n");
-            }
-        }
-    }
-
-
-    //-----------------------------------------------------------------------
-    //  Open
-    //
-    auto open(
-        std::string                 cpp2_filename_,
-        std::string                 cpp1_filename_,
-        std::vector<comment> const& comments,
-        cpp2::source const&         source,
-        cpp2::parser const&         parser
-    )
-        -> void
-    {
-        cpp2_filename = (flag_line_paths) ?
-            std::filesystem::absolute(std::filesystem::path(cpp2_filename_)).string() :
-            cpp2_filename_;
-        assert(
-            !is_open()
-            && !pcomments
-            && "ICE: tried to call .open twice"
-        );
-        cpp1_filename = cpp1_filename_;
-        if (cpp1_filename == "stdout") {
-            out = &std::cout;
-        }
-        else {
-            out_file.open(cpp1_filename);
-            out = &out_file;
-        }
-        pcomments = &comments;
-        psource   = &source;
-        pparser   = &parser;
-    }
-
-    auto reopen()
-        -> void
-    {
-        assert(
-            is_open()
-            && "ICE: tried to call .reopen without first calling .open"
-        );
-        assert(cpp1_filename.ends_with(".h"));
-        out_file.close();
-        out_file.open(cpp1_filename + "pp");
-    }
-
-    auto is_open()
-        -> bool
-    {
-        if (out) {
-            assert(
-                pcomments
-                && "ICE: if is_open, pcomments should also be set"
-            );
-        }
-        return out;
-    }
-
-
-    //-----------------------------------------------------------------------
-    //  Abandon: close and delete
-    //
-    auto abandon()
-        -> void
-    {
-        if (!is_open()) {
-            return;
-        }
-        if (out_file.is_open()) {
-            out_file.close();
-            std::remove(cpp1_filename.c_str());
-        }
-    }
-
-
-    //-----------------------------------------------------------------------
-    //  Print extra text and don't track positions
-    //  Used for Cpp2 boundary comment and prelude and final newline
-    //
-    auto print_extra( std::string_view s )
-        -> void
-    {
-        assert(
-            is_open()
-            && "ICE: printer must be open before printing"
-        );
-        print( s, source_position{}, false );
-        printed_extra = true;
-    }
-
-
-    //-----------------------------------------------------------------------
-    //  Print a Cpp1 line, which should be at lineno
-    //
-    auto print_cpp1( std::string_view s, lineno_t line )
-        -> void
-    {
-        assert(
-            is_open()
-            && line >= 0
-            && "ICE: printer must be open before printing, and line number must not be negative (Cpp1 code is never generated)"
-        );
-
-        //  Always start a Cpp1 line on its own new line
-        ensure_at_start_of_new_line();
-
-        //  If we are out of sync with the current logical line number,
-        //  emit a #line directive to re-sync
-        if (curr_pos.lineno != line) {
-            print_line_directive( line );
-            curr_pos.lineno = line;
-        }
-
-        //  Print the line
-        assert (curr_pos.colno == 1);
-        print( s );
-        print( "\n" );
-    }
-
-
-    //-----------------------------------------------------------------------
-    //  Used when we start a new Cpp2 section, or when we emit the same item
-    //  more than once (notably when we emit operator= more than once)
-    //
-    auto reset_line_to(lineno_t line, bool force = false)
-        -> void
-    {
-        //  Always start a Cpp2 section on its own new line
-        ensure_at_start_of_new_line();
-
-        //  If we are out of sync with the current logical line number,
-        //  emit a #line directive to re-sync
-        if (
-            force
-            || curr_pos.lineno != line
-            )
-        {
-            print_line_directive( line );
-            curr_pos.lineno = line;
-        }
-
-        assert (curr_pos.colno == 1);
-    }
-
-
-    //-----------------------------------------------------------------------
-    //  Print a Cpp2 item, which should be at pos
-    //
-    auto print_cpp2(
-        std::string_view s,
-        source_position  pos,
-        bool             leave_newlines_alone = false,
-        bool             is_known_empty = false
-
-    )
-        -> void
-    {
-        //  If we're printing for real (not to a string target)
-        if (emit_target_stack.empty())
-        {
-            //  If we're in a generated text region (signified by negative
-            //  line numbers), then shunt this call to print_extra instead
-            if (pos.lineno < 1) {
-                if (generated_pos_line != pos.lineno) {
-                    *out << "\n" + std::string(last_line_indentation, ' ');
-                    generated_pos_line = pos.lineno;
-                }
-                print_extra(s);
-                return;
-            }
-
-            //  Otherwise, we're no longer in generated code, so reset the
-            //  generated code counter
-            generated_pos_line = {};
-        }
-
-        assert(
-            is_open()
-            && "ICE: printer must be open before printing"
-        );
-
-        //  If there are any embedded newlines, split this string into
-        //  separate print_cpp2 calls
-        if (auto newline_pos = s.find('\n');
-            !leave_newlines_alone
-            && s.length() > 1
-            && newline_pos != s.npos
-            )
-        {
-            while (newline_pos != std::string_view::npos)
-            {
-                //  Print the text before the next newline
-                if (newline_pos > 0) {
-                    print_cpp2( s.substr(0, newline_pos), pos );
-                }
-
-                //  Emit the newline as a positioned empty string
-                assert (s[newline_pos] == '\n');
-                ++pos.lineno;
-                pos.colno = 1;
-                print_cpp2( "", pos, false, curr_pos.colno <= 1 );
-
-                s.remove_prefix( newline_pos+1 );
-                newline_pos = s.find('\n');
-            }
-            //  Print any tail following the last newline
-            if (!s.empty()) {
-                print_cpp2( s, pos );
-            }
-            return;
-        }
-
-        //  The rest of this call handles a single chunk that's either a
-        //  standalone "\n" or a piece of text that doesn't have a newline
-
-        //  Skip alignment work if we're capturing emitted text
-        if (emit_target_stack.empty())
-        {
-            //  Remember where we are
-            auto last_pos = curr_pos;
-
-            //  We may want to adjust the position based on (1) a position preemption request
-            //  or else (2) to repeat a similar adjustment we discovered on the previous line
-            auto adjusted_pos = pos;
-
-            //  (1) See if there's a position preemption request, if so use it up
-            //      For now, the preempt position use cases are about overriding colno
-            //      and only on the same line. In the future, we might have more use cases.
-            if (!preempt_pos.empty()) {
-                if (preempt_pos.back().lineno == pos.lineno) {
-                    adjusted_pos.colno = preempt_pos.back().colno;
-                }
-            }
-
-            //  (2) Otherwise, see if there's a previous line's offset to repeat
-            //      If we moved to a new line, then this is the first
-            //      non-comment non-whitespace text on the new line
-            else if (
-                last_pos.lineno == pos.lineno-1
-                && enable_indent_heuristic
-                )
-            {
-                //  If the last line had a request for this colno, remember its actual offset
-                constexpr int sentinel = -100;
-                auto last_line_offset = sentinel;
-                for(auto i = 0;
-                    i < std::ssize(prev_line_info.requests)
-                        && prev_line_info.requests[i].requested <= pos.colno;
-                    ++i
-                    )
-                {
-                    if (prev_line_info.requests[i].requested == pos.colno)
-                    {
-                        last_line_offset = prev_line_info.requests[i].offset;
-                        break;
-                    }
-                }
-
-                //  If there was one, apply the actual column number offset
-                if (last_line_offset > sentinel) {
-                    adjusted_pos.colno += last_line_offset;
-                }
-            }
-            enable_indent_heuristic = true;
-
-            //  If we're changing lines, start accumulating this new line's request/actual adjustment info
-            if (last_pos.lineno < adjusted_pos.lineno) {
-                prev_line_info = { curr_pos.lineno, { } };
-            }
-
-            align_to(adjusted_pos);
-
-            //  Remember the requested and actual offset columns for this item
-            prev_line_info.requests.push_back( req_act_info( pos.colno /*requested*/ , curr_pos.colno /*actual*/ - pos.colno ) );
-        }
-
-        print(s, pos, true, is_known_empty );
-    }
-
-
-    //-----------------------------------------------------------------------
-    //  Position override control functions
-    //
-
-    //  Use this position instead of the next supplied one
-    //  Useful when Cpp1 syntax is emitted in a different order/verbosity
-    //  than Cpp2 such as with declarations
-    //
-    auto preempt_position_push(source_position pos)
-        -> void
-    {
-        preempt_pos.push_back( pos );
-    }
-
-    auto preempt_position_pop()
-        -> void
-    {
-        assert(!preempt_pos.empty());
-        preempt_pos.pop_back();
-    }
-
-    //  Add (or, if negative, subtract) padding for the current line only
-    //
-    auto add_pad_in_this_line(colno_t extra)
-        -> void
-    {
-        pad_for_this_line += extra;
-    }
-
-    //  Enable indent heuristic for just this line
-    //
-    auto disable_indent_heuristic_for_next_text()
-        -> void
-    {
-        enable_indent_heuristic = false;
-    }
-
-    //  Ignore position information, usually when emitting generated code
-    //  such as generated multi-return type structs
-    //
-    auto ignore_alignment(
-        bool ignore,
-        int  indent = 0
-    )
-        -> void
-    {
-        //  We'll only ever call this in local non-nested true/false pairs.
-        //  If we ever want to generalize (support nesting, or make it non-brittle),
-        //  wrap this in a push/pop stack.
-        if (ignore) {
-            ignore_align        = true;
-            ignore_align_indent = indent;
-            ignore_align_lineno = curr_pos.lineno;      // push state
-        }
-        else {
-            ignore_align        = false;
-            ignore_align_indent = 0;
-            curr_pos.lineno     = ignore_align_lineno;  // pop state
-        }
-    }
-
-
-    //-----------------------------------------------------------------------
-    //  Modal state control functions
-    //
-
-    auto next_phase()
-        -> void
-    {
-        inc_phase();
-    }
-
-    //  Provide an option to store to a given string instead, which is
-    //  useful for capturing Cpp1-formatted output for generated code
-    //
-    auto emit_to_string( std::string* target = {} )
-        -> void
-    {
-        if (target) {
-            emit_string_targets.push_back( target );
-            emit_target_stack.push_back(target_type::string);
-        }
-        else {
-            emit_string_targets.pop_back();
-            emit_target_stack.pop_back();
-        }
-    }
-
-    //  Provide an option to store to a vector<text_with_pos>, which is
-    //  useful for postfix expression which have to mix unwrapping operators
-    //  with emitting sub-elements such as expression lists
-    //
-    auto emit_to_text_chunks( std::vector<text_with_pos>* target = {} )
-        -> void
-    {
-        if (target) {
-            emit_text_chunks_targets.push_back( target );
-            emit_target_stack.push_back(target_type::chunks);
-        }
-        else {
-            emit_text_chunks_targets.pop_back();
-            emit_target_stack.pop_back();
-        }
-    }
-
-};
-
-
-//-----------------------------------------------------------------------
-//
->>>>>>> e12e3017
 //  cppfront: a compiler instance
 //
 //-----------------------------------------------------------------------
