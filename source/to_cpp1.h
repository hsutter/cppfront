--- conflicted
+++ resolved
@@ -4311,15 +4311,8 @@
         if (is_template_parameter) {
             emit( type_id );
             printer.print_cpp2(" ", type_id.position());
-<<<<<<< HEAD
-            if (n.declaration->is_variadic) {
-                printer.print_cpp2("...",identifier_pos);
-            }
-            printer.print_cpp2( identifier, identifier_pos );
-=======
 
             emit_template_name();
->>>>>>> 0e74bd7e
             return;
         }
 
