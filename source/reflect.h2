
//  Copyright 2022-2025 Herb Sutter
//  SPDX-License-Identifier: Apache-2.0 WITH LLVM-exception
//  
//  Part of the Cppfront Project, under the Apache License v2.0 with LLVM Exceptions.
//  See https://github.com/hsutter/cppfront/blob/main/LICENSE for license information.


//===========================================================================
//  Reflection and meta
//===========================================================================

#include "parse.h"
#include "cpp2regex.h"
using namespace cpp2::regex;

cpp2: namespace = {

meta: namespace = {


//-----------------------------------------------------------------------
//
//  Compiler services
//
//-----------------------------------------------------------------------
//

compiler_services: @polymorphic_base @copy_constructible type =
{
    //  Common data members
    //
    errors               : *std::vector<error_entry>;
    includes             : *std::set<std::string>;
    extra_cpp1           : *std::vector<std::string>;
    extra_build          : *std::vector<std::string>;
    file_name            : std::string;
    errors_original_size : int;
    generated_tokens     : *stable_vector<token>;
    parser               : cpp2::parser;
    metafunction_name    : std::string = ();
    metafunction_args    : std::vector<std::string> = ();
    metafunctions_used   : bool = false;

    //  Constructor
    //
    operator=: (
        out this,
        errors_          : *std::vector<error_entry>,
        includes_        : *std::set<std::string>,
        extra_cpp1_      : *std::vector<std::string>,
        extra_build_     : *std::vector<std::string>,
        filename         : std::string,
        generated_tokens_: *stable_vector<token>
    )
    = {
        errors               = errors_;
        includes             = includes_;
        extra_cpp1           = extra_cpp1_;
        extra_build          = extra_build_;
        file_name            = filename;
        errors_original_size = cpp2::unchecked_narrow<int>(std::ssize(errors*));
        generated_tokens     = generated_tokens_;
        parser               = (errors*, includes*, extra_cpp1*, extra_build*, file_name);
    }

    //  Common API
    //
    filename: (this) -> std::string_view = file_name;

    set_metafunction_name: (inout this, name: std::string_view, args: std::vector<std::string>) = {
        metafunction_name  = name;
        metafunction_args  = args;
        metafunctions_used = args.empty();
    }

    get_metafunction_name: (this) -> std::string_view = metafunction_name;

    get_argument: (inout this, index: int) -> std::string = {
        metafunctions_used = true;
        if (0 <= index < metafunction_args.ssize()) {
            return metafunction_args[index];
        }
        return "";
    }

    get_arguments: (inout this) -> std::vector<std::string> = {
        metafunctions_used = true;
        return metafunction_args;
    }

    arguments_were_used: (this) -> bool = metafunctions_used;

    protected parse_statement: (
        inout this,
        copy source: std::string_view
    )
        -> (ret: std::unique_ptr<statement_node>)
    = {
        original_source := source;

        generated_lines.push_back( std::vector<source_line>() );
        lines := generated_lines.back()&;

        add_line := :(s: std::string_view) = {
            _ = lines$*.emplace_back( s, source_line::category::cpp2 );
        };

        //  First split this string into source_lines
        //
        (copy newline_pos := source.find('\n'))
        if  source.ssize() > 1
            && newline_pos != source.npos
        {
            while newline_pos != source.npos
            {
                add_line( source.substr(0, newline_pos) );
                source.remove_prefix( newline_pos+1 );
                newline_pos = source.find('\n');
            }
        }

        if !source.empty() {
            add_line( source );
        }

        //  Now lex this source fragment to generate
        //  a single grammar_map entry, whose .second
        //  is the vector of tokens
        _ = generated_lexers.emplace_back( errors* );
        tokens := generated_lexers.back()&;
        tokens*.lex( lines*, true );

        assert( std::ssize(tokens* .get_map()) == 1 );

        //  Now parse this single declaration from
        //  the lexed tokens
        ret = parser.parse_one_declaration(
                tokens*.get_map().begin()*.second,
                generated_tokens*
              );
        if !ret {
            error( "parse failed - the source string is not a valid statement:\n(original_source)$");
        }
    }

    add_runtime_support_include: (inout this, s: std::string_view, angles: bool = false) = {
        inc: std::string = s;
        if angles {
            inc = "<" + inc + ">";
        }
        else {
            inc = "\"" + inc + "\"";
        }
        _=includes*.emplace( inc );
    }

    add_extra_cpp1_code : (inout this, s: std::string) = extra_cpp1 *.push_back( s );
    add_extra_build_step: (inout this, s: std::string) = extra_build*.push_back( s+"\n" );

    position: (virtual this)
        -> source_position
    = {
        return ();
    }

    //  Error diagnosis and handling, integrated with compiler output
    //  Unlike a contract violation, .requires continues further processing
    //
    require:(
        this,
        b   : bool,
        msg : std::string_view
    )
    = {
        if !b {
            error( msg );
        }
    }

    error: (this, msg: std::string_view)
    = {
        message := msg as std::string;
        if !metafunction_name.empty() {
            message = "while applying @(metafunction_name)$ - (message)$";
        }
        _ = errors*.emplace_back( position(), message);
    }

    //  Enable custom contracts on this object, integrated with compiler output
    //  Unlike .requires, a contract violation stops further processing
    //
    report_violation: (this, msg) = {
        error(msg);
        throw( std::runtime_error(
            "  ==> programming bug found in metafunction @(metafunction_name)$ "
            "- contract violation - see previous errors"
        ) );
    }

    is_active:(this) = true;
}


//-----------------------------------------------------------------------
//
//  All reflection types are wrappers around a pointer to node
//
//-----------------------------------------------------------------------
//

reflection_base: @polymorphic_base @copy_constructible <T> type =
{
    this: compiler_services = ();

    protected n: *T;

    protected operator=: (
        out this,
        n_: *T,
        s : compiler_services
    )
    = {
        compiler_services = s;
        n = n_;
        assert( n, "a meta:: reflection must point to a valid node, not null" );
    }

    position: (override this) -> source_position = n*.position();

    print: (this) -> std::string = n*.pretty_print_visualize(0);

    is_same:      (this, o: reflection_base)     -> bool = n == o.n;  // Test pointers
    is_same: <TO> (this, o: reflection_base<TO>) -> bool = false;     // Different types => false
}


//-----------------------------------------------------------------------
//
//  Declarations
//
//-----------------------------------------------------------------------
//

//-----------------------------------------------------------------------
//  All declarations
//
declaration: @polymorphic_base @copy_constructible type =
{
    this: reflection_base<declaration_node> = ();

    operator=: (
        out this,
        n_: *declaration_node,
        s : compiler_services
    )
    = {
        reflection_base<declaration_node> = (n_, s);
    }

    is_public        : (this) -> bool = n*.is_public();
    is_protected     : (this) -> bool = n*.is_protected();
    is_private       : (this) -> bool = n*.is_private();
    is_default_access: (this) -> bool = n*.is_default_access();

    default_to_public   : (inout this) = _ = n*.make_public();
    default_to_protected: (inout this) = _ = n*.make_protected();
    default_to_private  : (inout this) = _ = n*.make_private();

    make_public      : (inout this) -> bool = n*.make_public();
    make_protected   : (inout this) -> bool = n*.make_protected();
    make_private     : (inout this) -> bool = n*.make_private();

    has_name         : (this)                      -> bool = n*.has_name();
    has_name         : (this, s: std::string_view) -> bool = n*.has_name(s);

    name: (this) -> std::string_view = {
        if has_name() { return n*.name()*.as_string_view(); }
        else          { return ""; }
    }

    has_initializer: (this) -> bool = n*.has_initializer();

    get_initializer: (this) -> statement = (n*.initializer.get(), this);

    is_global        : (this) -> bool = n*.is_global();
    is_function      : (this) -> bool = n*.is_function();
    is_object        : (this) -> bool = n*.is_object();
    is_base_object   : (this) -> bool = n*.is_base_object();
    is_member_object : (this) -> bool = n*.is_member_object();
    is_type          : (this) -> bool = n*.is_type();
    is_namespace     : (this) -> bool = n*.is_namespace();
    is_alias         : (this) -> bool = n*.is_alias();

    is_type_alias      : (this) -> bool = n*.is_type_alias();
    is_namespace_alias : (this) -> bool = n*.is_namespace_alias();
    is_object_alias    : (this) -> bool = n*.is_object_alias();

    is_function_expression : (this) -> bool = n*.is_function_expression();

    as_function           : (this) -> function_declaration  = (n, this);
    as_object             : (this) -> object_declaration    = (n, this);
    as_type               : (this) -> type_declaration      = (n, this);
    as_nonglobal_namespace: (this) -> namespace_declaration = (n, this);
    as_alias              : (this) -> alias_declaration     = (n, this);

    get_parent  : (this) -> declaration           = declaration(n*.parent_declaration, this);

    parent_is_function           : (this) -> bool = n*.parent_is_function();
    parent_is_object             : (this) -> bool = n*.parent_is_object();
    parent_is_type               : (this) -> bool = n*.parent_is_type();
    parent_is_nonglobal_namespace: (this) -> bool = n*.parent_is_nonglobal_namespace();
    parent_is_alias              : (this) -> bool = n*.parent_is_alias();

    parent_is_type_alias      : (this) -> bool = n*.parent_is_type_alias();
    parent_is_namespace_alias : (this) -> bool = n*.parent_is_namespace_alias();
    parent_is_object_alias    : (this) -> bool = n*.parent_is_object_alias();

    parent_is_polymorphic: (this) -> bool = n*.parent_is_polymorphic();

    mark_for_removal_from_enclosing_type: (inout this)
        pre<type_safety>( parent_is_type() )        // this precondition should be sufficient ...
    = {
        test := n*.type_member_mark_for_removal();
        assert( test );                             // ... to ensure this assert is true
    }
}


//-----------------------------------------------------------------------
//  Function declarations
//
function_declaration: @copy_constructible type =
{
    this: declaration = ();

    operator=: (
        out this,
        n_: *declaration_node,
        s : compiler_services
    ) =
    {
        declaration = (n_, s);
        assert( n*.is_function() );
    }

    index_of_parameter_named     : (this, s: std::string_view) -> int  = n*.index_of_parameter_named(s);
    has_parameter_named          : (this, s: std::string_view) -> bool = n*.has_parameter_named(s);
    has_return_named             : (this, s: std::string_view) -> bool = n*.has_return_named(s);
    has_parameter_or_return_named: (this, s: std::string_view) -> bool = n*.has_parameter_or_return_named(s);
    has_in_parameter_named       : (this, s: std::string_view) -> bool = n*.has_in_parameter_named(s);
    has_in_ref_parameter_named   : (this, s: std::string_view) -> bool = n*.has_in_ref_parameter_named(s);
    has_copy_parameter_named     : (this, s: std::string_view) -> bool = n*.has_copy_parameter_named(s);
    has_inout_parameter_named    : (this, s: std::string_view) -> bool = n*.has_inout_parameter_named(s);
    has_out_parameter_named      : (this, s: std::string_view) -> bool = n*.has_out_parameter_named(s);
    has_move_parameter_named     : (this, s: std::string_view) -> bool = n*.has_move_parameter_named(s);
    has_forward_parameter_named  : (this, s: std::string_view) -> bool = n*.has_forward_parameter_named(s);
    first_parameter_name         : (this) -> std::string               = n*.first_parameter_name();

    has_parameter_with_name_and_pass: (this, s: std::string_view, pass: passing_style) -> bool
                                                  = n*.has_parameter_with_name_and_pass(s, pass);
    is_function_with_this        : (this) -> bool = n*.is_function_with_this();
    is_virtual                   : (this) -> bool = n*.is_virtual_function();
    is_defaultable               : (this) -> bool = n*.is_defaultable_function();
    is_constructor               : (this) -> bool = n*.is_constructor();
    is_default_constructor       : (this) -> bool = n*.is_default_constructor();
    is_move                      : (this) -> bool = n*.is_move();
    is_swap                      : (this) -> bool = n*.is_swap();
    is_constructor_with_that     : (this) -> bool = n*.is_constructor_with_that();
    is_constructor_with_in_that  : (this) -> bool = n*.is_constructor_with_in_that();
    is_constructor_with_move_that: (this) -> bool = n*.is_constructor_with_move_that();
    is_assignment                : (this) -> bool = n*.is_assignment();
    is_assignment_with_that      : (this) -> bool = n*.is_assignment_with_that();
    is_assignment_with_in_that   : (this) -> bool = n*.is_assignment_with_in_that();
    is_assignment_with_move_that : (this) -> bool = n*.is_assignment_with_move_that();
    is_destructor                : (this) -> bool = n*.is_destructor();

    is_copy_or_move              : (this) -> bool = is_constructor_with_that() || is_assignment_with_that();

    has_declared_return_type     : (this) -> bool = n*.has_declared_return_type();
    has_deduced_return_type      : (this) -> bool = n*.has_deduced_return_type();
    has_bool_return_type         : (this) -> bool = n*.has_bool_return_type();
    has_non_void_return_type     : (this) -> bool = n*.has_non_void_return_type();

    has_compound_body            : (this) -> bool = n*.is_function_with_compound_body();

    get_body                     : (this) -> statement          = (n*.get_function_body(), this);
    get_compound_body            : (this) -> compound_statement = (n*.get_function_compound_body(), this);
    get_unnamed_return_type      : (this) -> std::string        = n*.unnamed_return_type_to_string();
    get_signature                : (this) -> std::string        = n*.signature_to_string();

    is_binary_comparison_function: (this) -> bool = n*.is_binary_comparison_function();

    get_parameters: (this)
        -> std::vector<parameter_declaration>
    = {
        ret: std::vector<parameter_declaration> = ();
        for n*.get_function_parameters() do (param) {
            _ = ret.emplace_back( param, this );
        }
        return ret;
    }

    get_returns: (this)
        -> std::vector<parameter_declaration>
    = {
        ret: std::vector<parameter_declaration> = ();
        for n*.get_function_returns() do (param) {
            _ = ret.emplace_back( param, this );
        }
        return ret;
    }

    //  Modifying operations
    //
    default_to_virtual           : (inout this) = _ = n*.make_function_virtual();

    make_virtual                 : (inout this) -> bool = n*.make_function_virtual();

    add_initializer: (inout this, source: std::string_view)
        pre<this> (!has_initializer(), "cannot add an initializer to a function that already has one")
        pre<this> (parent_is_type(),   "cannot add an initializer to a function that isn't in a type scope")
    = {
        stmt := parse_statement(source);
        if !(stmt as bool) {
            error( "cannot add an initializer that is not a valid statement");
            return;
        }
        require (n*.add_function_initializer(move stmt),
                 std::string("unexpected error while attempting to add initializer"));
    }
}


//-----------------------------------------------------------------------
//  Object declarations
//
object_declaration: @copy_constructible type =
{
    this: declaration = ();

    operator=: (
        out this,
        n_: *declaration_node,
        s : compiler_services
    ) =
    {
        declaration = (n_, s);
        assert( n*.is_object() );
    }

    is_const         : (this) -> bool = n*.is_const();
    has_wildcard_type: (this) -> bool = n*.has_wildcard_type();

    type: (this) -> std::string = {
        ret := n*.object_type();
        require( !contains(ret, "(*ERROR*)"),
                 "cannot to_string this type: " + ret);
        return ret;
    }

    initializer: (this) -> std::string = {
        ret := n*.object_initializer();
        require( !contains(ret, "(*ERROR*)"),
                 "cannot to_string this initializer: " + ret);
        return ret;
    }
}


//-----------------------------------------------------------------------
//  Type and namespace declarations
//
type_or_namespace_declaration: @copy_constructible type =
{
    this: declaration = ();

    operator=: (
        out this,
        n_: *declaration_node,
        s : compiler_services
    ) =
    {
        declaration = (n_, s);
        assert( n*.is_type() || n*.is_namespace() );
    }

    reserve_names: (this, name: std::string_view, forward etc...) =
    {                           // etc is not declared ':string_view' for compatibility with GCC 10.x
        for get_members()
        do  (m) {
            m.require( !m.has_name( name ),
                       "in a '(get_metafunction_name())$' type, the name '(name)$' "
                       "is reserved for use by the '(get_metafunction_name())$' implementation"
            );
        }
        if constexpr !CPP2_PACK_EMPTY(etc) {
            reserve_names( etc... );
        }
    }

    get_member_functions: (this)
        -> std::vector<function_declaration>
    = {
        ret: std::vector<function_declaration> = ();
        for n*.get_nested_declarations(declaration_node::functions)
        do  (d) {
            _ = ret.emplace_back( d, this );
        }
        return ret;
    }

    get_member_functions_needing_initializer: (this)
        -> std::vector<function_declaration>
    = {
        ret: std::vector<function_declaration> = ();
        for n*.get_nested_declarations(declaration_node::functions)
        do  (d)
        if  !d*.has_initializer()
            && !d*.is_virtual_function()
            && !d*.is_defaultable_function()
        {
            _ = ret.emplace_back( d, this );
        }
        return ret;
    }

    get_member_objects: (this)
        -> std::vector<object_declaration>
    = {
        ret: std::vector<object_declaration> = ();
        for n*.get_nested_declarations(declaration_node::objects) do (d) {
            _ = ret.emplace_back( d, this );
        }
        return ret;
    }

    get_member_types: (this)
        -> std::vector<type_declaration>
    = {
        ret: std::vector<type_declaration> = ();
        for n*.get_nested_declarations(declaration_node::types) do (d) {
            _ = ret.emplace_back( d, this );
        }
        return ret;
    }

    get_member_aliases: (this)
        -> std::vector<alias_declaration>
    = {
        ret: std::vector<alias_declaration> = ();
        for n*.get_nested_declarations(declaration_node::aliases) do (d) {
            _ = ret.emplace_back( d, this );
        }
        return ret;
    }

    get_members: (this)
        -> std::vector<declaration>
    = {
        ret: std::vector<declaration> = ();
        for n*.get_nested_declarations(declaration_node::all) do (d) {
            _ = ret.emplace_back( d, this );
        }
        return ret;
    }

    add_member: (inout this, source: std::string_view)
    = {
        decl := parse_statement(source);
        if !(decl as bool) {
            error("the provided source string is not a valid statement");
            return;
        }
        if !decl*.is_declaration() {
            error("cannot add a member that is not a declaration");
        }

        require( n*.add_type_or_namespace_member(move decl),
                 std::string("unexpected error while attempting to add member:\n") + source );
    }
}


type_declaration: @copy_constructible type =
{
    this: type_or_namespace_declaration = ();

    operator=: (
        out this,
        n_: *declaration_node,
        s : compiler_services
    ) =
    {
        type_or_namespace_declaration = (n_, s);
        assert( n*.is_type() );
    }


    is_polymorphic: (this)       -> bool = n*.is_polymorphic();
    is_final      : (this)       -> bool = n*.is_type_final();
    make_final    : (inout this) -> bool = n*.make_type_final();

    query_declared_value_set_functions: (this)
        -> (
            out_this_in_that     : bool,
            out_this_move_that   : bool,
            inout_this_in_that   : bool,
            inout_this_move_that : bool
            )
    = {
        declared := n*.find_declared_value_set_functions();
        out_this_in_that     = declared.out_this_in_that     != nullptr;
        out_this_move_that   = declared.out_this_move_that   != nullptr;
        inout_this_in_that   = declared.inout_this_in_that   != nullptr;
        inout_this_move_that = declared.inout_this_move_that != nullptr;
        // NOLINT(performance-move-const-arg)
    }

    disable_member_function_generation: (inout this) = n*.type_disable_member_function_generation();
    disable_ref_qualifier_generation  : (inout this) = n*.type_disable_ref_qualifier_generation();

    //  At some point we may want to allow this also for namespaces, but for now only types
    remove_marked_members: (inout this) = n*.type_remove_marked_members();
    remove_all_members   : (inout this) = n*.type_remove_all_members();
}


namespace_declaration: @copy_constructible type =
{
    this: type_or_namespace_declaration = ();

    operator=: (
        out this,
        n_: *declaration_node,
        s : compiler_services
    ) =
    {
        type_or_namespace_declaration = (n_, s);
        assert( n*.is_namespace() );
    }
}


//-----------------------------------------------------------------------
//  Alias declarations
//
alias_declaration: @copy_constructible type =
{
    this: declaration = ();

    operator=: (
        out this,
        n_: *declaration_node,
        s : compiler_services
    ) =
    {
        declaration = (n_, s);
        assert( n*.is_alias() );
    }
}


//-----------------------------------------------------------------------
//  Parameter declarations
//
parameter_declaration: @copy_constructible type =
{
    this: reflection_base<parameter_declaration_node> = ();

    operator=: (
        out this,
        n_: *parameter_declaration_node,
        s : compiler_services
    )
    = {
        reflection_base<parameter_declaration_node> = (n_, s);
    }

    get_declaration  : (this) -> object_declaration = (n*.declaration.get(), this);
    get_passing_style: (this) -> passing_style      = n*.pass;

    is_implicit: (this) -> bool = n*.mod == parameter_declaration_node::modifier::implicit ;
    is_virtual : (this) -> bool = n*.mod == parameter_declaration_node::modifier::virtual_ ;
    is_override: (this) -> bool = n*.mod == parameter_declaration_node::modifier::override_;
    is_final   : (this) -> bool = n*.mod == parameter_declaration_node::modifier::final_   ;
}


//-----------------------------------------------------------------------
// 
//  Expressions
//
//-----------------------------------------------------------------------
//

//-----------------------------------------------------------------------
//  Binary expressions
//
multiplicative_expression : type == binary_expression< "multiplicative" , is_as_expression_node          >;
additive_expression       : type == binary_expression< "additive"       , multiplicative_expression_node >;
shift_expression          : type == binary_expression< "shift"          , additive_expression_node       >;
compare_expression        : type == binary_expression< "compare"        , shift_expression_node          >;
relational_expression     : type == binary_expression< "relational"     , compare_expression_node        >;
equality_expression       : type == binary_expression< "equality"       , relational_expression_node     >;
bit_and_expression        : type == binary_expression< "bit-and"        , equality_expression_node       >;
bit_xor_expression        : type == binary_expression< "bit-xor"        , bit_and_expression_node        >;
bit_or_expression         : type == binary_expression< "bit-or"         , bit_xor_expression_node        >;
logical_and_expression    : type == binary_expression< "logical-and"    , bit_or_expression_node         >;
logical_or_expression     : type == binary_expression< "logical-or"     , logical_and_expression_node    >;
assignment_expression     : type == binary_expression< "assignment"     , logical_or_expression_node     >;

binary_expression: @copy_constructible <Name: String, Term> type =
{
    this: reflection_base<binary_expression_node<Name, Term>> = ();

    operator=: (
        out this,
        n_: *binary_expression_node<Name, Term>,
        s : compiler_services
    )
    = {
        reflection_base<binary_expression_node<Name, Term>> = (n_, s);
    }

    is_fold_expression      : (this) -> bool = this.n*.is_fold_expression      ();
    lhs_is_id_expression    : (this) -> bool = this.n*.lhs_is_id_expression    ();
    is_standalone_expression: (this) -> bool = this.n*.is_standalone_expression();
    terms_size              : (this) -> int  = this.n*.terms_size              ();
    is_identifier           : (this) -> bool = this.n*.is_identifier           ();
    is_id_expression        : (this) -> bool = this.n*.is_id_expression        ();
    is_unqualified_id       : (this) -> bool = this.n*.is_unqualified_id       ();
    is_expression_list      : (this) -> bool = this.n*.is_expression_list      ();
    is_literal              : (this) -> bool = this.n*.is_literal              ();

    term_t: @copyable <T> type = {
        op:   std::string;
        term: T;

        operator=: (out this, forward o, forward ptr, forward cs) = { op = o; term = (ptr, cs); }

        get_op:   (this) -> std::string = op;
        get_term: (this) -> T           = term;
    }

    get_terms: (this) -> _ = {
        if constexpr std::is_same_v<Term, is_as_expression_node> {
            ret: std::vector<term_t<is_as_expression>> = ();
            _ = ret.emplace_back( "", this.n*.expr.get(), this );
            for this.n*.terms do (t) { _ = ret.emplace_back( t.op*, t.expr.get(), this ); }
            return ret;
        }
        if constexpr std::is_same_v<Term, multiplicative_expression_node> {
            ret: std::vector<term_t<multiplicative_expression>> = ();
            _ = ret.emplace_back( "", this.n*.expr.get(), this );
            for this.n*.terms do (t) { _ = ret.emplace_back( t.op*, t.expr.get(), this ); }
            return ret;
        }
        if constexpr std::is_same_v<Term, additive_expression_node      > {
            ret: std::vector<term_t<additive_expression>> = ();
            _ = ret.emplace_back( "", this.n*.expr.get(), this );
            for this.n*.terms do (t) { _ = ret.emplace_back( t.op*, t.expr.get(), this ); }
            return ret;
        }
        if constexpr std::is_same_v<Term, shift_expression_node         > {
            ret: std::vector<term_t<shift_expression>> = ();
            _ = ret.emplace_back( "", this.n*.expr.get(), this );
            for this.n*.terms do (t) { _ = ret.emplace_back( t.op*, t.expr.get(), this ); }
            return ret;
        }
        if constexpr std::is_same_v<Term, compare_expression_node       > {
            ret: std::vector<term_t<compare_expression>> = ();
            _ = ret.emplace_back( "", this.n*.expr.get(), this );
            for this.n*.terms do (t) { _ = ret.emplace_back( t.op*, t.expr.get(), this ); }
            return ret;
        }
        if constexpr std::is_same_v<Term, relational_expression_node    > {
            ret: std::vector<term_t<relational_expression>> = ();
            _ = ret.emplace_back( "", this.n*.expr.get(), this );
            for this.n*.terms do (t) { _ = ret.emplace_back( t.op*, t.expr.get(), this ); }
            return ret;
        }
        if constexpr std::is_same_v<Term, equality_expression_node      > {
            ret: std::vector<term_t<equality_expression>> = ();
            _ = ret.emplace_back( "", this.n*.expr.get(), this );
            for this.n*.terms do (t) { _ = ret.emplace_back( t.op*, t.expr.get(), this ); }
            return ret;
        }
        if constexpr std::is_same_v<Term, bit_and_expression_node       > {
            ret: std::vector<term_t<bit_and_expression>> = ();
            _ = ret.emplace_back( "", this.n*.expr.get(), this );
            for this.n*.terms do (t) { _ = ret.emplace_back( t.op*, t.expr.get(), this ); }
            return ret;
        }
        if constexpr std::is_same_v<Term, bit_xor_expression_node       > {
            ret: std::vector<term_t<bit_xor_expression>> = ();
            _ = ret.emplace_back( "", this.n*.expr.get(), this );
            for this.n*.terms do (t) { _ = ret.emplace_back( t.op*, t.expr.get(), this ); }
            return ret;
        }
        if constexpr std::is_same_v<Term, bit_or_expression_node        > {
            ret: std::vector<term_t<bit_or_expression>> = ();
            _ = ret.emplace_back( "", this.n*.expr.get(), this );
            for this.n*.terms do (t) { _ = ret.emplace_back( t.op*, t.expr.get(), this ); }
            return ret;
        }
        if constexpr std::is_same_v<Term, logical_and_expression_node   > {
            ret: std::vector<term_t<logical_and_expression>> = ();
            _ = ret.emplace_back( "", this.n*.expr.get(), this );
            for this.n*.terms do (t) { _ = ret.emplace_back( t.op*, t.expr.get(), this ); }
            return ret;
        }
        if constexpr std::is_same_v<Term, logical_or_expression_node    > {
            ret: std::vector<term_t<logical_or_expression>> = ();
            _ = ret.emplace_back( "", this.n*.expr.get(), this );
            for this.n*.terms do (t) { _ = ret.emplace_back( t.op*, t.expr.get(), this ); }
            return ret;
        }
    }

    as_expression_list: (this) -> expression_list = (this.n*.get_expression_list(), this);
    as_literal        : (this) -> std::string     = this.n*.get_literal()*.to_string();

    //  Get the postfix-expression, if that's the entire expression (not actually binary)
    get_if_only_a_postfix_expression: (this) -> postfix_expression = (this.n*.get_if_only_a_postfix_expression_node(), this);
    //  Get left-hand postfix-expression
    get_lhs_postfix_expression      : (this) -> postfix_expression = (this.n*.get_postfix_expression_node()          , this);
    //  Get first right-hand postfix-expression, if there is one
    get_second_postfix_expression   : (this) -> postfix_expression = (this.n*.get_second_postfix_expression_node()   , this);

    is_result_a_temporary_variable  : (this) -> bool               = this.n*.is_result_a_temporary_variable();

    to_string: (this) -> std::string = this.n*.to_string();
}


//-----------------------------------------------------------------------
//  Expression list
//
expression_list: @copy_constructible type =
{
    this: reflection_base<expression_list_node> = ();

    operator=: (
        out this,
        n_: *expression_list_node,
        s : compiler_services
    )
    = {
        reflection_base<expression_list_node> = (n_, s);
    }

    is_empty          : (this) -> bool = n*.is_empty          ();
    is_fold_expression: (this) -> bool = n*.is_fold_expression();

    get_expressions: (this)
        -> std::vector<expression>
    = {
        ret: std::vector<expression> = ();
        for n*.get_expressions() do (expr) {
            _ = ret.emplace_back(expression(expr.expr.get(), this));
        }
        return ret;
    }

    to_string: (this) -> std::string = n*.to_string();
}


//-----------------------------------------------------------------------
//  Prefix expressions
//
prefix_expression: @polymorphic_base @copy_constructible type =
{
    this: reflection_base<prefix_expression_node> = ();

    operator=: (
        out this,
        n_: *prefix_expression_node,
        s : compiler_services
    )
    = {
        reflection_base<prefix_expression_node> = (n_, s);
    }

    get_ops: (this) -> std::vector<std::string> = {
        ret: std::vector<std::string> = ();
        for n*.ops do (op) {
            _ = ret.emplace_back(op*.to_string());
        }
        return ret;
    }

    get_postfix_expression: (this) -> postfix_expression = (this.n*.expr.get(), this);

    is_fold_expression            : (this) -> bool = n*.is_fold_expression            ();
    is_identifier                 : (this) -> bool = n*.is_identifier                 ();
    is_id_expression              : (this) -> bool = n*.is_id_expression              ();
    is_unqualified_id             : (this) -> bool = n*.is_unqualified_id             ();
    is_expression_list            : (this) -> bool = n*.is_expression_list            ();
    is_literal                    : (this) -> bool = n*.is_literal                    ();
    is_result_a_temporary_variable: (this) -> bool = n*.is_result_a_temporary_variable();

    as_expression_list: (this) -> expression_list = (this.n*.get_expression_list(), this);
    as_literal        : (this) -> std::string     = n*.get_literal()*.to_string();
    as_identifier     : (this) -> std::string     = n*.get_identifier()*.to_string();

    to_string: (this) -> std::string = this.n*.to_string();
}


//-----------------------------------------------------------------------
//  Postfix expressions
//
postfix_expression: @copy_constructible type =
{
    this: reflection_base<postfix_expression_node> = ();

    operator=: (
        out this,
        n_: *postfix_expression_node,
        s : compiler_services
    )
    = {
        reflection_base<postfix_expression_node> = (n_, s);
    }

    get_primary_expression: (this) -> primary_expression = (this.n*.expr.get(), this);

    term_t: @copy_constructible type = {
        private term_: * const postfix_expression_node::term;
        private cs_  : * const compiler_services;

        operator=: (out this, forward term, forward cs) = { term_ = term; cs_ = cs; }

        get_op            : (this) -> std::string_view  = term_*.op*.as_string_view();

        //  If op is        More is contained in the        Notes
        //
        //  .               id_expression                   member selection
        //  [ (             expression_list                 subscript or function call
        //  ...             expression                      fold expression

        is_id_expression   : (this) -> bool            = term_*.id_expr  .get() != nullptr;
        is_expression_list : (this) -> bool            = term_*.expr_list.get() != nullptr;
        is_expression      : (this) -> bool            = term_*.last_expr.get() != nullptr;

        get_id_expression  : (this) -> id_expression   = (term_*.id_expr  .get(), cs_*);
        get_expression_list: (this) -> expression_list = (term_*.expr_list.get(), cs_*);
        get_expression     : (this) -> expression      = (term_*.last_expr.get(), cs_*);
    }

    get_terms: (this) -> _ = {
        ret: std::vector<term_t> = ();
        for this.n*.ops do (t) { _ = ret.emplace_back( t&, this& ); }
        return ret;
    }

    is_fold_expression: (this) -> bool = n*.is_fold_expression();
    is_identifier     : (this) -> bool = n*.is_identifier     ();
    is_id_expression  : (this) -> bool = n*.is_id_expression  ();
    is_unqualified_id : (this) -> bool = n*.is_unqualified_id ();
    is_expression_list: (this) -> bool = n*.is_expression_list();
    is_literal        : (this) -> bool = n*.is_literal        ();

    as_identifier     : (this) -> std::string     = n*.get_identifier()*.to_string();
    as_expression_list: (this) -> expression_list = (this.n*.get_expression_list(), this);
    as_literal        : (this) -> std::string     = n*.get_literal()*.to_string();

    get_first_token_ignoring_this: (this) -> std::string_view = {
        ptok := n*.get_first_token_ignoring_this();
        if ptok { return ptok*; }
        return "";
    }

    starts_with_function_call_with_num_parameters: (this, num: int) -> bool = n*.starts_with_function_call_with_n_parameters(num);
    is_result_a_temporary_variable               : (this) -> bool           = n*.is_result_a_temporary_variable             ();

    to_string: (this) -> std::string = n*.to_string();
}


//-----------------------------------------------------------------------
//  Template arguments
//
template_arg: @copy_constructible type =
{
    this: reflection_base<template_argument> = ();

    operator=: (
        out this,
        n_: *template_argument,
        s : compiler_services
    )
    = {
        reflection_base<template_argument> = (n_, s);
    }

    is_expression: (this) -> bool = n*.is_expression();
    is_type_id   : (this) -> bool = n*.is_type_id   ();

    as_expression: (this) -> expression = (this.n*.get_expression(), this);
    as_type_id   : (this) -> type_id    = (this.n*.get_type_id(),    this);

    to_string: (this) -> std::string = n*.to_string();
}


//-----------------------------------------------------------------------
//  Unqualified IDs
//
unqualified_id: @copy_constructible type =
{
    this: reflection_base<unqualified_id_node> = ();

    operator=: (
        out this,
        n_: *unqualified_id_node,
        s : compiler_services
    )
    = {
        reflection_base<unqualified_id_node> = (n_, s);
    }

    is_identifier : (this) -> bool        = n*.is_identifier();

    get_identifier: (this) -> std::string = n*.get_identifier()*.to_string();

    //get_template_args: (this) -> std::vector<template_arg> = {
    //    ret: std::vector<template_arg> = ();
    //    for this.n*.template_arguments() do (t) { _ = ret.emplace_back( t&, this ); }
    //    return ret;
    //}

    as_token : (this) -> std::string = n*.get_token()*.to_string();

    to_string: (this) -> std::string = n*.to_string();
}


//-----------------------------------------------------------------------
//  Qualified IDs
//
qualified_id: @copy_constructible type =
{
    this: reflection_base<qualified_id_node> = ();

    operator=: (
        out this,
        n_: *qualified_id_node,
        s : compiler_services
    )
    = {
        reflection_base<qualified_id_node> = (n_, s);
    }

    term_t: @copy_constructible type = {
        op:          std::string;
        unqualified: unqualified_id;

        operator=: (out this, forward o, forward ptr, forward cs) = { op = o; unqualified = (ptr, cs); }

        get_op:          (this) -> std::string    = op;
        get_unqualified: (this) -> unqualified_id = unqualified;
    }

    get_terms: (this) -> _ = {
        ret: std::vector<term_t> = ();
        for this.n*.ids do (t) { _ = ret.emplace_back( t.scope_op*, t.id.get(), this ); }
        return ret;
    }

    //get_template_args: (this) -> std::vector<template_arg> = {
    //    ret: std::vector<template_arg> = ();
    //    for this.n*.template_arguments() do (t) { _ = ret.emplace_back( t&, this ); }
    //    return ret;
    //}

    as_token : (this) -> std::string = n*.get_token()*.to_string();

    to_string: (this) -> std::string = n*.to_string();
}


//-----------------------------------------------------------------------
//  Type IDs
//
type_id: @copy_constructible type =
{
    this: reflection_base<type_id_node> = ();

    operator=: (
        out this,
        n_: *type_id_node,
        s : compiler_services
    )
    = {
        reflection_base<type_id_node> = (n_, s);
    }

    //get_template_args: (this) -> std::vector<template_arg> = {
    //    ret: std::vector<template_arg> = ();
    //    for this.n*.template_arguments() do (t) { _ = ret.emplace_back( t&, this ); }
    //    return ret;
    //}

    is_postfix_expression: (this) -> bool = this.n*.is_postfix_expression();
    is_qualified_id      : (this) -> bool = this.n*.is_qualified_id      ();
    is_unqualified_id    : (this) -> bool = this.n*.is_unqualified_id    ();
    is_function_typeid   : (this) -> bool = this.n*.is_function_typeid   ();
    is_keyword           : (this) -> bool = this.n*.is_keyword           ();
    is_wildcard          : (this) -> bool = this.n*.is_wildcard          ();
    is_pointer_qualified : (this) -> bool = this.n*.is_pointer_qualified ();
    is_concept           : (this) -> bool = this.n*.is_concept           ();

    as_postfix_expression: (this) -> postfix_expression = (n*.get_postfix_expression(), this);
    as_qualified_id      : (this) -> qualified_id       = (n*.get_qualified_id(),       this);
    as_unqualified_id    : (this) -> unqualified_id     = (n*.get_unqualified_id(),     this);
    // TODO
    //as_function_typeid   : (this) -> function_typeid    = (n*.get_function_typeid(),    this);
    as_keyword           : (this) -> std::string        = n*.get_keyword()*.to_string();
    as_token             : (this) -> std::string        = n*.get_token()*.to_string();

    to_string: (this) -> std::string = n*.to_string();
}


//-----------------------------------------------------------------------
//  Primary expressions
//
primary_expression: @copy_constructible type =
{
    this: reflection_base<primary_expression_node> = ();

    operator=: (
        out this,
        n_: *primary_expression_node,
        s : compiler_services
    )
    = {
        reflection_base<primary_expression_node> = (n_, s);
    }

    //get_template_args: (this) -> std::vector<template_arg> = {
    //    ret: std::vector<template_arg> = ();
    //    for this.n*.template_arguments() do (t) { _ = ret.emplace_back( t&, this ); }
    //    return ret;
    //}

    is_fold_expression: (this) -> bool = n*.is_fold_expression();
    is_identifier     : (this) -> bool = n*.is_identifier     ();
    is_id_expression  : (this) -> bool = n*.is_id_expression  ();
    is_unqualified_id : (this) -> bool = n*.is_unqualified_id ();
    is_expression_list: (this) -> bool = n*.is_expression_list();
    is_literal        : (this) -> bool = n*.is_literal        ();
    is_declaration    : (this) -> bool = n*.is_declaration    ();

    as_identifier     : (this) -> std::string     = n*.get_identifier()*.to_string();
    as_expression_list: (this) -> expression_list = (this.n*.get_expression_list(), this);
    as_literal        : (this) -> std::string     = n*.get_literal()*.to_string();
    as_declaration    : (this) -> declaration     = (this.n*.get_declaration(), this);

    to_string: (this) -> std::string = n*.to_string();
}


//-----------------------------------------------------------------------
//  ID expression
//
id_expression: @polymorphic_base @copy_constructible type =
{
    this: reflection_base<id_expression_node> = ();

    operator=: (
        out this,
        n_: *id_expression_node,
        s : compiler_services
    )
    = {
        reflection_base<id_expression_node> = (n_, s);
    }

    //get_template_args: (this) -> std::vector<template_arg> = {
    //    ret: std::vector<template_arg> = ();
    //    for this.n*.template_arguments() do (t) { _ = ret.emplace_back( t&, this ); }
    //    return ret;
    //}

    is_fold_expression: (this) -> bool = n*.is_fold_expression      ();
    is_empty          : (this) -> bool = n*.is_empty                ();
    is_identifier     : (this) -> bool = n*.is_identifier           ();
    is_qualified      : (this) -> bool = n*.is_qualified            ();
    is_unqualified    : (this) -> bool = n*.is_unqualified          ();

    as_identifier     : (this) -> std::string    = n*.get_identifier()*.to_string();
    as_qualified      : (this) -> qualified_id   = (n*.get_qualified_id(),   this);
    as_unqualified    : (this) -> unqualified_id = (n*.get_unqualified_id(), this);

    to_string: (this) -> std::string = n*.to_string();
}


//-----------------------------------------------------------------------
//  General expression
//
expression: @polymorphic_base @copy_constructible type =
{
    this: reflection_base<expression_node> = ();

    operator=: (
        out this,
        n_: *expression_node,
        s : compiler_services
    )
    = {
        reflection_base<expression_node> = (n_, s);
    }

    is_fold_expression      : (this) -> bool = n*.is_fold_expression      ();
    is_standalone_expression: (this) -> bool = n*.is_standalone_expression();
    subexpression_count     : (this) -> int  = n*.subexpression_count     ();
    is_identifier           : (this) -> bool = n*.is_identifier           ();
    is_id_expression        : (this) -> bool = n*.is_id_expression        ();
    is_unqualified_id       : (this) -> bool = n*.is_unqualified_id       ();
    is_expression_list      : (this) -> bool = n*.is_expression_list      ();
    is_empty_expression_list: (this) -> bool = n*.is_empty_expression_list();
    is_literal              : (this) -> bool = n*.is_literal              ();
    is_assignment_expression: (this) -> bool = n*.is_assignment_expression();

    is_simple_assignment    : (this) -> bool = {
        ret := n*.get_lhs_rhs_if_simple_assignment();
        return ret.lhs && ret.rhs;
    }

    get_lhs_rhs_if_simple_assignment: (this)
        -> (
            lhs: postfix_expression, 
            rhs: logical_or_expression
        )
    = {
        ret := n*.get_lhs_rhs_if_simple_assignment();
        lhs = (ret.lhs, this);
        rhs = (ret.rhs, this);
    }

    as_assignment_expression: (this) -> assignment_expression = (n*.get_assignment_expression(), this);
    as_expression_list      : (this) -> expression_list       = (n*.get_expression_list(), this);
    as_literal              : (this) -> std::string           = n*.get_literal()*.to_string();

    to_string: (this) -> std::string = n*.to_string();
}


//-----------------------------------------------------------------------
//  is_as_expression
//
is_as_expression: @polymorphic_base @copy_constructible type =
{
    this: reflection_base<is_as_expression_node> = ();

    operator=: (
        out this,
        n_: *is_as_expression_node,
        s : compiler_services
    )
    = {
        reflection_base<is_as_expression_node> = (n_, s);
    }

    term_t: @copy_constructible type = {
        op:   std::string;
        expr: expression;

        operator=: (out this, forward o, forward ptr, forward cs) = { op = o; expr = (ptr, cs); }

        get_op:   (this) -> std::string = op;
        get_expr: (this) -> expression  = expr;
    }

    get_expression: (this) -> prefix_expression = (n*.expr.get(), this);

    get_terms: (this) -> _ = {
        ret: std::vector<term_t> = ();
        for this.n*.ops do (t) { _ = ret.emplace_back( t.op*, t.expr.get(), this ); }
        return ret;
    }

    is_fold_expression: (this) -> bool = this.n*.is_fold_expression();
    is_identifier     : (this) -> bool = this.n*.is_identifier     ();
    is_id_expression  : (this) -> bool = this.n*.is_id_expression  ();
    is_unqualified_id : (this) -> bool = this.n*.is_unqualified_id ();
    is_expression_list: (this) -> bool = this.n*.is_expression_list();
    is_literal        : (this) -> bool = this.n*.is_literal        ();
                      
    as_expression_list: (this) -> expression_list = (this.n*.get_expression_list(), this);
    as_literal        : (this) -> std::string     = n*.get_literal()*.to_string();
                      
    get_identifier    : (this) -> std::string_view = { 
        ptok := this.n*.get_identifier();
        if ptok { return ptok*; }
        return "";
    }

    to_string: (this) -> std::string = this.n*.to_string();
}


//-----------------------------------------------------------------------
// 
//  Statements
//
//-----------------------------------------------------------------------
//

//-----------------------------------------------------------------------
//  General statement
//
statement: @polymorphic_base @copy_constructible type =
{
    this: reflection_base<statement_node> = ();

    operator=: (
        out this,
        n_: *statement_node,
        s : compiler_services
    )
    = {
        reflection_base<statement_node> = (n_, s);
    }

    get_parameters: (this)
        -> std::vector<parameter_declaration>
    = {
        ret: std::vector<parameter_declaration> = ();
        for n*.get_parameters() do (param) {
            _ = ret.emplace_back( param, this );
        }
        return ret;
    }

    is_expression_statement : (this) -> bool = n*.is_expression();
    is_compound_statement   : (this) -> bool = n*.is_compound();
    is_selection_statement  : (this) -> bool = n*.is_selection();
    is_declaration          : (this) -> bool = n*.is_declaration();
    is_return_statement     : (this) -> bool = n*.is_return();
    is_iteration_statement  : (this) -> bool = n*.is_iteration();
    is_using_statement      : (this) -> bool = n*.is_using();
    is_contract             : (this) -> bool = n*.is_contract();
    is_inspect_expression   : (this) -> bool = n*.is_inspect();
    is_jump_statement       : (this) -> bool = n*.is_jump();

    as_expression_statement : (this) -> expression_statement  = (n*.get_if<expression_statement_node>(), this);
    as_compound_statement   : (this) -> compound_statement    = (n*.get_if<compound_statement_node>(), this);
    as_selection_statement  : (this) -> selection_statement   = selection_statement  (n*.get_if<selection_statement_node>(), this);
    as_declaration          : (this) -> declaration           = declaration(n*.get_if<declaration_node>(), this);
    as_return_statement     : (this) -> return_statement      = return_statement     (n*.get_if<return_statement_node>(), this);
    as_iteration_statement  : (this) -> iteration_statement   = iteration_statement  (n*.get_if<iteration_statement_node>(), this);
    //as_using_statement      : (this) -> using_statement       = using_statement      (n*.get_if<using_statement_node>(), this);
    //as_contract             : (this) -> contract              = contract             (n*.get_if<contract_node>(), this);
    //as_inspect_expression   : (this) -> inspect_expression    = inspect_expression   (n*.get_if<inspect_expression_node>(), this);
    //as_jump_statement       : (this) -> jump_statement        = jump_statement       (n*.get_if<jump_statement_node>(), this);

    to_string: (this) -> std::string = n*.to_string();
}


//-----------------------------------------------------------------------
//  Expression statements
//
expression_statement: @copy_constructible type =
{
    this: reflection_base<expression_statement_node> = ();

    operator=: (
        out this,
        n_: *expression_statement_node,
        s : compiler_services
    )
    = {
        reflection_base<expression_statement_node> = (n_, s);
    }

    get_expression: (this) -> expression  = (n*.expr.get(), this);

    to_string     : (this) -> std::string = n*.to_string();
}


//-----------------------------------------------------------------------
//  Compound statements
//
compound_statement: @copy_constructible type =
{
    this: reflection_base<compound_statement_node> = ();

    operator=: (
        out this,
        n_: *compound_statement_node,
        s : compiler_services
    )
    = {
        reflection_base<compound_statement_node> = (n_, s);
    }

    get_statements: (this)
        -> std::vector<statement>
    = {
        ret: std::vector<statement> = ();
        for n*.get_statements() do (stmt) {
            _ = ret.emplace_back( stmt, this );
        }
        return ret;
    }

    add_statement: (inout this, source: std::string_view, before_position: int = 0)
    = {
        stmt := parse_statement(source);
        if !(stmt as bool) {
            error("the provided source string is not a valid statement");
            return;
        }
        require( n*.add_statement(move stmt, before_position),
                 std::string("unexpected error while attempting to add statement:\n") + source );
    }
}


//-----------------------------------------------------------------------
//  Selection statements
//
selection_statement: @copy_constructible type =
{
    this: reflection_base<selection_statement_node> = ();

    operator=: (
        out this,
        n_: *selection_statement_node,
        s : compiler_services
    )
    = {
        reflection_base<selection_statement_node> = (n_, s);
    }

    has_false_branch_in_source_code: (this) -> bool = n*.has_false_branch_in_source_code();
    has_false_branch               : (this) -> bool = n*.has_false_branch();

    get_identifier  : (this) -> std::string_view      = n*.get_identifier()*.as_string_view();
    get_expression  : (this) -> logical_or_expression = (n*.get_expression  (), this);
    get_true_branch : (this) -> compound_statement    = (n*.get_true_branch (), this);
    get_false_branch: (this) -> compound_statement    = (n*.get_false_branch(), this);
}


//-----------------------------------------------------------------------
//  Return statements
//
return_statement: @copy_constructible type =
{
    this: reflection_base<return_statement_node> = ();

    operator=: (
        out this,
        n_: *return_statement_node,
        s : compiler_services
    )
    = {
        reflection_base<return_statement_node> = (n_, s);
    }

    has_expression: (this) -> bool       = n*.has_expression();

    get_expression: (this) -> expression = (n*.get_expression(), this);
}


//-----------------------------------------------------------------------
//  Iteration statements - for, do, while
//
iteration_statement: @copy_constructible type =
{
    this: reflection_base<iteration_statement_node> = ();

    operator=: (
        out this,
        n_: *iteration_statement_node,
        s : compiler_services
    )
    = {
        reflection_base<iteration_statement_node> = (n_, s);
    }

    is_do   : (this) -> bool = n*.is_do   ();
    is_while: (this) -> bool = n*.is_while();
    is_for  : (this) -> bool = n*.is_for  ();
    has_next: (this) -> bool = n*.has_next();

    get_label             : (this) -> std::string           = n*.get_label().to_string();
    get_next_expression   : (this) -> assignment_expression = (n*.get_next_expression(),    this);
    get_do_while_condition: (this) -> logical_or_expression = (n*.get_do_while_condition(), this);
    get_do_while_body     : (this) -> compound_statement    = (n*.get_do_while_body(),      this);
    get_for_range         : (this) -> expression            = (n*.get_for_range(),          this);
    get_for_parameter     : (this) -> parameter_declaration = (n*.get_for_parameter(),      this);
    get_for_body          : (this) -> statement             = (n*.get_for_body(),           this);
}


//-----------------------------------------------------------------------
//
//  Metafunctions - these are hardwired for now until we get to the
//  step of writing a Cpp2 interpreter to run inside the compiler
//
//-----------------------------------------------------------------------
//

//-----------------------------------------------------------------------
//  Some common metafunction helpers (metafunctions are just functions,
//  so they can be factored as usual)
//
add_virtual_destructor: (inout t: meta::type_declaration) =
{
    t.add_member( "operator=: (virtual move this) = { }");
}


//-----------------------------------------------------------------------
//
//      "... an abstract base class defines an interface ..."
//
//          -- Stroustrup (The Design and Evolution of C++, 12.3.1)
//
//-----------------------------------------------------------------------
//
//  interface
//
//  an abstract base class having only pure virtual named functions,
//  a public default constructor, a public virtual destructor, and
//  protected copy/move operations
//
interface: (inout t: meta::type_declaration) =
{
    has_dtor := false;

    for t.get_members() do (inout m)
    {
        m.require( !m.is_object(),
                   "interfaces may not contain data objects");
        if m.is_function() {
            mf := m.as_function();
            mf.require( !mf.is_copy_or_move(),
                        "interfaces may not copy or move; consider a virtual clone() instead");
            mf.require( !mf.has_initializer(),
                        "interface functions must not have a function body; remove the '=' initializer");
            mf.require( mf.make_public(),
                        "interface functions must be public");
            mf.default_to_virtual();
            has_dtor |= mf.is_destructor();
        }
    }

    //  Add public default constructor + protected copy/move operations
    t.add_member( "operator=: (out this) = { }");
    t.add_member( "protected operator=: (out this, that) = { }");

    //  Add public virtual destructor
    if !has_dtor {
        t.add_virtual_destructor();
    }
}


//-----------------------------------------------------------------------
//
//     "C.35: A base class destructor should be either public and
//      virtual, or protected and non-virtual."
//
//          -- Stroustrup, Sutter, et al. (C++ Core Guidelines)
//
//-----------------------------------------------------------------------
//
//  polymorphic_base
//
//  A polymorphic base type whose destructor is either public and virtual
//  or else protected and nonvirtual.
//
//  Unlike an interface, it can have nonpublic and nonvirtual functions.
//
polymorphic_base: (inout t: meta::type_declaration) =
{
    has_dtor := false;

    for t.get_member_functions() do (inout mf)
    {
        if mf.is_default_access() {
            mf.default_to_public();
        }
        mf.require( !mf.is_copy_or_move(),
                    "polymorphic base types may not copy or move; consider a virtual clone() instead");
        if mf.is_destructor() {
            has_dtor = true;
            mf.require( ((mf.is_public() || mf.is_default_access()) && mf.is_virtual())
                        || (mf.is_protected() && !mf.is_virtual()),
                        "a polymorphic base type destructor must be public and virtual, or protected and nonvirtual");
        }
    }

    if !has_dtor {
        t.add_virtual_destructor();
    }
}


//-----------------------------------------------------------------------
//
//     "... A totally ordered type ... requires operator<=> that
//      returns std::strong_ordering. If the function is not
//      user-written, a lexicographical memberwise implementation
//      is generated by default..."
//
//          -- P0707R4, section 3
//
//      Note: This feature derived from Cpp2 was already adopted
//            into Standard C++ via paper P0515, so most of the
//            heavy lifting is done by the Cpp1 C++20/23 compiler,
//            including the memberwise default semantics
//            (In contrast, cppfront has to do the work itself for
//            default memberwise semantics for operator= assignment
//            as those aren't yet part of Standard C++)
//
//-----------------------------------------------------------------------
//

ordered_impl: (
    inout t:  meta::type_declaration,
    ordering: std::string_view  // must be "strong_ordering" etc.
) =
{
    has_spaceship := false;

    for t.get_member_functions() do (inout mf)
    {
        if mf.has_name("operator<=>") {
            has_spaceship = true;
            return_name := mf.get_unnamed_return_type();
            if return_name.find(ordering) == return_name.npos
            {
                mf.error( "operator<=> must return std::" + ordering as std::string );
            }
        }
    }

    if !has_spaceship {
        t.add_member( "operator<=>: (this, that) -> std::" + (ordering as std::string) + ";" );
    }
}

//-----------------------------------------------------------------------
//  ordered - a totally ordered type
//
//  Note: the ordering that should be encouraged as default gets the nice name
//
ordered: (inout t: meta::type_declaration) =
{
    ordered_impl( t, "strong_ordering" );
}

//-----------------------------------------------------------------------
//  weakly_ordered - a weakly ordered type
//
weakly_ordered: (inout t: meta::type_declaration) =
{
    ordered_impl( t, "weak_ordering" );
}

//-----------------------------------------------------------------------
//  partially_ordered - a partially ordered type
//
partially_ordered: (inout t: meta::type_declaration) =
{
    ordered_impl( t, "partial_ordering" );
}


//-----------------------------------------------------------------------
//
//     "A value is ... a regular type. It must have all public
//      default construction, copy/move construction/assignment,
//      and destruction, all of which are generated by default
//      if not user-written; and it must not have any protected
//      or virtual functions (including the destructor)."
//
//          -- P0707R4, section 3
//
//-----------------------------------------------------------------------
//
//  copyable
//
//  A type with (copy and move) x (construction and assignment)
//
copyable: (inout t: meta::type_declaration) =
{
    //  If the user explicitly wrote any of the copy/move functions,
    //  they must also have written the most general one - we can't
    //  assume we can safely generate it for them since they've opted
    //  into customized semantics
    smfs := t.query_declared_value_set_functions();
    if  !smfs.out_this_in_that
        && (
            smfs.out_this_move_that
            || smfs.inout_this_in_that
            || smfs.inout_this_move_that
        )
    {
        t.error( 
            "this type is partially copyable/movable - when you provide "
            "any of the more-specific operator= signatures, you must also provide "
            "the one with the general signature (out this, that); alternatively, "
            "consider removing all the operator= functions and let them all be "
            "generated for you with default memberwise semantics" 
        );
    }
    else if !smfs.out_this_in_that {
        t.add_member( "operator=: (out this, that) = { }");
    }
}


//  copy_constructible
//
//  A type with (copy and move) construction
//
copy_constructible: (inout t: meta::type_declaration) =
{
    //  If the user explicitly wrote any of the copy/move constructors,
    //  they must also have written the most general one - we can't
    //  assume we can safely generate it for them since they've opted
    //  into customized semantics
    smfs := t.query_declared_value_set_functions();
    if  !smfs.out_this_in_that
        && smfs.out_this_move_that
    {
        t.error( 
            "this type is partially copy/move constructible - when you provide "
            "the (out this, move that) operator= signature, you must also provide "
            "the one with the general signature (out this, that)" 
        );
    }
    else if 
        !smfs.out_this_in_that
        && !smfs.out_this_move_that
    {
        t.add_member( "operator=: (out this,      that) = { }");
        t.add_member( "operator=: (out this, move that) = { }");
    }
}


//-----------------------------------------------------------------------
//
//  hashable
//
//  A memberwise hashable type
//
hashable: (inout t: meta::type_declaration) =
{
    t.require( !t.get_member_objects().empty(),
               "a hashable type must have at least one data member");

    hash: std::string = "    hash: (this) -> size_t = {\n"
                        "        ret: size_t = 0;";

    for  t.get_member_objects() 
    do   (o)
    {
        o_hash: std::string;
        if o.name() == "this" {
            o_hash = "(o.type())$::hash()";
        }
        else {
            o_hash = "std::hash<(o.type())$>()((o.name())$)";
        }

        hash += "\n        cpp2::hash_combine( ret, (o_hash)$ );";
    }

    t.add_member(hash + "\n        return ret;\n    }");
}


//-----------------------------------------------------------------------
//
//  basic_value
//
//  A regular type: copyable, plus has public default construction
//  and no protected or virtual functions
//
basic_value: (inout t: meta::type_declaration) =
{
    t.copyable();

    has_default_ctor := false;
    for t.get_member_functions() do (inout mf) {
        has_default_ctor |= mf.is_default_constructor();
        mf.require( !mf.is_protected() && !mf.is_virtual(),
                    "a value type may not have a protected or virtual function");
        mf.require( !mf.is_destructor() || mf.is_public() || mf.is_default_access(),
                    "a value type may not have a non-public destructor");
    }

    if !has_default_ctor {
        t.add_member( "operator=: (out this) = { }");
    }
}

//-----------------------------------------------------------------------
//
//     "A 'value' is a totally ordered basic_value..."
//
//          -- P0707R4, section 3
//
//  value - a value type that is totally ordered
//
//  Note: the ordering that should be encouraged as default gets the nice name
//
value: (inout t: meta::type_declaration) =
{
    t.ordered();
    t.basic_value();
}

weakly_ordered_value: (inout t: meta::type_declaration) =
{
    t.weakly_ordered();
    t.basic_value();
}

partially_ordered_value: (inout t: meta::type_declaration) =
{
    t.partially_ordered();
    t.basic_value();
}


//-----------------------------------------------------------------------
//
//     C.20: If you can avoid defining default operations, do
//
//     ##### Reason
//
//     It's the simplest and gives the cleanest semantics.
//
//     ...
//
//     This is known as "the rule of zero".
//
//          -- C++ Core Guidelines
//             C.20: If you can avoid defining any default operations, do
//             <https://isocpp.github.io/CppCoreGuidelines/CppCoreGuidelines#Rc-zero>
//
//-----------------------------------------------------------------------
//
//  cpp1_rule_of_zero
//
//  a type without declared copy/move/destructor functions
//
cpp1_rule_of_zero: (inout t: meta::type_declaration) =
{
    for t.get_member_functions() do (inout mf)
    {
        t.require( !mf.is_constructor_with_that()
                   && !mf.is_assignment_with_that()
                   && !mf.is_destructor(),
                   "the rule of zero requires no copy/move/destructor functions");
    }
    t.disable_member_function_generation();
}

//-----------------------------------------------------------------------
//
//     "By definition, a `struct` is a `class` in which members
//      are by default `public`; that is,
//
//      	struct s { ...
//
//      is simply shorthand for
//
//          class s { public: ...
//
//      ... Which style you use depends on circumstances and taste.
//      I usually prefer to use `struct` for classes that have all
//      data `public`."
//
//          -- Stroustrup (The C++ Programming Language, 3rd ed., p. 234)
//
//-----------------------------------------------------------------------
//
//  struct
//
//  a type with only public bases, objects, and functions,
//  no virtual functions, and no user-defined constructors
//  (i.e., no invariants) or assignment or destructors.
// 
//  For GCC 10 compatibility, optionally allow passing struct<noforward>
//  that generates a memberwise constructor with a generic deduced
//  parameters instead of concrete forwarding parameters (mainly used
//  for cppfront internal use, so cppfront builds under GCC 10)
//
struct: (inout t: meta::type_declaration) =
{
    ctor_params: std::string = ();
    ctor_inits : std::string = ();

    found_member_without_initializer: = false;

    for t.get_members() do (inout m)
    {
        m.require( m.make_public(),
                   "all struct members must be public");
        if m.is_function() {
            mf := m.as_function();
            t.require( !mf.is_virtual(),
                       "a struct may not have a virtual function");
            t.require( !mf.has_name("operator="),
                       "a struct may not have a user-defined operator=");
        }
        else if m.is_object() {
            mo: = m.as_object();
            if mo.name() != "this" {
                if t.get_argument(0) == "noforward" {
                    ctor_params += "(mo.name())$_, ";
                }
                else {
                    ctor_params += "forward (mo.name())$_ : (mo.type())$, ";
                }
                ctor_inits  += "(mo.name())$ = (mo.name())$_; ";
            }
            else {
                ctor_inits += "(mo.type())$ = ((mo.initializer())$); ";
            }
            found_member_without_initializer |= !mo.has_initializer();
        }
    }
    t.cpp1_rule_of_zero();

    //  If we found any data members
    if !ctor_params.empty()
    {
        //  Then to enable construction from corresponding values
        //  requires a constructor... an exception to the rule of zero
        t.add_member("    operator=: (implicit out this, (ctor_params)$) = { (ctor_inits)$ }");

        //  And if all members had initializers, we need a default constructor
        if !found_member_without_initializer {
            t.add_member("    operator=: (implicit out this) = { }");
        }
    }
}


//-----------------------------------------------------------------------
//
//     "C enumerations constitute a curiously half-baked concept. ...
//      the cleanest way out was to deem each enumeration a separate type."
//
//          -- Stroustrup (The Design and Evolution of C++, 11.7)
//
//     "An enumeration is a distinct type ... with named constants"
//
//          -- ISO C++ Standard
//
//-----------------------------------------------------------------------
//
//  basic_enum
//
//  a type together with named constants that are its possible values
//
value_member_info: @struct<noforward> type = {
    name  : std::string;
    type  : std::string;
    value : std::string;
}

basic_enum: (
    inout t : meta::type_declaration,
    nextval ,
    bitwise : bool
    )
= {
    enumerators     : std::vector<value_member_info> = ();
    min_value       : i64                            = ();
    max_value       : i64                            = ();
    underlying_type : std::string;

    t.reserve_names( "operator=", "operator<=>" );
    if bitwise {
        t.reserve_names( "has", "set", "clear", "to_string", "get_raw_value", "none" );
    }

    //  1. Gather: The names of all the user-written members, and find/compute the type

    underlying_type = t.get_argument(0);    // use the first template argument, if there was one

    found_non_numeric := false;

    (copy value: std::string = "-1")
    for  t.get_members()
    do   (m)
    if   m.is_member_object()
    {
        m.require( m.is_public() || m.is_default_access(),
                    "an enumerator cannot be protected or private");

        mo := m.as_object();
        if !mo.has_wildcard_type() {
            mo.error( 
                "an explicit underlying type should be specified as a compile-time argument "
                "to the metafunction - try 'enum<u16>' or 'flag_enum<u64>'"
            );
        }

        init := mo.initializer();

        is_default_or_numeric := is_empty_or_a_decimal_number(init);
        found_non_numeric |= !init.empty() && !is_default_or_numeric;
        m.require( !is_default_or_numeric || !found_non_numeric || mo.has_name("none"),
            "(mo.name())$: enumerators with non-numeric values must come after all default and numeric values");

        nextval( value, init );

        v := std::strtoll(value[0]&, nullptr, 10);  // for non-numeric values we'll just get 0 which is okay for now
        if v < min_value {
            min_value = v;
        }
        if v > max_value {
            max_value = v;
        }

        //  Adding local variable 'e' to work around a Clang warning
        e: value_member_info = ( mo.name() as std::string, "", value );
        enumerators.push_back( e );

        mo.mark_for_removal_from_enclosing_type();
        _ = mo;
    }

    if (enumerators.empty()) {
        t.error( "an enumeration must contain at least one enumerator value");
        return;
    }

    //  Compute the default underlying type, if it wasn't explicitly specified
    if underlying_type == ""
    {
        t.require( !found_non_numeric,
            "if you write an enumerator with a non-numeric-literal value, "
            "you must specify the enumeration's underlying type"
        );

        if !bitwise {
            if min_value >= std::numeric_limits<i8>::min() && max_value <= std::numeric_limits<i8>::max() {
                underlying_type = "i8";
            }
            else if min_value >= std::numeric_limits<i16>::min() && max_value <= std::numeric_limits<i16>::max() {
                underlying_type = "i16";
            }
            else if min_value >= std::numeric_limits<i32>::min() && max_value <= std::numeric_limits<i32>::max() {
                underlying_type = "i32";
            }
            else if min_value >= std::numeric_limits<i64>::min() && max_value <= std::numeric_limits<i64>::max() {
                underlying_type = "i64";
            }
            else {
                t.error(
                    "values are outside the range representable by the "
                    "largest supported underlying signed type (i64)" 
                );
            }
        }
        else {
            umax := max_value * 2 as u64;
            if umax <= std::numeric_limits<u8>::max() {
                underlying_type = "u8";
            }
            else if umax <= std::numeric_limits<u16>::max() {
                underlying_type = "u16";
            }
            else if umax <= std::numeric_limits<u32>::max() {
                underlying_type = "u32";
            }
            else {
                underlying_type = "u64";
            }
        }
    }


    //  2. Replace: Erase the contents and replace with modified contents
    //
    //  Note that most values and functions are declared as '==' compile-time values, i.e. Cpp1 'constexpr'

    t.remove_marked_members();

    //  Generate the 'none' value if appropriate, and use that or
    //  else the first enumerator as the default-constructed value
    default_value := enumerators[0].name;
    if bitwise{
        default_value = "none";
        e: value_member_info = ( "none", "", "0");
        enumerators.push_back( e );
    }

    //  Generate all the private implementation
    t.add_member( "    _value            : (underlying_type)$;");
    t.add_member( "    private operator= : (implicit out this, _val: i64) == "
                                            "_value = cpp2::unchecked_narrow<(underlying_type)$>(_val);");

    //  Generate the bitwise operations
    if bitwise {
        t.add_member( "    operator|=: ( inout this, that )                 == _value |= that._value;");
        t.add_member( "    operator&=: ( inout this, that )                 == _value &= that._value;");
        t.add_member( "    operator^=: ( inout this, that )                 == _value ^= that._value;");
        t.add_member( "    operator| : (       this, that ) -> (t.name())$  == _value |  that._value;");
        t.add_member( "    operator& : (       this, that ) -> (t.name())$  == _value &  that._value;");
        t.add_member( "    operator^ : (       this, that ) -> (t.name())$  == _value ^  that._value;");
        t.add_member( "    has       : (       this, that ) -> bool         == _value &  that._value;");
        t.add_member( "    set       : ( inout this, that )                 == { _value |= that._value;  }");
        t.add_member( "    clear     : ( inout this, that )                 == { _value &= that._value~; }");
    }

    //  Add the enumerators
    for enumerators do (e) {
        t.add_member( "    (e.name)$ : (t.name())$ == (e.value)$;");
    }

    //  Generate the common functions
    t.add_member( "    get_raw_value     : (this) -> (underlying_type)$ == _value;");
    t.add_member( "    operator=         : (out this) == { _value = (default_value)$._value; }");
    t.add_member( "    operator=         : (out this, that) == { }");
    t.add_member( "    operator<=>       : (this, that) -> std::strong_ordering;");

    //  Provide 'to_string' and 'to_code' functions to print enumerator
    //  name(s) as human-readable strings or as code expressions
    (copy to_string_impl: std::string = "    to_string_impl: (this, prefix: std::string_view")
    {
        if bitwise {
            to_string_impl += ", separator: std::string_view ) -> std::string = { \n"
                              "    ret : std::string = \"(\";\n"
                              "    sep : std::string = ();\n"
                              "    if this == none { return \"(none)\"; }\n";
        }
        else {
            to_string_impl += ") -> std::string = { \n";
        }

        to_string_impl += "    pref := cpp2::to_string(prefix);\n";

        for  enumerators
        do   (e) {
            if e.name != "_" {  // ignore unnamed values
                if bitwise {
                    if e.name != "none" {
                        to_string_impl += "    if (this & (t.name())$::(e.name)$) == (t.name())$::(e.name)$ { "
                                                  "ret += sep + pref + \"(e.name)$\"; sep = separator; "
                                              "}\n";
                    }
                }
                else {
                    to_string_impl += "    if this == (t.name())$::(e.name)$ { return pref + \"(e.name)$\"; }\n";
                }
            }
        }

        if bitwise {
            to_string_impl += "    return ret+\")\";\n}\n";
        }
        else {
            to_string_impl += "    return \"invalid (t.name())$ value\";\n}\n";
        }

        t.add_member( to_string_impl );
    }

    if bitwise {
        t.add_member( "    to_string: (this) -> std::string = to_string_impl( \"\", \", \" );" );
        t.add_member( "    to_code  : (this) -> std::string = to_string_impl( \"(t.name())$::\", \" | \" );" );
    }
    else {
        t.add_member( "    to_string: (this) -> std::string = to_string_impl( \"\" );" );
        t.add_member( "    to_code  : (this) -> std::string = to_string_impl( \"(t.name())$::\" );" );
    }

    //  Provide a 'from_string' function to parse strings into enumerators    
    (copy from_string: std::string = "    from_string: (s: std::string_view) -> (t.name())$ = { \n")
    {
        prefix    : std::string_view = "";
        combine_op: std::string_view = "return";

        //  For flags, accept a list that we break apart and then |= together
        if bitwise 
        {
            prefix      = "flag_";
            combine_op  = "ret |=";

            from_string += "        ret := none;\n"
                           "        outer: do {\n"
                           "        for cpp2::string_util::split_string_list(s) do (x) {\n";
        }
        //  Otherwise, accept just a single string
        else {
            from_string += "        x := s;\n";
        }

        (copy else_: std::string_view = "")
        for  enumerators
        do   (e) {
            from_string += "            (else_)$if \"(e.name)$\" == x { (combine_op)$ (t.name())$::(e.name)$; }\n";
            else_ = "else ";
        }

        if bitwise {
            from_string += "            else { break outer; }\n"
                           "        }\n"
                           "        return ret;\n"
                           "        } while false;\n";
        }

        from_string += "        cpp2::type_safety.report_violation( (\"can't convert string '\" + cpp2::to_string(s) + \"' to (prefix)$enum of type (t.name())$\").c_str() );\n"
                       "        return (t.name())$::(default_value)$;\n"
                       "    }\n\n";

        t.add_member( from_string );
    }

    t.add_member( "    from_code: (s: std::string_view) -> (t.name())$ = { str: std::string = s; return from_string( cpp2::string_util::replace_all(str, \"(t.name())$::\", \"\" ) ); }" );
}


//-----------------------------------------------------------------------
//
//    "An enum[...] is a totally ordered value type that stores a
//     value of its enumerators's type, and otherwise has only public
//     member variables of its enumerator's type, all of which are
//     naturally scoped because they are members of a type."
//
//          -- P0707R4, section 3
//
enum: (inout t: meta::type_declaration) =
{
    //  Let basic_enum do its thing, with an incrementing value generator
    t.basic_enum(
        :(inout value: std::string, specified_value: std::string) = {
            if !specified_value.empty() {
                value = specified_value;
            } else {
                v := std::strtoll(value[0]&, nullptr, 10);
                value = (v + 1) as std::string;
            }
        },
        false   // disable bitwise operations
    );
}


//-----------------------------------------------------------------------
//
//     "flag_enum expresses an enumeration that stores values
//      corresponding to bitwise-or'd enumerators. The enumerators must
//      be powers of two, and are automatically generated [...] A none
//      value is provided [...] Operators | and & are provided to
//      combine and extract values."
//
//          -- P0707R4, section 3
//
flag_enum: (inout t: meta::type_declaration) =
{
    //  Let basic_enum do its thing, with a power-of-two value generator
    t.basic_enum(
        :(inout value: std::string, specified_value: std::string) = {
            if !specified_value.empty() {
                value = specified_value;
            } else {
                v := std::strtoll(value[0]&, nullptr, 10);
                if v < 1 {
                    value = "1";
                }
                else {
                    value = (v * 2) as std::string;
                }
            }
        },
        true    // enable bitwise operations
    );
}


//-----------------------------------------------------------------------
//
//     "As with void*, programmers should know that unions [...] are
//      inherently dangerous, should be avoided wherever possible,
//      and should be handled with special care when actually needed."
//
//          -- Stroustrup (The Design and Evolution of C++, 14.3.4.1)
//
//     "C++17 needs a type-safe union... The implications of the
//      consensus `variant` design are well understood and have been
//      explored over several LEWG discussions, over a thousand emails,
//      a joint LEWG/EWG session, and not to mention 12 years of
//      experience with Boost and other libraries."
//
//          -- Axel Naumann, in P0088 (wg21.link/p0088),
//             the adopted proposal for C++17 std::variant
//
//-----------------------------------------------------------------------
//
//  union
//
//  a type that contains exactly one of a fixed set of values at a time
//

union: (inout t : meta::type_declaration)
= {
    alternatives : std::vector<value_member_info> = ();

    //  1. Gather: All the user-written members, and find/compute the max size

    (copy value := 0)
    for   t.get_members()
    next  value++
    do    (m)
    if    m.is_member_object()
    {
        m.require( m.is_public() || m.is_default_access(),
                   "a union alternative cannot be protected or private"
                );

        m.require( !m.name().starts_with("is_")
                   && !m.name().starts_with("set_"),
                   "a union alternative's name cannot start with 'is_' or 'set_' - that could cause "
                   "user confusion with the 'is_alternative' and 'set_alternative' generated functions"
                );

        mo := m.as_object();
        mo.require( mo.initializer().empty(),
                    "a union alternative cannot have an initializer"
                );

        //  Adding local variable 'e' to work around a Clang warning
        e: value_member_info = ( mo.name() as std::string, mo.type(), value as std::string );
        alternatives.push_back( e );

        mo.mark_for_removal_from_enclosing_type();
        _ = mo;
    }

    discriminator_type: std::string = ();
    if alternatives.ssize() < std::numeric_limits<i8>::max() {
        discriminator_type = "i8";
    }
    else if alternatives.ssize() < std::numeric_limits<i16>::max() {
        discriminator_type = "i16";
    }
    else if alternatives.ssize() < std::numeric_limits<i32>::max() {
        discriminator_type = "i32";
    }
    else {
        discriminator_type = "i64";
    }


    //  2. Replace: Erase the contents and replace with modified contents

    t.remove_marked_members();

    //  Provide storage
    (copy storage: std::string = "    _storage: cpp2::aligned_storage<cpp2::max( ")
    {
        for  alternatives
        do   (e) {
            storage += "sizeof((e.type)$), ";
        }

        storage += "), cpp2::max( ";

        for  alternatives
        do   (e) {
            storage += "alignof((e.type)$), ";
        }

        storage += " )> = ();\n";
        t.add_member( storage );
    }

    //  Provide discriminator
    t.add_member( "    _discriminator: (discriminator_type)$ = -1;\n");

    //  Add the alternatives: is_alternative, get_alternative, and set_alternative
    for alternatives
    do  (a)
    {
        t.add_member( "    is_(a.name)$: (this) -> bool = _discriminator == (a.value)$;\n");

        t.add_member( "    (a.name)$: (this) -> forward (a.type)$ pre(is_(a.name)$()) = "
                            "reinterpret_cast<* const (a.type)$>(_storage&)*;\n"
                    );

        t.add_member( "    (a.name)$: (inout this) -> forward (a.type)$ pre(is_(a.name)$()) = "
                            "reinterpret_cast<*(a.type)$>(_storage&)*;\n"
                    );

        t.add_member( "    set_(a.name)$: (inout this, _value: (a.type)$) = { "
                            "if !is_(a.name)$() { _destroy(); std::construct_at( reinterpret_cast<*(a.type)$>(_storage&), _value); } "
                            "else { reinterpret_cast<*(a.type)$>(_storage&)* = _value; } "
                            "_discriminator = (a.value)$; "
                            "}\n"
                    );

        t.add_member( "    set_(a.name)$: (inout this, forward _args...: _) = { "
                            "if !is_(a.name)$() { _destroy(); std::construct_at( reinterpret_cast<*(a.type)$>(_storage&), _args...); } "
                            " else { reinterpret_cast<*(a.type)$>(_storage&)* = :(a.type)$ = (_args...); } "
                            "_discriminator = (a.value)$; "
                            "}\n"
                    );
    }

    //  Add destroy
    (copy destroy: std::string = "    private _destroy: (inout this) = {\n")
    {
        for  alternatives
        do   (a) {
            destroy += "        if _discriminator == (a.value)$ { std::destroy_at( reinterpret_cast<*(a.type)$>(_storage&) ); }\n";
        }

        destroy += "        _discriminator = -1;\n"
                   "    }\n";
        t.add_member( destroy );
    }

    //  Add the destructor
    t.add_member( "    operator=: (move this) = { _destroy(); _ = this; }" );

    //  Add default constructor
    t.add_member( "    operator=: (out this) = { }" );

    //  Add copy/move construction and assignment
    (copy value_set: std::string = "")
    {
        for  alternatives
        do   (a) {
            value_set += "        if that.is_(a.name)$() { set_(a.name)$( that.(a.name)$() ); }\n";
        }
        value_set += "    }\n";

        t.add_member( "    operator=: (out this, that) = {\n"
                      "        _storage = ();\n"
                      "        _discriminator = -1;\n"
                      + value_set
                    );
        t.add_member( "    operator=: (inout this, that) = {\n"
                      "        _storage = _;\n"
                      "        _discriminator = _;\n"
                      + value_set
                    );
    }
}


//-----------------------------------------------------------------------
//
//  print - output a pretty-printed visualization of t
//
print: (t: meta::type_declaration) =
{
    std::cout << t.print() << "\n";
}


//-----------------------------------------------------------------------
//
//  noisy - make each function print its name and signature,
//          so the programmer can see what's called
//
noisy: (t: meta::type_declaration) =
{
    for t.get_members()
    do  (m)
    if  m.is_function()
        && !m.has_name("operator=")
    {
        mf := m.as_function();
        if mf.has_compound_body() {
            body := mf.get_compound_body();
            body.add_statement( "    std::cout << \"(mf.get_signature())$\\n\";" );
            _ = body;
        }
    }
}


//-----------------------------------------------------------------------
//
//  python - expose the type using pybind11
// 
//  *** Basic proof of concept only, limited and not well tested
//      Hardcoded for pybind11 and g++10 and my local cppfront include path
//
python_param_names_and_types: (mf: meta::function_declaration)
    -> 
    (
    names: std::string = (),
    types: std::string = ()
    ) 
= {
    for mf.get_parameters()
    do  (param)
    if  param.get_declaration().name() != "this"
    {
        names += ", ";
        if !types.empty() {
            types += ", ";
        }
        names += std::string("pybind11::arg(\"") + param.get_declaration().name() + "\")";
        types += param.get_declaration().type();
    }
}

python: (inout t: meta::type_declaration) =
{
    bind: std::string = ();
    bind += "PYBIND11_MODULE((t.name())$lib, m) {\n";
    bind += "    pybind11::class_<(t.name())$>(m, \"(t.name())$\")\n";

    for t.get_members()
    do  (m)
    if  m.is_function()
    {
        mf := m.as_function();
        params := mf.python_param_names_and_types();

        if mf.is_constructor() {
            bind += "        .def(pybind11::init<(params.types)$>())\n";
        }
        else if !mf.has_name("operator=") {
            bind += "        .def(\"(mf.name())$\", &(t.name())$::(mf.name())$ (params.names)$)\n";
        }
    }

    bind += "    ;\n";
    bind += "}\n";

    file := t.filename();
    if file.ends_with(".cpp2") {
        file = file.substr(0, file.size()-5);    // drop the ".cpp2"
    }
    build: std::string = "g++-10 -O3 -shared -std=c++20 -fPIC $(python3 -m pybind11 --includes) (file)$.cpp -o (file)$lib$(python3-config --extension-suffix)";

    t.add_runtime_support_include( "pybind11/pybind11.h", true );
    t.add_runtime_support_include( "pybind11/stl.h", true );
    t.add_extra_cpp1_code        ( bind );
    t.add_extra_build_step       ( build );
}


//-----------------------------------------------------------------------
//
//  javascript - expose the type using emscripten
// 
//  *** Basic proof of concept only, limited and not well tested
//
javascript: (inout t: meta::type_declaration) =
{
    bind: std::string = ();
    bind += "using namespace emscripten;\n";
    bind += "EMSCRIPTEN_BINDINGS((t.name())$_module) {\n";
    bind += "    class_<(t.name())$>(\"(t.name())$\")\n";

    for t.get_members()
    do  (m)
    if  m.is_function()
    {
        mf := m.as_function();
        params := mf.python_param_names_and_types(); // good enough! only care about .types

        if mf.is_constructor() {
            bind += "        .constructor<(params.types)$>()\n";
        }
        else if !mf.has_name("operator=") {
            bind += "        .function(\"(mf.name())$\", &(t.name())$::(mf.name())$)\n";
        }
    }

    bind += "    ;\n";
    bind += "}\n";

    file := t.filename();
    if file.ends_with(".cpp2") {
        file = file.substr(0, file.size()-5);    // drop the ".cpp2"
    }
    build: std::string = "em++ -std=c++20 -O3 (file)$.cpp --bind -s MODULARIZE=1 -s ENVIRONMENT='web,node' -s ALLOW_MEMORY_GROWTH=1 -s FILESYSTEM=0 -s LEGACY_VM_SUPPORT=1 -o (file)$.js";
    t.add_runtime_support_include( "emscripten/bind.h", true );
    t.add_extra_cpp1_code        ( bind );
    t.add_extra_build_step       ( build );
    t.disable_ref_qualifier_generation();
}


//-----------------------------------------------------------------------
//
//  For reflection test cases
//
sample_print: (s: std::string_view, indent: i32) =
{
    std::cout
        << pre(indent)
        << s
        << "\n";
}

simple_traverser: type = {

    pre_traverse: (virtual inout this, decl: meta::declaration) = {
        traverse(decl);
    }

    traverse: (virtual inout this, decl: meta::declaration) =
    {
        if decl.is_function() {
            pre_traverse(decl.as_function());
        }

        if decl.is_object() {
            pre_traverse(decl.as_object());
        }

        if decl.is_type() {
            pre_traverse(decl.as_type());
        }

        // ...
        // ... extend as desired to namespace, alias, etc.
        // ...
    }


    pre_traverse: (virtual inout this, f: meta::function_declaration) = {
        traverse(f);
    }

    traverse: (virtual inout this, f: meta::function_declaration) =
    {
        parameters := f.get_parameters();
        for parameters do (param) {
            pre_traverse(param);
        }

        returns := f.get_returns();
        for returns do (param) {
            pre_traverse(param);
        }

        if !f.has_compound_body() {
            pre_traverse(f.get_body());
        }
        else {
            pre_traverse(f.get_compound_body());
        }
    }


    pre_traverse: (virtual inout this, o: meta::object_declaration) = {
        traverse(o);
    }

    traverse: (virtual inout this, o: meta::object_declaration) =
    {
        if o.has_initializer() {
            pre_traverse(o.get_initializer());
        }
    }


    pre_traverse: (virtual inout this, t: meta::type_declaration) = {
        traverse(t);
    }

    traverse: (virtual inout this, t: meta::type_declaration) =
    {
        for t.get_members() do (m) {
            pre_traverse(m);
        }
    }


    pre_traverse: (virtual inout this, t: meta::parameter_declaration) = {
        traverse(t);
    }

    traverse: (virtual inout this, t: meta::parameter_declaration) =
    {
        pre_traverse(t.get_declaration());
    }

    pre_traverse: (virtual inout this, stmt: meta::statement) = {
        traverse(stmt);
    }

    traverse: (virtual inout this, stmt: meta::statement) =
    {
        if stmt.is_expression_statement() {
            pre_traverse(stmt.as_expression_statement().get_expression());
        }

        if stmt.is_compound_statement() {
            pre_traverse(stmt.as_compound_statement());
        }

        if stmt.is_selection_statement()
        {
            pre_traverse(stmt.as_selection_statement());
        }

        if stmt.is_declaration() {
            pre_traverse(stmt.as_declaration());
        }

        if stmt.is_return_statement() {
            pre_traverse(stmt.as_return_statement());
        }

<<<<<<< HEAD
        if stmt.is_iteration_statement() {
            pre_traverse(stmt.as_iteration_statement());
        }

        // TODO:
        //  using
        //  contract
        //  inspect
        //  jump
=======
sample_traverser: (stmt: meta::statement, indent: i32) =
{
    params := stmt.get_parameters();
    if !params.empty() {
        sample_print("statement parameters: ", indent);
        for params do (param) {
            sample_traverser( param, indent+1 );
        }
    }

    if stmt.is_expression_statement() {
        sample_traverser(stmt.as_expression_statement().get_expression(), indent);
>>>>>>> ced2de18
    }


    pre_traverse: (virtual inout this, stmt: meta::compound_statement) = {
        traverse(stmt);
    }

    traverse: (virtual inout this, stmt: meta::compound_statement) =
    {
        stmts := stmt.get_statements();

        for stmts do (cur) {
            pre_traverse(cur);
        }
    }


    pre_traverse: (virtual inout this, stmt: meta::return_statement) = {
        traverse(stmt);
    }

    traverse: (virtual inout this, stmt: meta::return_statement) =
    {
        if stmt.has_expression() {
            pre_traverse(stmt.get_expression());
        }
    }


    pre_traverse: (virtual inout this, stmt: meta::iteration_statement) = {
        traverse(stmt);
    }

    traverse: (virtual inout this, stmt: meta::iteration_statement) =
    {
        if stmt.is_do() || stmt.is_while() {
            pre_traverse(stmt.get_do_while_condition());
            pre_traverse(stmt.get_do_while_body());
        }
        else {
            assert(stmt.is_for());
            pre_traverse(stmt.get_for_range());
            pre_traverse(stmt.get_for_parameter());
            pre_traverse(stmt.get_for_body());
        }

        if stmt.has_next() {
            pre_traverse(stmt.get_next_expression());
        }
    }


    pre_traverse: (virtual inout this, stmt: meta::selection_statement) = {
        traverse(stmt);
    }

    traverse: (virtual inout this, stmt: meta::selection_statement) =
    {
        pre_traverse(stmt.get_expression());
        pre_traverse(stmt.get_true_branch());

        if stmt.has_false_branch() {
            pre_traverse(stmt.get_false_branch());
        }
    }


    pre_traverse: (virtual inout this, expr: meta::expression) =
    {
        // Nothing to select here.
        traverse(expr);
    }

    traverse: (virtual inout this, expr: meta::expression) =
    {
        //  An expression has other shortcuts to query deeper properties,
        //  but let's just traverse all the nested grammer elements to
        //  show how that traversal works

        // The expressions use the pre_traverse function to decide which expression
        // they are. The correct one calls traverse only once.

        //  The expression's basic payload is just an assignment expression
        pre_traverse(expr.as_assignment_expression());
    }


    pre_traverse: (virtual inout this, binexpr: meta::assignment_expression) =
    {
        terms := binexpr.get_terms();
        assert(!terms.empty());

        //  If this has only one term, it's not an actual assignment,
        //  it's holding a lower grammar production so go traverse that
        if terms.ssize() == 1 {
            pre_traverse(terms.front().get_term());
        }

        //  Else we're at an actual binary expression with a rhs
        else {
            traverse(binexpr);
        }
    }

    traverse: (virtual inout this, binexpr: meta::assignment_expression) =
    {
        terms := binexpr.get_terms();

        for terms
        do  (term)
        {
            traverse(term.get_term());
        }
    }

    pre_traverse: (virtual inout this, binexpr: meta::logical_or_expression) =
    {
        terms := binexpr.get_terms();
        assert(!terms.empty());

        //  If this has only one term, it's not an actual logical-or,
        //  it's holding a lower grammar production so go traverse that
        if terms.ssize() == 1 {
            pre_traverse(terms.front().get_term());
        }

        //  Else we're at an actual binary expression with a rhs
        else {
            traverse(binexpr);
        }
    }

    traverse: (virtual inout this, binexpr: meta::logical_or_expression) =
    {
        terms := binexpr.get_terms();

        for terms
        do  (term)
        {
            traverse(term.get_term());
        }
    }


    pre_traverse: (virtual inout this, binexpr: meta::logical_and_expression) =
    {
        terms := binexpr.get_terms();
        assert(!terms.empty());

        //  If this has only one term, it's not an actual logical-and,
        //  it's holding a lower grammar production so go traverse that
        if terms.ssize() == 1 {
            pre_traverse(terms.front().get_term());
        }

        //  Else we're at an actual binary expression with a rhs
        else {
            traverse(binexpr);
        }
    }

    traverse: (virtual inout this, binexpr: meta::logical_and_expression) =
    {
        terms := binexpr.get_terms();

        for terms
        do  (term)
        {
            traverse(term.get_term());
        }
    }

    pre_traverse: (virtual inout this, binexpr: meta::bit_or_expression) =
    {
        terms := binexpr.get_terms();
        assert(!terms.empty());

        //  If this has only one term, it's not an actual bit-or,
        //  it's holding a lower grammar production so go traverse that
        if terms.ssize() == 1 {
            pre_traverse(terms.front().get_term());
        }

        //  Else we're at an actual binary expression with a rhs
        else {
            traverse(binexpr);
        }
    }

    traverse: (virtual inout this, binexpr: meta::bit_or_expression) =
    {
        terms := binexpr.get_terms();

        for terms
        do  (term)
        {
            traverse(term.get_term());
        }
    }

    pre_traverse: (virtual inout this, binexpr: meta::bit_xor_expression) =
    {
        terms := binexpr.get_terms();
        assert(!terms.empty());

        //  If this has only one term, it's not an actual bit-xor,
        //  it's holding a lower grammar production so go traverse that
        if terms.ssize() == 1 {
            pre_traverse(terms.front().get_term());
        }

        //  Else we're at an actual binary expression with a rhs
        else {
            traverse(binexpr);
        }
    }

    traverse: (virtual inout this, binexpr: meta::bit_xor_expression) =
    {
        terms := binexpr.get_terms();

        for terms
        do  (term)
        {
            traverse(term.get_term());
        }
    }


    pre_traverse: (virtual inout this, binexpr: meta::bit_and_expression) =
    {
        terms := binexpr.get_terms();
        assert(!terms.empty());

        //  If this has only one term, it's not an actual bit-and,
        //  it's holding a lower grammar production so go traverse that
        if terms.ssize() == 1 {
            pre_traverse(terms.front().get_term());
        }

        //  Else we're at an actual binary expression with a rhs
        else {
            traverse(binexpr);
        }
    }

    traverse: (virtual inout this, binexpr: meta::bit_and_expression) =
    {
        terms := binexpr.get_terms();

        for terms
        do  (term)
        {
            traverse(term.get_term());
        }
    }


    pre_traverse: (virtual inout this, binexpr: meta::equality_expression) =
    {
        terms := binexpr.get_terms();
        assert(!terms.empty());

        //  If this has only one term, it's not an actual equality,
        //  it's holding a lower grammar production so go traverse that
        if terms.ssize() == 1 {
            pre_traverse(terms.front().get_term());
        }

        //  Else we're at an actual binary expression with a rhs
        else {
            traverse(binexpr);
        }
    }

    traverse: (virtual inout this, binexpr: meta::equality_expression) =
    {
        terms := binexpr.get_terms();

        for terms
        do  (term)
        {
            traverse(term.get_term());
        }
    }

    pre_traverse: (virtual inout this, binexpr: meta::relational_expression) =
    {
        terms := binexpr.get_terms();
        assert(!terms.empty());

        //  If this has only one term, it's not an actual relational,
        //  it's holding a lower grammar production so go traverse that
        if terms.ssize() == 1 {
            pre_traverse(terms.front().get_term());
        }

        //  Else we're at an actual binary expression with a rhs
        else {
            traverse(binexpr);
        }
    }

    traverse: (virtual inout this, binexpr: meta::relational_expression) =
    {
        terms := binexpr.get_terms();

        for terms
        do  (term)
        {
            traverse(term.get_term());
        }
    }

    pre_traverse: (virtual inout this, binexpr: meta::compare_expression) =
    {
        terms := binexpr.get_terms();
        assert(!terms.empty());

        //  If this has only one term, it's not an actual compare,
        //  it's holding a lower grammar production so go traverse that
        if terms.ssize() == 1 {
            pre_traverse(terms.front().get_term());
        }

        //  Else we're at an actual binary expression with a rhs
        else {
            traverse(binexpr);
        }
    }

    traverse: (virtual inout this, binexpr: meta::compare_expression) =
    {
        terms := binexpr.get_terms();

        for terms
        do  (term)
        {
            traverse(term.get_term());
        }
    }

    pre_traverse: (virtual inout this, binexpr: meta::shift_expression) =
    {
        terms := binexpr.get_terms();
        assert(!terms.empty());

        //  If this has only one term, it's not an actual shift,
        //  it's holding a lower grammar production so go traverse that
        if terms.ssize() == 1 {
            pre_traverse(terms.front().get_term());
        }

        //  Else we're at an actual binary expression with a rhs
        else {
            traverse(binexpr);
        }
    }

    traverse: (virtual inout this, binexpr: meta::shift_expression) =
    {
        terms := binexpr.get_terms();

        for terms
        do  (term)
        {
            traverse(term.get_term());
        }
    }

    pre_traverse: (virtual inout this, binexpr: meta::additive_expression) =
    {
        terms := binexpr.get_terms();
        assert(!terms.empty());

        //  If this has only one term, it's not an actual additive,
        //  it's holding a lower grammar production so go traverse that
        if terms.ssize() == 1 {
            pre_traverse(terms.front().get_term());
        }

        //  Else we're at an actual binary expression with a rhs
        else {
            traverse(binexpr);
        }
    }

    traverse: (virtual inout this, binexpr: meta::additive_expression) =
    {
        terms := binexpr.get_terms();

        for terms
        do  (term)
        {
            traverse(term.get_term());
        }
    }


    pre_traverse: (virtual inout this, binexpr: meta::multiplicative_expression) =
    {
        terms := binexpr.get_terms();
        assert(!terms.empty());

        //  If this has only one term, it's not an actual multiplicative,
        //  it's holding a lower grammar production so go traverse that
        if terms.ssize() == 1 {
            pre_traverse(terms.front().get_term());
        }

        //  Else we're at an actual binary expression with a rhs
        else {
            traverse(binexpr);
        }
    }

    traverse: (virtual inout this, binexpr: meta::multiplicative_expression) =
    {
        terms := binexpr.get_terms();

        for terms
        do  (term)
        {
            traverse(term.get_term());
        }
    }

    pre_traverse: (virtual inout this, isas: meta::is_as_expression) =
    {
        terms := isas.get_terms();

        //  If this has no additional terms, it's not an actual is-as,
        //  it's holding a lower grammar production so go traverse that
        if terms.empty() {
            pre_traverse(isas.get_expression());
        }

        //  Else we're at an actual is-as expression with a rhs
        else {
            traverse(isas);
        }
    }

    traverse: (virtual inout this, isas: meta::is_as_expression) =
    {
        terms := isas.get_terms();

        pre_traverse(isas.get_expression());

        for terms do (term) {
            traverse(term.get_expr());
        }
    }

    traverse: (virtual inout this, exprs: meta::expression_list) =
    {
        for exprs.get_expressions() do (expr) {
            traverse(expr);
        }
    }

    pre_traverse: (virtual inout this, prefix: meta::prefix_expression) =
    {
        ops := prefix.get_ops();

        //  If this has no additional ops, it's not a naked prefix expr,
        //  it's holding a lower grammar production so go traverse that
        if ops.empty() {
            pre_traverse(prefix.get_postfix_expression(),);
        }

        //  Else we're at an actual prefix expression with ops
        else {
            traverse(prefix);
        }
    }

    traverse: (virtual inout this, prefix: meta::prefix_expression) =
    {
        pre_traverse(prefix.get_postfix_expression());
    }

    pre_traverse: (virtual inout this, postfix: meta::postfix_expression) =
    {
        terms := postfix.get_terms();

        //  If this has no additional terms, it's not a naked postfix expr,
        //  it's holding a lower grammar production so go traverse that
        if terms.empty() {
            traverse(postfix.get_primary_expression());
        }

        //  Else we're at an actual postfix expression with ops
        else {
            traverse(postfix);
        }
    }

    traverse: (virtual inout this, postfix: meta::postfix_expression) =
    {
        terms := postfix.get_terms();

        traverse(postfix.get_primary_expression());

        for terms do (term) {
            if term.is_id_expression() {
                traverse(term.get_id_expression());
            }
            else if term.is_expression_list() {
                traverse(term.get_expression_list());
            }
            else if term.is_expression() {
                traverse(term.get_expression());
            }
        }
    }

    traverse: (virtual inout this, uid: meta::unqualified_id) =
    {
        _ = uid;
    }


    traverse: (virtual inout this, qid: meta::qualified_id) =
    {
        for qid.get_terms()
        do  (term)
        {
            traverse(term.get_unqualified());
        }
    }


    traverse: (virtual inout this, tid: meta::type_id) =
    {
        if tid.is_postfix_expression() {
            traverse(tid.as_postfix_expression());
        }
        else if tid.is_qualified_id() {
            traverse(tid.as_qualified_id());
        }
        else if tid.is_unqualified_id() {
            traverse(tid.as_unqualified_id());
        }
        else {
            // Regular type_id
        }
    }


    traverse: (virtual inout this, primary: meta::primary_expression) =
    {
        if primary.is_identifier() {
            // Regular identifier
        }
        else if primary.is_expression_list() {
            traverse(primary.as_expression_list());
        }
        else if primary.is_literal() {
            // Regular literal
        }
        else if primary.is_declaration() {
            // TODO: traverse(primary.as_declaration());
        }
        else {
            // Regular primary
        }
    }


    traverse: (virtual inout this, idexpr: meta::id_expression) =
    {
        if idexpr.is_identifier() {
            // Regular id
        }
        else if idexpr.is_qualified() {
            traverse(idexpr.as_qualified());
        }
        else if idexpr.is_unqualified() {
            traverse(idexpr.as_unqualified());
        }
        else {
            // Regular id expr
        }
    }
}


//-----------------------------------------------------------------------
//
//  sample_traverser serves two purposes:
// 
//      - infrastructure for writing reflection API test cases
// 
//      - a sample for how code can use the reflection API, notably
//        for reflecting on function bodies (statements, expressions)
//

sample_traverser: (decl: meta::declaration, indent: i32) =
{
    sample_print("Declaration: (decl.name())$", indent);

    if decl.is_function() {
        sample_traverser(decl.as_function(), indent+1);
    }

    if decl.is_object() {
        sample_traverser(decl.as_object(), indent+1);
    }

    if decl.is_type() {
        sample_traverser(decl.as_type(), indent+1);
    }

    // ...
    // ... extend as desired to namespace, alias, etc.
    // ...
}


sample_traverser: (f: meta::function_declaration, indent: i32 = 0) =
{
    sample_print("Function: (f.name())$", indent+1);

    parameters := f.get_parameters();
    if !parameters.empty() {
        sample_print("Parameters:", indent+2);
        for parameters do (param) {
            sample_traverser(param, indent+3);
        }
    }

    returns := f.get_returns();
    if !returns.empty() {
        sample_print("Returns:", indent+2);
        for returns do (param) {
            sample_traverser(param, indent+3);
        }
    }

    sample_print("Body:", indent+2);
    if !f.has_compound_body() {
        sample_traverser(f.get_body(), indent+3);
    }
    else {
        sample_traverser(f.get_compound_body(), indent+3);
    }
}


sample_traverser: (o: meta::object_declaration, indent: i32) =
{
    sample_print("Object: name (o.name())$, type (o.type())$", indent);
    if o.has_initializer() {
        sample_print("Initializer:", indent+1);
        sample_traverser(o.get_initializer(), indent+2);
    }
}


sample_traverser: (t: meta::type_declaration, indent: i32 = 0) =
{
    sample_print("Type: (t.name())$", indent);

    if t.parent_is_nonglobal_namespace() 
    {
        ns := t.get_parent().as_nonglobal_namespace();
        sample_print("is a member of namespace (ns.name())$ which contains the following names:", indent+1);
        for ns.get_members() do (m) {
            sample_print(m.name(), indent+2);
        }
        ns.add_member( "add_1: (x) = x+1;");
        _ = ns;
    }

    for t.get_members() do (m) {
        sample_traverser(m, indent+1);
    }
}


sample_traverser: (t: meta::parameter_declaration, indent: i32 = 0) =
{
    sample_print("parameter:", indent);

    pass := t.get_passing_style();
    if pass == passing_style::in          { sample_print("passing style: in", indent+1 ); }
    if pass == passing_style::in_ref      { sample_print("passing style: in_ref", indent+1 ); }
    if pass == passing_style::copy        { sample_print("passing style: copy", indent+1 ); }
    if pass == passing_style::inout       { sample_print("passing style: inout", indent+1 ); }
    if pass == passing_style::out         { sample_print("passing style: out", indent+1 ); }
    if pass == passing_style::move        { sample_print("passing style: move", indent+1 ); }
    if pass == passing_style::forward     { sample_print("passing style: forward", indent+1 ); }
    if pass == passing_style::forward_ref { sample_print("passing style: forward_ref", indent+1 ); }

    sample_print("declaration:", indent+1);
    sample_traverser(t.get_declaration(), indent+2);
}


sample_traverser: (stmt: meta::statement, indent: i32) =
{
    if stmt.is_expression_statement() {
        sample_traverser(stmt.as_expression_statement().get_expression(), indent);
    }

    if stmt.is_compound_statement() {
        sample_traverser(stmt.as_compound_statement(), indent);
    }

    if stmt.is_selection_statement()
    {
        sel := stmt.as_selection_statement();
        sample_print("(sel.get_identifier())$ statement", indent);

        sample_print("condition:", indent+1);
        sample_traverser(sel.get_expression(), indent+2);

        sample_print("true branch:", indent+1);
        sample_traverser(sel.get_true_branch(), indent+2);
        
        if sel.has_false_branch() {
            sample_print("false branch:", indent+1);
            sample_traverser(sel.get_false_branch(), indent+2);
        }
    }

    if stmt.is_declaration() {
        sample_traverser(stmt.as_declaration(), indent+1);
    }

    if stmt.is_return_statement() {
        sample_traverser(stmt.as_return_statement(), indent+1);
    }

    if stmt.is_iteration_statement() {
        sample_traverser(stmt.as_iteration_statement(), indent+1);
    }

    // TODO:
    //  using
    //  contract
    //  inspect
    //  jump
}


sample_traverser: (stmt: meta::compound_statement, indent: i32) =
{
    stmts := stmt.get_statements();

    if stmts.empty() {
        sample_print("compound statement (empty)", indent);
        return;
    }

    // Else
    sample_print("compound statement", indent);
    for stmts do (stmt2) {
        sample_traverser(stmt2, indent+1);
    }
}


sample_traverser: (stmt: meta::return_statement, indent: i32) =
{
    sample_print("return statement", indent);
    if stmt.has_expression() {
        sample_print("expression", indent+1);
        sample_traverser(stmt.get_expression(), indent+2);
    }
}


sample_traverser: (stmt: meta::iteration_statement, indent: i32) =
{
    if stmt.is_do() || stmt.is_while() {
        if stmt.is_do() {
            sample_print("do loop:", indent);
        }
        else {
            sample_print("while loop:", indent);
        }
        sample_print("condition:", indent+1);
        sample_traverser(stmt.get_do_while_condition(), indent+2);
        sample_print("body:", indent+1);
        sample_traverser(stmt.get_do_while_body(), indent+2);
    }
    else {
        assert(stmt.is_for());
        sample_print("for loop:", indent);
        sample_print("range:", indent+1);
        sample_traverser(stmt.get_for_range(), indent+2);
        sample_print("parameter:", indent+1);
        sample_traverser(stmt.get_for_parameter(), indent+2);
        sample_print("body:", indent+1);
        sample_traverser(stmt.get_for_body(), indent+2);
    }

    if stmt.has_next() {
        sample_print("next expression:", indent+1);
        sample_traverser(stmt.get_next_expression(), indent+2);
    }
}


sample_traverser: (expr: meta::expression, indent: i32) =
{
    //  An expression has other shortcuts to query deeper properties,
    //  but let's just traverse all the nested grammar elements to
    //  show how that traversal works

    //  The expression's basic payload is just an assignment expression
    //  today - this can change when we add try-expressions
    if expr.is_assignment_expression() {
        sample_traverser(expr.as_assignment_expression(), indent);
    }
}


sample_traverser: (binexpr: meta::assignment_expression, indent: i32) =
{
    terms := binexpr.get_terms();
    assert(!terms.empty());

    //  If this has only one term, it's not an actual assignment,
    //  it's holding a lower grammar production so go traverse that
    if terms.ssize() == 1 {
        sample_traverser(terms.front().get_term(), indent);
    }

    //  Else we're at an actual binary expression with a rhs
    else {
        sample_print("assignment", indent);

        (copy first := true)
        for terms
        do  (term)
        {
            if !first {
                sample_print("op: (term.get_op())$", indent+1);
            }
            first = false;
            sample_print("term:", indent+1);
            sample_traverser(term.get_term(), indent+2);
        }
    }
}


sample_traverser: (binexpr: meta::logical_or_expression, indent: i32) =
{
    terms := binexpr.get_terms();
    assert(!terms.empty());

    //  If this has only one term, it's not an actual logical-or,
    //  it's holding a lower grammar production so go traverse that
    if terms.ssize() == 1 {
        sample_traverser(terms.front().get_term(), indent);
    }

    //  Else we're at an actual binary expression with a rhs
    else {
        sample_print("logical-or", indent);

        (copy first := true)
        for terms
        do  (term)
        {
            if !first {
                sample_print("op: (term.get_op())$", indent+1);
            }
            first = false;
            sample_print("term:", indent+1);
            sample_traverser(term.get_term(), indent+2);
        }
    }
}


sample_traverser: (binexpr: meta::logical_and_expression, indent: i32) =
{
    terms := binexpr.get_terms();
    assert(!terms.empty());

    //  If this has only one term, it's not an actual logical-and,
    //  it's holding a lower grammar production so go traverse that
    if terms.ssize() == 1 {
        sample_traverser(terms.front().get_term(), indent);
    }

    //  Else we're at an actual binary expression with a rhs
    else {
        sample_print("logical-and", indent);

        (copy first := true)
        for terms
        do  (term)
        {
            if !first {
                sample_print("op: (term.get_op())$", indent+1);
            }
            first = false;
            sample_print("term:", indent+1);
            sample_traverser(term.get_term(), indent+2);
        }
    }
}


sample_traverser: (binexpr: meta::bit_or_expression, indent: i32) =
{
    terms := binexpr.get_terms();
    assert(!terms.empty());

    //  If this has only one term, it's not an actual bit-or,
    //  it's holding a lower grammar production so go traverse that
    if terms.ssize() == 1 {
        sample_traverser(terms.front().get_term(), indent);
    }

    //  Else we're at an actual binary expression with a rhs
    else {
        sample_print("bit-or", indent);

        (copy first := true)
        for terms
        do  (term)
        {
            if !first {
                sample_print("op: (term.get_op())$", indent+1);
            }
            first = false;
            sample_print("term:", indent+1);
            sample_traverser(term.get_term(), indent+2);
        }
    }
}


sample_traverser: (binexpr: meta::bit_xor_expression, indent: i32) =
{
    terms := binexpr.get_terms();
    assert(!terms.empty());

    //  If this has only one term, it's not an actual bit-xor,
    //  it's holding a lower grammar production so go traverse that
    if terms.ssize() == 1 {
        sample_traverser(terms.front().get_term(), indent);
    }

    //  Else we're at an actual binary expression with a rhs
    else {
        sample_print("bit-xor", indent);

        (copy first := true)
        for terms
        do  (term)
        {
            if !first {
                sample_print("op: (term.get_op())$", indent+1);
            }
            first = false;
            sample_print("term:", indent+1);
            sample_traverser(term.get_term(), indent+2);
        }
    }
}


sample_traverser: (binexpr: meta::bit_and_expression, indent: i32) =
{
    terms := binexpr.get_terms();
    assert(!terms.empty());

    //  If this has only one term, it's not an actual bit-and,
    //  it's holding a lower grammar production so go traverse that
    if terms.ssize() == 1 {
        sample_traverser(terms.front().get_term(), indent);
    }

    //  Else we're at an actual binary expression with a rhs
    else {
        sample_print("bit-and", indent);

        (copy first := true)
        for terms
        do  (term)
        {
            if !first {
                sample_print("op: (term.get_op())$", indent+1);
            }
            first = false;
            sample_print("term:", indent+1);
            sample_traverser(term.get_term(), indent+2);
        }
    }
}


sample_traverser: (binexpr: meta::equality_expression, indent: i32) =
{
    terms := binexpr.get_terms();
    assert(!terms.empty());

    //  If this has only one term, it's not an actual equality,
    //  it's holding a lower grammar production so go traverse that
    if terms.ssize() == 1 {
        sample_traverser(terms.front().get_term(), indent);
    }

    //  Else we're at an actual binary expression with a rhs
    else {
        sample_print("equality", indent);

        (copy first := true)
        for terms
        do  (term)
        {
            if !first {
                sample_print("op: (term.get_op())$", indent+1);
            }
            first = false;
            sample_print("term:", indent+1);
            sample_traverser(term.get_term(), indent+2);
        }
    }
}


sample_traverser: (binexpr: meta::relational_expression, indent: i32) =
{
    terms := binexpr.get_terms();
    assert(!terms.empty());

    //  If this has only one term, it's not an actual relational,
    //  it's holding a lower grammar production so go traverse that
    if terms.ssize() == 1 {
        sample_traverser(terms.front().get_term(), indent);
    }

    //  Else we're at an actual binary expression with a rhs
    else {
        sample_print("relational", indent);

        (copy first := true)
        for terms
        do  (term)
        {
            if !first {
                sample_print("op: (term.get_op())$", indent+1);
            }
            first = false;
            sample_print("term:", indent+1);
            sample_traverser(term.get_term(), indent+2);
        }
    }
}


sample_traverser: (binexpr: meta::compare_expression, indent: i32) =
{
    terms := binexpr.get_terms();
    assert(!terms.empty());

    //  If this has only one term, it's not an actual compare,
    //  it's holding a lower grammar production so go traverse that
    if terms.ssize() == 1 {
        sample_traverser(terms.front().get_term(), indent);
    }

    //  Else we're at an actual binary expression with a rhs
    else {
        sample_print("compare", indent);

        (copy first := true)
        for terms
        do  (term)
        {
            if !first {
                sample_print("op: (term.get_op())$", indent+1);
            }
            first = false;
            sample_print("term:", indent+1);
            sample_traverser(term.get_term(), indent+2);
        }
    }
}


sample_traverser: (binexpr: meta::shift_expression, indent: i32) =
{
    terms := binexpr.get_terms();
    assert(!terms.empty());

    //  If this has only one term, it's not an actual shift,
    //  it's holding a lower grammar production so go traverse that
    if terms.ssize() == 1 {
        sample_traverser(terms.front().get_term(), indent);
    }

    //  Else we're at an actual binary expression with a rhs
    else {
        sample_print("shift", indent);

        (copy first := true)
        for terms
        do  (term)
        {
            if !first {
                sample_print("op: (term.get_op())$", indent+1);
            }
            first = false;
            sample_print("term:", indent+1);
            sample_traverser(term.get_term(), indent+2);
        }
    }
}


sample_traverser: (binexpr: meta::additive_expression, indent: i32) =
{
    terms := binexpr.get_terms();
    assert(!terms.empty());

    //  If this has only one term, it's not an actual additive,
    //  it's holding a lower grammar production so go traverse that
    if terms.ssize() == 1 {
        sample_traverser(terms.front().get_term(), indent);
    }

    //  Else we're at an actual binary expression with a rhs
    else {
        sample_print("additive", indent);

        (copy first := true)
        for terms
        do  (term)
        {
            if !first {
                sample_print("op: (term.get_op())$", indent+1);
            }
            first = false;
            sample_print("term:", indent+1);
            sample_traverser(term.get_term(), indent+2);
        }
    }
}


sample_traverser: (binexpr: meta::multiplicative_expression, indent: i32) =
{
    terms := binexpr.get_terms();
    assert(!terms.empty());

    //  If this has only one term, it's not an actual multiplicative,
    //  it's holding a lower grammar production so go traverse that
    if terms.ssize() == 1 {
        sample_traverser(terms.front().get_term(), indent);
    }

    //  Else we're at an actual binary expression with a rhs
    else {
        sample_print("multiplicative", indent);

        (copy first := true)
        for terms
        do  (term)
        {
            if !first {
                sample_print("op: (term.get_op())$", indent+1);
            }
            first = false;
            sample_print("term:", indent+1);
            sample_traverser(term.get_term(), indent+2);
        }
    }
}


sample_traverser: (isas: meta::is_as_expression, indent: i32) =
{
    terms := isas.get_terms();

    //  If this has no additional terms, it's not an actual is-as,
    //  it's holding a lower grammar production so go traverse that
    if terms.empty() {
        sample_traverser(isas.get_expression(), indent);
    }

    //  Else we're at an actual is-as expression with a rhs
    else {
        sample_print("is-as expression", indent);

        sample_print("expression", indent+1);
        sample_traverser(isas.get_expression(), indent+2);

        for terms do (term) {
            sample_print("op: (term.get_op())$", indent+1);
            sample_print("term:", indent+1);
            sample_traverser(term.get_expr(), indent+2);
        }
    }
}


sample_traverser: (exprs: meta::expression_list, indent: i32) =
{
    if exprs.is_empty() {
        sample_print("()", indent);
    }
    else {
        sample_print("(", indent);
        for exprs.get_expressions() do (expr) {
            sample_traverser(expr, indent+1);
        }
        sample_print(")", indent);
    }
}


sample_traverser: (prefix: meta::prefix_expression, indent: i32) =
{
    ops := prefix.get_ops();

    //  If this has no additional ops, it's not a naked prefix expr,
    //  it's holding a lower grammar production so go traverse that
    if ops.empty() {
        sample_traverser(prefix.get_postfix_expression(), indent);
    }

    //  Else we're at an actual prefix expression with ops
    else {
        sample_print("prefix expression", indent);

        for ops do (op) {
            sample_print("op: (op)$", indent+1);
        }

        sample_print("expression", indent+1);
        sample_traverser(prefix.get_postfix_expression(), indent+2);
    }
}


sample_traverser: (postfix: meta::postfix_expression, indent: i32) =
{
    terms := postfix.get_terms();

    //  If this has no additional terms, it's not a naked postfix expr,
    //  it's holding a lower grammar production so go traverse that
    if terms.empty() {
        sample_traverser(postfix.get_primary_expression(), indent);
    }

    //  Else we're at an actual postfix expression with ops
    else {
        sample_print("postfix expression", indent);

        sample_print("expression", indent+1);
        sample_traverser(postfix.get_primary_expression(), indent+2);

        for terms do (term) {
            sample_print("op: (term.get_op())$", indent+1);
            if term.is_id_expression() {
                sample_traverser(term.get_id_expression(), indent+1);
            }
            else if term.is_expression_list() {
                sample_traverser(term.get_expression_list(), indent+1);
            }
            else if term.is_expression() {
                sample_traverser(term.get_expression(), indent+1);
            }
        }
    }
}


sample_traverser: (uid: meta::unqualified_id, indent: i32) =
{
    if uid.is_identifier() {
        sample_print(uid.get_identifier(), indent);
    }
    else {
        sample_print(uid.to_string(), indent+1);
    }
}


sample_traverser: (qid: meta::qualified_id, indent: i32) =
{
    (copy first := true)
    for qid.get_terms()
    do  (term)
    {
        if !first {
            sample_print("op: (term.get_op())$", indent+1);
        }
        first = false;
        sample_print("unqualified:", indent+1);
        sample_traverser(term.get_unqualified(), indent+2);
    }
}


sample_traverser: (tid: meta::type_id, indent: i32) =
{
    if tid.is_postfix_expression() {
        sample_traverser(tid.as_postfix_expression(), indent);
    }
    else if tid.is_qualified_id() {
        sample_traverser(tid.as_qualified_id(), indent);
    }
    else if tid.is_unqualified_id() {
        sample_traverser(tid.as_unqualified_id(), indent);
    }
    else {
        sample_print(tid.to_string(), indent);
    }
}


sample_traverser: (primary: meta::primary_expression, indent: i32) =
{
    if primary.is_identifier() {
        sample_print(primary.as_identifier(), indent+1);
    }
    else if primary.is_expression_list() {
        sample_traverser(primary.as_expression_list(), indent+1);
    }
    else if primary.is_literal() {
        sample_print(primary.as_literal(), indent+1);
    }
    else if primary.is_declaration() {
        sample_traverser(primary.as_declaration(), indent+1);
    }
    else {
        sample_print(primary.to_string(), indent+1);
    }
}


sample_traverser: (idexpr: meta::id_expression, indent: i32) =
{
    if idexpr.is_identifier() {
        sample_print(idexpr.as_identifier(), indent+1);
    }
    else if idexpr.is_qualified() {
        sample_traverser(idexpr.as_qualified(), indent+1);
    }
    else if idexpr.is_unqualified() {
        sample_traverser(idexpr.as_unqualified(), indent+1);
    }
    else {
        sample_print(idexpr.to_string(), indent+1);
    }
}


//-----------------------------------------------------------------------
//
//  autodiff - stub
//

autodiff_special_func: type = {
    public name      : std::string;
    public n_args    : int;
    public is_member : bool;

    public code_primal             : std::string;
    public code_fwd                : std::string;
    public code_rws                : std::string;
    public code_primal_higher_order: std::string;
    public code_fwd_higher_order   : std::string;
    public code_rws_higher_order   : std::string;

    operator=: (out this, name_: std::string, n_args_: int, is_member_: bool, code_primal_: std::string = "", code_fwd_: std::string = "",
                          code_rws_: std::string = "", code_primal_higher_order_: std::string = "", code_fwd_higher_order_: std::string = "",
                          code_rws_higher_order_: std::string = "") = {
        name      = name_;
        n_args    = n_args_;
        is_member = is_member_;

        code_primal              = code_primal_;
        code_fwd                 = code_fwd_;
        code_rws                 = code_rws_;
        code_primal_higher_order = code_primal_higher_order_;
        code_fwd_higher_order    = code_fwd_higher_order_;
        code_rws_higher_order    = code_rws_higher_order_;

        if code_primal_higher_order.empty() {
            code_primal_higher_order = code_primal;
        }
        if code_fwd_higher_order.empty() {
            code_fwd_higher_order = code_fwd;
        }
        if code_rws_higher_order.empty() {
            code_rws_higher_order = code_rws;
        }
    }

    operator=: (out this, that) = {} // Default copy.

    is_match: (this, o: autodiff_special_func) -> bool = {
        return name == o.name && n_args == o.n_args && is_member == o.is_member;
    }
}

autodiff_declared_variable: type = {
    public name     : std::string = "";
    public decl     : std::string = ""; // TODO: Maybe use variant here.
    public is_active: bool        = false;
    public is_member: bool        = false;

    operator=:(out this) = {}

    operator=:(out this, name_: std::string, decl_: std::string, is_active_: bool, is_member_: bool) = {
        name      = name_;
        decl      = decl_;
        is_active = is_active_;
        is_member = is_member_;
    }

    operator=:(out this, that) = {}
}

autodiff_declaration_stack_item: @copy_constructible type = {
    public full_name:   std::string;  // namespace + type name
    public decl: meta::type_or_namespace_declaration;

    public diff_request: std::vector<meta::declaration> = ();
    public diff_done:    std::vector<meta::declaration> = ();

    public declared_variables_stack: std::vector<std::vector<autodiff_declared_variable>> = (1);

    operator=: (out this, full_name_: std::string, decl_: meta::type_or_namespace_declaration) = {
        full_name = full_name_;
        decl      = decl_;
    }

    lookup_declaration: (this, decl_name: std::string) -> (r: std::vector<meta::declaration> = ()) = {
        for decl.get_members() do (cur) {
            if cur.has_name() && decl_name  == cur.name() {
                r.push_back(cur);

                // Do not break for overloads. <3
            }
        }
    }

    lookup_variable_declaration: (this, decl_name: std::string) -> (found: bool = false, r: autodiff_declared_variable = ()) = {
        for std::ranges::views::reverse(declared_variables_stack) do (cur_context) {
            for cur_context do (cur) {
                if cur.name == decl_name {
                    found = true;
                    r = cur;
                    return;
                }
            }
        }
    }


}

autodiff_context: type = {
    private temporary_count : int = 0;

    // Code in special function is replaced. Placeholders are:
    //   _o_  : name of object for member functions.
    //   _o_  : name of derivative object for member functions.
    //   _a1_ : First argument value
    //   _ad1_: First derivative argument value
    //   _a2_ : Second argument value
    //   _ad2_: Second derivative argument value
    public special_funcs : std::vector<autodiff_special_func> = (
        autodiff_special_func("sin", 1, /* is_member = */ false,
            "sin(_a1_)",
            "cos(_a1_) * _ad1_",
            "_ab1_ += cos(_a1_) * _rb_;\n",
            "sin(_a1_)",
            "_ad1_.sin(_a1_)",
            "TODO",

        ),
        autodiff_special_func("cos", 1, /* is_member = */ false,
            "cos(_a1_)",
            "-sin(_a1_) * _ad1_",
            "_ab1_ += -sin(_a1_) * _rb_;\n",
            "cos(_a1_)",
            "_ad1_.cos(_a1_)",
            "TODO",
        ),
        autodiff_special_func("exp", 1, /* is_member = */ false,
            "exp(_a1_)",
            "exp(_a1_) * _ad1_",
            "_ab1_ += exp(_a1_) * _rb_;\n",
            "exp(_a1_)",
            "_ad1_.exp(_a1_)",
            "TODO",
        ),
        autodiff_special_func("sqrt", 1, /* is_member = */ false,
            "sqrt(_a1_)",
            "0.5 * _ad1_ / sqrt(_a1_)",
            "_ab1_ += 0.5 * _rb_ / sqrt(_a1_);\n",
            "sqrt(_a1_)",
            "_ad1_.sqrt(_a1_)",
            "TODO",
        ),
        autodiff_special_func("push_back", 1, /* is_member = */ true,
            "_o_.push_back(_a1_);",
            "_od_.push_back(_ad1_);",
            "TODO")
    );

    public  fwd_suffix : std::string = "_d";
    public  rws_suffix : std::string = "_b";
    private order  : int         = 1;
    public  reverse: bool        = false;

    // Members depending on order
    public fwd_ad_type: std::string = "double";
    public rws_ad_type: std::string = "double";

    public declaration_map  : std::map<std::string, std::vector<meta::declaration>> = ();
    public declaration_stack: std::vector<autodiff_declaration_stack_item> = ();

    operator=:(out this) = {}
    operator=:(out this, order_: int, reverse_: bool) = {
        order = order_;
        reverse = reverse_;

        if 1 != order {
            if reverse {
                fwd_ad_type = "cpp2::taylor<double, (order-1)$>";
                rws_ad_type = "cpp2::taylor<double, (order)$>";
            }
            else {
                fwd_ad_type = "cpp2::taylor<double, (order)$>";
            }
        }

    }

    add_variable_declaration: (inout this, name: std::string, type: std::string, is_active: bool, is_member: bool = false) = {
        declaration_stack.back().declared_variables_stack.back().push_back(autodiff_declared_variable(name, type, is_active, is_member));
    }

    is_variable_active: (inout this, name: std::string) -> bool = {
        return lookup_variable_declaration(name).is_active;
    }

    create_namespace_stack: (inout this, t: meta::type_or_namespace_declaration) = {
        if t.parent_is_nonglobal_namespace() {
            create_namespace_stack(t.get_parent().as_nonglobal_namespace());
        }
        else if t.parent_is_type() {
            create_namespace_stack(t.get_parent().as_type());
        }

        full_name: std::string = "::";
        if !declaration_stack.empty() {
            full_name = declaration_stack.back().full_name + "::";
        }
        full_name += t.name();

        _ = declaration_stack.push_back(autodiff_declaration_stack_item(full_name, t));
    }

    is_forward: (this) = !reverse || (reverse && order != 1);
    is_reverse: (this) = reverse;
    is_taylor : (this) = order != 1;

    gen_temporary : (inout this) -> std::string = {
        temporary_count += 1;
        return "temp_(temporary_count)$";
    }

    is_type_active: (inout this, type: std::string) -> bool = {
        decls := lookup_type_declaration(type);
        r := false;

        if !decls.empty() {
            assert(decls.ssize() == 1);
            ada: autodiff_activity_check = (this&);
            ada.pre_traverse(decls[0]);
            r = ada.active;
        }

        // TODO: Add template activity lookup.

        if !r {
            // Declaration lookup did not yield an activity: Apply some heuristics.
            r = type.contains("double");
        }

        return r;
    }

    get_fwd_ad_type: (inout this, type: std::string) -> std::string = {
        type_d := type;

        if "double" != type {
            type_decls := lookup_type_declaration(type);
            if !type_decls.empty() {
                // We found a cpp2 type declaration, mark it for differentiation.
                add_for_differentiation(type_decls[0]);

                // Add the AD suffix to the type
                type_d += fwd_suffix;
            }
        }

        // Replace with AD type for the AD order.
        return string_util::replace_all(type_d, "double", fwd_ad_type);
    }

    get_rws_ad_type: (inout this, type: std::string) -> std::string = {
        type_d := type;

        if "double" != type {
            type_decls := lookup_type_declaration(type);
            if !type_decls.empty() {
                // We found a cpp2 type declaration, mark it for differentiation.
                add_for_differentiation(type_decls[0]);

                // Add the AD suffix to the type
                type_d += rws_suffix;
            }
        }

        // Replace with AD type for the AD order.
        return string_util::replace_all(type_d, "double", rws_ad_type);
    }

    get_reverse_passing_style: (this, p: passing_style) -> passing_style = {
        // TODO: inspect does not work here: error: error: no matching function for call to ‘is<cpp2::passing_style::in>(const cpp2::passing_style&)’
        // return inspect p -> passing_style  {
        //     is passing_style::in          = passing_style::inout;
        //     is passing_style::in_ref      = passing_style::inout;
        //     is passing_style::copy        = passing_style::inout;
        //     is passing_style::inout       = passing_style::inout;
        //     is passing_style::out         = passing_style::inout;
        //     is passing_style::move        = passing_style::inout;
        //     is passing_style::forward     = passing_style::inout;
        //     is passing_style::forward_ref = passing_style::inout;
        //     is _                          = passing_style::inout;
        // };
        if p == passing_style::in          { return  passing_style::inout; }
        if p == passing_style::in_ref      { return  passing_style::inout; }
        if p == passing_style::copy        { return  passing_style::inout; }
        if p == passing_style::inout       { return  passing_style::inout; }
        if p == passing_style::out         { return  passing_style::inout; }
        if p == passing_style::move        { return  passing_style::inout; }
        if p == passing_style::forward     { return  passing_style::inout; }
        if p == passing_style::forward_ref { return  passing_style::inout; }


        declaration_stack.back().decl.error("AD: Do not know how to handle passing style:(p)$");

        return  passing_style::inout;
    }

    lookup_declaration: (inout this, decl_name: std::string) -> (r : std::vector<meta::declaration> = ()) = {
        for std::ranges::views::reverse(declaration_stack) do (cur) {

            cur_full_name : std::string = cur.full_name + "::" + decl_name;
            ele := declaration_map.find(cur_full_name);
            if ele == declaration_map.end() {
                ele = declaration_map.insert_or_assign(cur_full_name, cur.lookup_declaration(decl_name)).first;
            }

            if !ele*.second.empty() {
                // A simple assignment or emplace_back did not work. It tired to use move copy operators.
                for ele*.second do (cp) {
                    r.push_back(cp);
                }
                //r = ele*.second;
                break;
                // TODO: For overload resolution we may want to continue here and just add everything for all parent namespaces.
            }
        }

        return;
    }

    lookup_variable_declaration: (inout this, name: std::string) -> autodiff_declared_variable = {
        if name == "_" {
            return autodiff_declared_variable(name, "_", false, false);
        }

        for std::ranges::views::reverse(declaration_stack) do (cur_context) {
            r := cur_context.lookup_variable_declaration(name);
            if r.found {
                return r.r;
            }
        }

        declaration_stack.back().decl.error("AD: Could not find declaration of variable with name `(name)$`.");

        return autodiff_declared_variable();
    }

    lookup_function_declaration: (inout this, decl_name: std::string) -> (r : std::vector<meta::function_declaration> = ()) = {
        r_all := lookup_declaration(decl_name);

        for r_all do (cur) {
            if cur.is_function() {
                r.push_back(cur.as_function());
            }
        }
    }

    lookup_member_function_declaration: (inout this, obj_type: meta::type_declaration, decl_name: std::string) -> (r : std::vector<meta::function_declaration> = ()) = {
        for obj_type.get_members() do (cur) {
            if cur.is_function() && cur.has_name() && decl_name  == cur.name() {
                r.push_back(cur.as_function());

                // Do not break for overloads. <3
            }
        }
    }

    lookup_type_declaration: (inout this, decl_name: std::string) -> (r : std::vector<meta::type_declaration> = ()) = {
        r_all := lookup_declaration(decl_name);

        for r_all do (cur) {
            if cur.is_type() {
                r.push_back(cur.as_type());
            }
        }
    }

    lookup_special_function_handling: (this, func_name: std::string, n_args: int, is_member: bool) -> (m: bool, code_primal: std::string, code_fwd: std::string, code_rws: std::string) = {
        lookup : autodiff_special_func = (func_name, n_args, is_member);

        m = false;
        code_primal = "";
        code_fwd    = "";
        code_rws    = "";
        for special_funcs do (func) {
            if func.is_match(lookup) {
                m = true;
                if is_taylor() {
                    code_primal = func.code_primal_higher_order;
                    code_fwd    = func.code_fwd_higher_order;
                    code_rws    = func.code_rws_higher_order;
                }
                else {
                    code_primal = func.code_primal;
                    code_fwd    = func.code_fwd;
                    code_rws    = func.code_rws;
                }
                return;
            }
        }
    }

    add_as_differentiated: (inout this, t: meta::declaration) = {
        top := declaration_stack.back()&;

        assert(t.get_parent().is_same(top*.decl));

        top*.diff_done.push_back(t);
    }

    add_for_differentiation: (inout this, t: meta::declaration) = {
        t_parent := t.get_parent();

        found := false;
        for std::ranges::views::reverse(declaration_stack) do (inout cur) {
            if t_parent.is_same(cur.decl) {
                if !is_in_list(t, cur.diff_request) {
                    cur.diff_request.push_back(t);
                }

                found = true;
                break;
            }
        }

        if !found {
            t.error("AD: Could not find parent type/namespace for: (t)$");
        }
    }

    is_in_list: (v: meta::declaration, list: std::vector<meta::declaration>) -> bool = {
        for list do (cur) {
            if cur.is_same(v) {
                return true;
            }
        }

        return false;
    }

    enter_function: (inout this) = {
        temporary_count = 0;
        declaration_stack.back().declared_variables_stack.push_back(std::vector<autodiff_declared_variable>());
    }

    leave_function: (inout this) = {
        declaration_stack.back().declared_variables_stack.pop_back();
    }

    push_stack: (inout this, decl: meta::type_or_namespace_declaration) = {
        full_name: std::string = "";

        if !declaration_stack.empty() {
            full_name += declaration_stack.back().full_name;
        }

        full_name += "::";
        full_name += decl.name();

        declaration_stack.push_back(autodiff_declaration_stack_item(full_name, decl));
    }

    pop_stack: (inout this) = {
        assert(!declaration_stack.empty());

        top := declaration_stack.back()&;
        ad: autodiff_declaration_handler = (this&, top*.decl);

        for top*.diff_request do (cur) {
            if !is_in_list(cur, top*.diff_done) {
                ad.pre_traverse(cur);
            }
        }

        declaration_stack.pop_back();
    }

    finish: (inout this) = {
        while !declaration_stack.empty() {
            pop_stack();
        }
    }
}

autodiff_diff_code: type = {
    public ctx: *autodiff_context;

    public fwd         : std::string = "";
    public rws_primal  : std::string = "";
    public rws_backprop: std::string = "";

    operator=:(out this, ctx_: *autodiff_context) = {
        ctx = ctx_;
    }

    add_forward         : (inout this, v: std::string) = { if ctx*.is_forward() { fwd          += v; }}
    add_reverse_primal  : (inout this, v: std::string) = { if ctx*.is_reverse() { rws_primal   += v; }}
    add_reverse_backprop: (inout this, v: std::string) = { if ctx*.is_reverse() { rws_backprop = v + rws_backprop; }}

    reset: (inout this) = {
        fwd          = "";
        rws_primal   = "";
        rws_backprop = "";
    }

    // Temporary: TODO: remove when everything has been adapted to primal, fwd, rws pushes.
    operator=:(inout this, v: std::string) = {
        ctx = ctx;
        fwd = v;
    }

    // Temporary: TODO: remove when everything has been adapted to primal, fwd, rws pushes.
    operator+=: (inout this, v: std::string) = {
        fwd += v;
    }

    // Temporary: TODO: remove when everything has been adapted to primal, fwd, rws pushes.
    operator+=: (inout this, v: autodiff_diff_code) = {
        fwd += v.fwd;
    }

    // Temporary: TODO: remove when everything has been adapted to primal, fwd, rws pushes.
    empty: (this) -> bool = {
        return fwd.empty();
    }
}

// // Temporary: TODO: remove when everything has been adapted to primal, fwd, rws pushes.
// to_string: (v: autodiff_diff_code) -> std::string = {
//     return v.fwd;
// }

autodiff_activity_check: type = {
    this: simple_traverser = ();

    public ctx   : *autodiff_context;
    public active: bool              = false;

    operator=: (out this, ctx_: *autodiff_context) = {
        ctx = ctx_;
    }

    traverse: (override inout this, t: meta::type_declaration) = {
        for t.get_members()
        do  (m)
        {
            if m.is_object() || m.is_member_object() {
                pre_traverse(m);
            }

            // TODO: Maybe also add functions.
        }
    }

    traverse: (override inout this, o: meta::object_declaration) = {

        type := o.type();

        if "_" == type {
            if o.has_initializer() {
                pre_traverse(o.get_initializer());
            }
            else {
                // Assume active
                active = true;
            }
        }
        else {
            active |= ctx*.is_type_active(type);
        }
    }

    traverse: (override inout this, primary: meta::primary_expression) =
    {
        if primary.is_identifier() {
            active |= ctx*.is_variable_active(primary.to_string());
        }
        else if primary.is_expression_list() {
            for primary.as_expression_list().get_expressions() do (cur) {
                pre_traverse(cur);
            }
        }
        else if primary.is_literal() {
            // TODO: Improve check
            if primary.to_string().contains(".") {
                active = true;
            }
        }
        else if primary.is_declaration() {
            pre_traverse(primary.as_declaration());
        }
        else {
            primary.error("AD: Unknown primary expression kind: (primary.to_string())$");
        }
    }

    traverse: (override inout this, postfix: meta::postfix_expression) =
    {
        terms := postfix.get_terms();

        is_func  := false;

        (copy i := 0)
        for terms next i += 1 do (term)  {
            if term.get_op() == "." {
                continue;
            }
            if term.get_op() == "(" && i + 1 == terms.ssize() { // Function operator has to be the last
                is_func = true;
                continue;
            }
            else {
                postfix.error("AD: Unknown operator for postfix expression. op: (term.get_op())$ expr: (postfix)$");
            }
        }

        // TODO: Really check for members
        if !is_func || terms.ssize() != 1 {
            active |= ctx*.is_variable_active(postfix.get_primary_expression().to_string());
        }

        if is_func {
            // Check arguments of function
            for terms.back().get_expression_list().get_expressions() do (cur) {
                pre_traverse(cur);
            }
        }
    }
}

autodiff_handler_base: type = {
    public ctx: *autodiff_context;

    public diff : autodiff_diff_code;

    operator=: (out this, ctx_: *autodiff_context) = {
        ctx = ctx_;
        diff = (ctx);
    }

    // Temporary: TODO: remove when everything has been adapted to primal, fwd, rws pushes.
    append: (inout this, in_ref o: autodiff_handler_base) = {
        diff.fwd          += o.diff.fwd;
        diff.rws_primal   += o.diff.rws_primal;
        diff.rws_backprop  = o.diff.rws_backprop + diff.rws_backprop;
    }
}

autodiff_expression_handler: type = {
    this: simple_traverser = ();
    this: autodiff_handler_base;

    base: type == simple_traverser;

    public primal_expr: std::string = "";
    public fwd_expr   : std::string = "";
    public rws_expr   : std::string = "";

    operator=: (out this, ctx_: *autodiff_context) = {
        autodiff_handler_base = (ctx_);
    }

    add_suffix_if_not_wildcard: (this, lhs: std::string, suffix: std::string) -> std::string = {
        if "_" == lhs {
            return lhs;
        }
        else {
            return lhs + suffix;
        }
    }

    prepare_backprop: (this, rhs_b: std::string, lhs: std::string, lhs_d: std::string, lhs_b: std::string) -> std::string = {
        r := rhs_b;
        r  = string_util::replace_all(r, "_r_", lhs);
        r  = string_util::replace_all(r, "_rd_", lhs_d);
        r  = string_util::replace_all(r, "_rb_", lhs_b);

        return r;
    }

    gen_assignment: (inout this, lhs: std::string, lhs_d: std::string, lhs_b: std::string, rhs: std::string, rhs_d: std::string, rhs_b: std::string) = {
        diff.add_forward("(lhs_d)$ = (rhs_d)$;\n");
        diff.add_forward("(lhs)$   = (rhs)$;\n");

        if ctx*.is_taylor() {
            diff.add_reverse_primal("(lhs_d)$ = (rhs_d)$;\n");
        }
        diff.add_reverse_primal("(lhs)$   = (rhs)$;\n");
        diff.add_reverse_backprop("(lhs_b)$ = 0.0;\n");
        diff.add_reverse_backprop(prepare_backprop(rhs_b, lhs, lhs_d, lhs_b));
    }
    gen_assignment: (inout this, lhs: std::string, lhs_d: std::string, lhs_b: std::string)
        = gen_assignment(lhs, lhs_d, lhs_b, primal_expr, fwd_expr, rws_expr);
    gen_assignment: (inout this, lhs: std::string)
        = gen_assignment(lhs, add_suffix_if_not_wildcard(lhs, ctx*.fwd_suffix), add_suffix_if_not_wildcard(lhs, ctx*.rws_suffix), primal_expr, fwd_expr, rws_expr);


    gen_declaration: (inout this, lhs: std::string, lhs_d: std::string, lhs_b: std::string, rhs: std::string, rhs_d: std::string, rhs_b: std::string, type: std::string, type_d: std::string, type_b: std::string) = {
        diff.add_forward("(lhs_d)$: (type_d)$ = (rhs_d)$;\n");
        diff.add_forward("(lhs)$  : (type)$ = (rhs)$;\n");

        if ctx*.is_taylor() {
            diff.add_reverse_primal("(lhs_d)$: (type_d)$ = (rhs_d)$;\n");
        }
        diff.add_reverse_primal("(lhs_b)$ : (type_b)$ = 0.0;\n");
        diff.add_reverse_primal("(lhs)$  : (type)$ = (rhs)$;\n");
        diff.add_reverse_backprop("(lhs_b)$ = 0.0;\n");
        diff.add_reverse_backprop(prepare_backprop(rhs_b, lhs, lhs_d, lhs_b));
    }
    gen_declaration: (inout this, lhs: std::string, lhs_d: std::string, lhs_b: std::string, rhs: std::string, rhs_d: std::string, rhs_b: std::string, type: std::string)
        = gen_declaration(lhs, lhs_d, lhs_b, rhs, rhs_d, rhs_b, type, ctx*.get_fwd_ad_type(type) , ctx*.get_rws_ad_type(type));
    gen_declaration: (inout this, lhs: std::string, lhs_d: std::string, lhs_b: std::string, type: std::string)
        = gen_declaration(lhs, lhs_d, lhs_b, primal_expr, fwd_expr, rws_expr, type);
    gen_declaration: (inout this, lhs: std::string, type: std::string)
        = gen_declaration(lhs, lhs + ctx*.fwd_suffix, lhs + ctx*.rws_suffix, type);



    primal_fwd_rws_name: @struct type = {
        primal: std::string = "";
        fwd   : std::string = "";
        rws   : std::string = "";
        active: bool        = false;
    }

    handle_expression_list: (inout this, list: meta::expression_list) -> std::vector<primal_fwd_rws_name> = {
        args : std::vector<primal_fwd_rws_name> = ();
        for list.get_expressions() do (expr) {
            args.push_back(handle_expression_term(expr));
        }

        return args;
    }

    handle_expression_term :(inout this, term) -> primal_fwd_rws_name = {
        if term.is_identifier() {
            primal := term.to_string();
            fwd    := primal + ctx*.fwd_suffix;
            rws    := primal + ctx*.rws_suffix;

            decl := ctx*.lookup_variable_declaration(primal);
            if decl.is_member {
                fwd = "this(ctx*.fwd_suffix)$." + fwd;
                rws = "this(ctx*.rws_suffix)$." + rws;
            }

            if decl.is_active {
                return (primal, fwd, rws, true);
            }
            else {
                return (primal, "", "", false);
            }

        }
        else if term.is_expression_list() {
            exprs := term..as_expression_list()..get_expressions();
            if exprs.ssize() != 1 {
                term.error("Can not handle multiple expressions. (term.to_string())");
                return ("error", "", "", false);
            }
            expr := exprs[0];
            bin_expr := expr..as_assignment_expression();

            if bin_expr.terms_size() != 0 {
                term.error("Can not handle assign expr inside of expression. (expr.to_string())$");
                return ("error", "", "", false);
            }

            return handle_expression_term(bin_expr.get_terms().front().get_term());
        }
        else {
            // Nothing special. A regular expression.
            expr := term;

            ada: autodiff_activity_check = (ctx);
            ada.pre_traverse(expr);

            if ada.active {

                ad : autodiff_expression_handler = (ctx);
                ad..pre_traverse(expr);
                t := ctx*.gen_temporary();
                ad.gen_declaration(t, "double"); // TODO: get type of expression
                append(ad);

                r : primal_fwd_rws_name = (t, t + ctx*.fwd_suffix, t + ctx*.rws_suffix, true); // TODO: Check why on return (t, t + ctx*.fwd_suffix) the primal is initialized empty. Probably because of the move(t)
                _ = t;
                return r;
            }
            else {
                return (expr.to_string(), "", "", false);
            }
        }
    }

    handle_function_call: (inout this, postfix: meta::postfix_expression, has_return: bool) = {
        terms := postfix.get_terms();

        is_func  := true;

        (copy i := 0)
        for terms next i += 1 do (term)  {
            if term.get_op() == "." {
                continue;
            }
            if term.get_op() == "(" && i + 1 == terms.ssize() { // Function operator has to be the last
                continue;
            }

            is_func = false;
        }

        // Check for function call, everything else is not handled.
        if !(is_func) {
            postfix.error( "AD: Postfix expressions are only handled for function calls, or member function calls. Do not know how to handle: (postfix.to_string())$" );
            return;
        }

        object         : std::string = "";
        object_d       : std::string = "";
        object_b       : std::string = "";
        function_name : std::string = "";
        args          : std::vector<primal_fwd_rws_name> = ();

        primary := postfix.get_primary_expression();

        if 1 != terms.ssize() {
            object   = primary.to_string();
            object_d = primary.to_string() + ctx*.fwd_suffix;
            object_b = primary.to_string() + ctx*.rws_suffix;
        }
        else {
            function_name = primary.to_string();
        }

        (copy i := 0)
        for terms next i += 1 do (term)  {
            if term.get_op() == "." {
                assert(term.is_id_expression());
                name := term.get_id_expression().to_string();

                if i + 2 == terms.ssize() { // Second last term is function name, last term is function argument list
                    function_name = name;
                }
                else {
                    object   += "." + name;
                    object_d += "." + name + ctx*.fwd_suffix;
                }
            }
            else if term.get_op() == "(" {
                assert(term.is_expression_list());

                args = handle_expression_list(term.get_expression_list());
            }
            else {
                postfix.error("AD: Do not know how to handle postfix term: (term.to_string())$");
            }
        }

        if handle_special_function(object, object_d, object_b, function_name, args) {
            return;
        }

        if object.contains(".") {
            postfix.error("AD: can not handle nested member function calls: (postfix.to_string())$");
            return;
        }

        call_primal: std::string = "";
        call_fwd   : std::string = "";
        call_rws   : std::string = "";

        // All arguments have now been handled. Form the function call
        ret_temp : std::string = "";
        if has_return {
            ret_temp = ctx*.gen_temporary();
            call_fwd += "(ret_temp)$ := ";
        }

        // TODO: This is untested for functions with no return value. Requires handling of out and inout parameters in functions.
        if !object.empty() { // Prepend object call
            call_primal += "(object)$.";
            call_fwd    += "(object)$.";
            call_rws    += "(object)$.";
        }
        call_primal += "(function_name)$(";
        call_fwd    += "(function_name)$(ctx*.fwd_suffix)$(";
        call_rws    += "(function_name)$(ctx*.rws_suffix)$(";
        if !object.empty() { // Add this_d argument.
            call_fwd += "(object_d)$, ";
            call_rws += "(object_b)$, ";
        }
        for args do (arg) {
            // TODO: Add taylor reverse handling.
            call_primal += "(arg.primal)$, ";
            call_fwd    += "(arg.primal)$, ";
            call_rws    += "(arg.primal)$, ";
            if arg.active {
                call_fwd += "(arg.fwd)$, ";
                call_rws += "(arg.rws)$, ";
            }
        }

        if has_return {
            functions : std::vector<meta::function_declaration> = ();
            if !object.empty() {
                obj_decl := ctx*.lookup_variable_declaration(object);
                obj_decl_types := ctx*.lookup_type_declaration(obj_decl.decl);

                if obj_decl_types.empty() {
                    postfix.error("AD: Could not find type declaration for `(object)$ with type (obj_decl.decl)$`.\n"
                              "    If cpp2 object: this is an alpha limitation, please declare it befor the current declaration.\n"
                              "    If cpp function: please add a special handling for this member function.");
                    return;
                }
                functions = ctx*.lookup_member_function_declaration(obj_decl_types[0], function_name);

                ctx*.add_for_differentiation(obj_decl_types[0]); // TODO: Add more fine grained differentiation.
            }
            else {
                functions = ctx*.lookup_function_declaration(function_name);
                if functions.ssize() == 0 {
                    postfix.error("AD: Could not find function declaration for `(function_name)$`.\n"
                                "    If cpp2 function: this is an alpha limitation, please declare it befor the current declaration.\n"
                                "    If cpp function: please add a special handling for this function.");
                    return;
                }
                else if functions.ssize() != 1 {
                    postfix.error("AD: No handling for overload resultion is currently implemented.");
                    return;
                }

                ctx*.add_for_differentiation(functions[0]);
            }

            ret_name : std::string = "r"; // Default for regular return.
            returns := functions[0].get_returns();
            if !returns.empty() {
                if returns.ssize() != 1 {
                    postfix.error("AD: Expecting single return.");
                }

                for returns do (cur) {
                    ret_name = cur.get_declaration().name();
                }
            }

            ret_name_d : std::string = ret_name + ctx*.fwd_suffix;
            ret_name_b : std::string = ret_name + ctx*.rws_suffix;

            call_rws += "_rb_, ";

            call_primal += ")";
            call_fwd    += ");\n";
            call_rws    += ");\n";

            diff.add_forward(call_fwd);

            primal_expr = call_primal;
            fwd_expr    = "(ret_temp)$.(ret_name_d)$";
            rws_expr    = "_ = (call_rws)$";
        }
        else {
            call_primal += ");\n";
            call_fwd    += ");\n";
            call_rws    += ");\n";

            diff.add_forward(call_fwd);
            diff.add_reverse_primal(call_primal);
            diff.add_reverse_backprop(call_rws);
        }

        // TODO: Add function to list of functions/objects for differentiation for the no return case.
    }

    handle_special_function: (inout this, object: std::string, object_d: std::string, object_b: std::string, function_name: std::string, args: std::vector<primal_fwd_rws_name>) -> bool = {

        r := ctx*.lookup_special_function_handling(function_name, args.ssize(), !object.empty());

        if !r.m {
            return false; // No match
        }

        // Have a match, do the replacement
        code_primal: std::string = r.code_primal;
        code_fwd   : std::string = r.code_fwd;
        code_rws   : std::string = r.code_rws;

        if !object.empty() {
            code_primal = string_util::replace_all(code_primal, "_o_", object);
            code_primal = string_util::replace_all(code_primal, "_od_", object_d);

            code_fwd = string_util::replace_all(code_fwd, "_o_", object);
            code_fwd = string_util::replace_all(code_fwd, "_od_", object_d);

            code_rws = string_util::replace_all(code_fwd, "_o_", object);
            code_rws = string_util::replace_all(code_rws, "_od_", object_d);
            code_rws = string_util::replace_all(code_fwd, "_ob_", object_b);
        }

        (copy i := 1)
        for args do (arg) {
            code_primal = string_util::replace_all(code_primal, "_a(i)$_", arg.primal);
            code_primal = string_util::replace_all(code_primal, "_ad(i)$_", arg.fwd);

            code_fwd = string_util::replace_all(code_fwd, "_a(i)$_", arg.primal);
            code_fwd = string_util::replace_all(code_fwd, "_ad(i)$_", arg.fwd);

            code_rws = string_util::replace_all(code_rws, "_a(i)$_", arg.primal);
            code_rws = string_util::replace_all(code_rws, "_ad(i)$_", arg.fwd);
            code_rws = string_util::replace_all(code_rws, "_ab(i)$_", arg.rws);
        }

        primal_expr = code_primal;
        fwd_expr    = code_fwd;
        rws_expr    = code_rws;

        return true;
    }

    traverse: (override inout this, expr: meta::expression) = {
        base::traverse(expr);
    }

    traverse: (override inout this, binexpr: meta::assignment_expression) = {
        binexpr.error( "AD: Assign expressions are not yet handled." );
    }

    traverse: (override inout this, binexpr: meta::logical_or_expression) = {
        binexpr.error( "AD: Logical or expressions are not yet handled." );
    }

    traverse: (override inout this, binexpr: meta::logical_and_expression) = {
        binexpr.error( "AD: Logical and expressions are not yet handled." );
    }

    traverse: (override inout this, binexpr: meta::bit_or_expression) = {
        binexpr.error( "AD: Bit or expressions are not yet handled." );
    }

    traverse: (override inout this, binexpr: meta::bit_xor_expression) = {
        binexpr.error( "AD: Bit xor expressions are not yet handled." );
    }

    traverse: (override inout this, binexpr: meta::bit_and_expression) = {
        binexpr.error( "AD: Bit and expressions are not yet handled." );
    }

    traverse: (override inout this, binexpr: meta::equality_expression) = {
        binexpr.error( "AD: Equality or expressions are not yet handled." );
    }

    traverse: (override inout this, binexpr: meta::relational_expression) = {
        binexpr.error( "AD: Relational expressions are not yet handled." );
    }

    traverse: (override inout this, binexpr: meta::compare_expression) = {
        binexpr.error( "AD: Compare or expressions are not yet handled." );
    }

    traverse: (override inout this, binexpr: meta::shift_expression) = {
        binexpr.error( "AD: Shift or expressions are not yet handled." );
    }

    traverse: (override inout this, binexpr: meta::additive_expression) = {
        terms := binexpr.get_terms();

        first := true;
        op  :   std::string = "+";
        fwd :   std::string = "";
        rws :   std::string = "";
        primal: std::string = "";
        for terms do (term) {
            if !first {
                op      = term.get_op().to_string();
                fwd    += " (op)$ ";
                primal += " (op)$ ";

            }

            var   := handle_expression_term(term.get_term());
            if var.active {
                fwd    += var.fwd;
                rws    += "(var.rws)$ (op)$= _rb_;\n";
            }
            primal += var.primal;

            first = false;
        }

        primal_expr = primal;
        fwd_expr    = fwd;
        rws_expr    = rws;
    }

    traverse: (override inout this, binexpr: meta::multiplicative_expression) = {
        terms := binexpr.get_terms();

        var_a := handle_expression_term(terms[0].get_term());

        i : int = 1;
        while i < terms.ssize() next i += 1 {
            var_b := handle_expression_term(terms[i].get_term());

            op := terms[i].get_op().to_string();

            fwd    : std::string = "";
            rws    : std::string = "";
            primal : std::string = "";

            if "*" == op {
                if ctx*.is_taylor() {
                    // TODO: Add taylor overloads
                    fwd = "(var_a.fwd)$..mul((var_b.fwd)$, (var_a.primal)$, (var_b.primal)$)";
                    if var_a.active {
                        //fwd += "(var_b.primal)$ * (var_a.fwd)$";
                        rws += "(var_a.rws)$ += (var_b.fwd)$..mul(_rb_, (var_b.primal)$, _r_);\n";
                    }
                    if var_b.active {
                        if !fwd.empty() { fwd += " + "; }
                        //fwd += "(var_a.primal)$ * (var_b.fwd)$";
                        rws += "(var_b.rws)$ += (var_a.fwd)$..mul(_rb_, (var_a.primal)$, _r_);\n";
                    }
                }
                else {
                    if var_a.active {
                        fwd += "(var_b.primal)$ * (var_a.fwd)$";
                        rws += "(var_a.rws)$ += (var_b.primal)$ * _rb_;\n";
                    }
                    if var_b.active {
                        if !fwd.empty() { fwd += " + "; }
                        fwd += "(var_a.primal)$ * (var_b.fwd)$";
                        rws += "(var_b.rws)$ += (var_a.primal)$ * _rb_;\n";
                    }
                }
                primal = "(var_a.primal)$ * (var_b.primal)$";
            }
            else if "/" == op {
                if ctx*.is_taylor() {
                    // TODO: Add taylor overloads
                    fwd = "(var_a.fwd)$.div((var_b.fwd)$, (var_a.primal)$, (var_b.primal)$)";
                    if var_a.active {
                        rws += "(var_a.rws)$ += _rb_.div((var_b.fwd)$, _r_, (var_b.primal)$);\n";
                    }
                    if var_b.active {
                        rws += "(var_b.rws)$ -= (var_a.fwd)$.mul(_rb_, (var_a.primal)$, _r_).div((var_b.fwd)$.mul((var_b.fwd)$, (var_b.primal)$, (var_b.primal)$), (var_a.primal)$ * _r_, (var_b.primal)$ * (var_b.primal)$);\n";
                    }
                }
                else {
                    if var_a.active {
                        fwd += "(var_a.fwd)$ / (var_b.primal)$";
                        rws = "(var_a.rws)$ += _rb_ / (var_b.primal)$;\n";
                    }
                    if var_b.active {
                        if !fwd.empty() { fwd += " + "; }
                        fwd += "-(var_a.primal)$ * (var_b.fwd)$ / ((var_b.primal)$ * (var_b.primal)$)";
                        rws += "(var_b.rws)$ -= (var_a.primal)$ * _rb_ / ((var_b.primal)$ * (var_b.primal)$);\n";
                    }
                }
                primal = "(var_a.primal)$ / (var_b.primal)$";
            }
            else {
                binexpr.error( "unkown multiplicative operator '(op)$'");
            }


            if i + 1 == terms.ssize() {
                primal_expr = primal;
                fwd_expr    = fwd;
                rws_expr    = rws;
            }
            else {
                // Temporary
                var_a.primal = ctx*.gen_temporary();
                var_a.fwd    = var_a.primal + ctx*.fwd_suffix;
                var_a.rws    = var_a.primal + ctx*.rws_suffix;
                var_a.active = var_a.active | var_b.active;
                gen_declaration(var_a.primal, var_a.fwd, var_a.rws, primal, fwd, rws, "", "", "");
            }
        }
    }

    traverse: (override inout this, isas: meta::is_as_expression) = {
        isas.error( "AD: Is as expressions are not yet handled." );
    }

    traverse: (override inout this, prefix: meta::prefix_expression) =
    {
        ops := prefix.get_ops();

        if ops.ssize() != 1 {
            prefix.error( "AD: Can only handle one prefix operation. Expression is: (prefix.to_string())$" );
        }

        ad: autodiff_expression_handler = (ctx);
        ad.pre_traverse(prefix.get_postfix_expression());
        append(ad);

        primal_expr = ops[0] + ad.primal_expr;
        fwd_expr    = ops[0] + ad.fwd_expr;
    }

    traverse: (override inout this, postfix: meta::postfix_expression) =
    {
        terms := postfix.get_terms();

        is_func  := false;

        (copy i := 0)
        for terms next i += 1 do (term)  {
            if term.get_op() == "." {
                continue;
            }
            if term.get_op() == "(" && i + 1 == terms.ssize() { // Function operator has to be the last
                is_func = true;
                continue;
            }
            else {
                postfix.error("AD: Unknown operator for postfix expression. op: (term.get_op())$ expr: (postfix)$");
            }
        }

        if is_func {
            handle_function_call(postfix, true);
        }
        else {
            // Member access

            primary      :             = postfix.get_primary_expression();
            obj_access   : std::string = primary.to_string();
            obj_access_d : std::string = obj_access + ctx*.fwd_suffix;

            for terms do (term)  {
                obj_access   += term.get_op() + term.get_id_expression().to_string();
                obj_access_d += term.get_op() + term.get_id_expression().to_string() + ctx*.fwd_suffix;
            }

            primal_expr = obj_access;
            fwd_expr    = obj_access_d;
        }
    }

    traverse: (override inout this, primary: meta::primary_expression) =
    {
        if primary.is_identifier() {
            primal_expr = primary.to_string();
            fwd_expr    = add_suffix_if_not_wildcard(primal_expr, ctx*.fwd_suffix);
            rws_expr    = add_suffix_if_not_wildcard(primal_expr, ctx*.rws_suffix);

            decl := ctx*.lookup_variable_declaration(primal_expr);
            if decl.is_member {
                fwd_expr = "this(ctx*.fwd_suffix)$." + fwd_expr;
                rws_expr = "this(ctx*.rws_suffix)$." + rws_expr;
            }
        }
        else if primary.is_expression_list() {
            if primary.as_expression_list().is_empty() {
                primal_expr = "()";
                fwd_expr    = "()";
                rws_expr    = "()";   // TODO: Check for reverse
            }
            else {
                primary.error("AD: Do not know how to handle non empty expression list inside of primary_expression: (primary.to_string())$");
            }
        }
        else if primary.is_literal() {
            primal_expr = primary.to_string();
            fwd_expr    = "()";
            rws_expr    = "()";  // TODO: Check for reverse
        }
        else if primary.is_declaration() {
            primary.error("AD: Do not know how to handle declaration inside of primary_expression: (primary.to_string())$");
        }
        else {
            primary.error("AD: Unknown primary expression kind: (primary.to_string())$");
        }
    }
}

autodiff_stmt_handler: type = {
    this: simple_traverser      = ();
    this: autodiff_handler_base;

    base: type == simple_traverser;

    mf: meta::function_declaration;

    operator=: (out this, ctx_: *autodiff_context, mf_: meta::function_declaration) = {
        autodiff_handler_base = (ctx_);
        mf = mf_;
    }

    traverse: (override inout this, decl: meta::declaration) = {
        base::traverse(decl);
    }


    traverse: (override inout this, f: meta::function_declaration) = {
        f.error("AD: Do not know how to handle function_declaration: (f.to_string())$");
    }


    traverse: (override inout this, o: meta::object_declaration) = {
        lhs  : std::string = o.name();
        type :             = o.type();

        active := false;
        if "_" != type {
            active = ctx*.is_type_active(type);
        }
        else {
            assert(o.has_initializer());

            ada: autodiff_activity_check = (ctx);
            ada.pre_traverse(o.get_initializer());
            active = ada.active;
        }

        if active {

            fwd_ad_type : = ctx*.get_fwd_ad_type(type);

            prim_init: std::string = "";
            fwd_init : std::string = "";

            if o.has_initializer() {
                ad: autodiff_expression_handler = (ctx);
                ad.pre_traverse(o.get_initializer());
                append(ad);

                prim_init = " = " + ad.primal_expr;
                fwd_init  = " = " + ad.fwd_expr;

                if type == "_" && ad.fwd_expr == "()" {
                    // Special handling for auto initialization from a literal.
                    fwd_init = " = " + ctx*.get_fwd_ad_type("double") + "()";
                }
            }
            diff += "(lhs)$(ctx*.fwd_suffix)$ : (fwd_ad_type)$(fwd_init)$;\n";
            diff += "(lhs)$   : (type)$(prim_init)$;\n";
        }
        else {
            diff += "(lhs)$: (type)$";
            if o.has_initializer() {
                diff += " = (o.get_initializer().to_string())$";
            }
            diff += ";\n";
        }

        ctx*.add_variable_declaration(lhs, type, active);
    }


    traverse: (override inout this, t: meta::type_declaration) = {
        t.error("AD: Do not know how to handle type_declaration: (t.to_string())$");
    }


    traverse: (override inout this, t: meta::parameter_declaration) = {
        t.error("AD: Do not know how to handle parameter_declaration: (t.to_string())$");
    }


    traverse: (override inout this, stmt: meta::statement) = {
        base::traverse(stmt);
    }


    traverse: (override inout this, stmt: meta::compound_statement) = {
        // Brackets are handled by the
        diff += "{\n";
        base::traverse(stmt);
        diff += "}\n";
    }


    traverse: (override inout this, stmt: meta::return_statement) = {
        if stmt.has_expression() {
            // Return with expression.
            // TODO: Remove assumptions
            //     - Return expression is always active. (Look this up in mf or so.)
            //     - Return was converted to a two parameter return with the name r.
            ad: autodiff_expression_handler = (ctx);
            ad..pre_traverse(stmt.get_expression());
            ad.gen_assignment("r",);
            append(ad);
        }
        else {
            diff += "return;\n";
        }
    }


    traverse: (override inout this, stmt: meta::iteration_statement) = {
        if stmt.is_while() {
            // TODO: Assumption is here that nothing is in the condition
            diff += "while (stmt.get_do_while_condition().to_string())$ ";
            if stmt.has_next() {
                // TODO: Assumption is here that nothing is in the next expression
                diff += "next (stmt.get_next_expression().to_string())$ ";
            }

            pre_traverse(stmt.get_do_while_body());
        }
        else if stmt.is_do() {
            // TODO: Assumption is here that nothing is in the condition
            diff += "do ";
            pre_traverse(stmt.get_do_while_body());

            if stmt.has_next() {
                // TODO: Assumption is here that nothing is in the next expression
                diff += "next (stmt.get_next_expression().to_string())$ ";
            }
            diff += "while (stmt.get_do_while_condition().to_string())$;";
        }
        else {
            assert(stmt.is_for());
            // No zip view available in cpp 20 do a piggy back for range

            // TODO: Assumption that this is just an id expression.
            range := stmt.get_for_range().to_string();

            param := stmt.get_for_parameter();
            param_style := to_string_view(param.get_passing_style());
            param_decl := param.get_declaration();
            diff += "(copy (param_decl.name())$_d_iter := (range)$(ctx*.fwd_suffix)$.begin())\n";
            diff += "for (range)$ next (";
            if stmt.has_next() {
                // TODO: Assumption is here that nothing is in the next expression
                diff += "(stmt.get_next_expression().to_string())$, ";
            }
            diff += "(param_decl.name())$_d_iter++";
            diff += ") do ((param_style)$ (param_decl.name())$: (param_decl.type())$) {\n";
            diff += "((param_style)$ (param_decl.name())$(ctx*.fwd_suffix)$: (param_decl.type())$ = (param_decl.name())$_d_iter*)";

            ctx*.add_variable_declaration("(param_decl.name())$", "(param_decl.type())$", true); // TODO: Handle loop/compound context variable declarations.

            pre_traverse(stmt.get_for_body());
            diff += "}\n";
        }
    }


    traverse: (override inout this, stmt: meta::selection_statement) = {
        // TODO: Currently assuming that nothing bad happens in the condition
        diff += "if (stmt.get_expression().to_string())$";
        pre_traverse(stmt.get_true_branch());

        if stmt.has_false_branch() {
            diff += "else ";
            pre_traverse(stmt.get_false_branch());
        }
    }

    traverse : (override inout this, expr: meta::expression) = {
        base::traverse(expr);
    }

    traverse: (override inout this, binexpr: meta::assignment_expression) = {
        ada: autodiff_activity_check = (ctx);
        ada.pre_traverse(binexpr.get_lhs_postfix_expression());
        if "_" == binexpr.get_lhs_postfix_expression().to_string() {
            ada.pre_traverse(binexpr.get_terms()[1].get_term());
        }

        if ada.active {
            h_lhs: autodiff_expression_handler = (ctx);
            h_lhs.pre_traverse(binexpr.get_lhs_postfix_expression());

            //  Cpp2 doesn't allow chained assignment, so rhs must be a single logical_or_expression
            assignment_terms := binexpr.get_terms();

            h: autodiff_expression_handler = (ctx);
            h.pre_traverse(assignment_terms[1].get_term());
            h.gen_assignment(h_lhs.primal_expr, h_lhs.fwd_expr, h_lhs.rws_expr);
            append(h);
        }
        else {
            diff.add_forward(binexpr.to_string() + ";\n");
            diff.add_reverse_primal(binexpr.to_string() + ";\n");
        }
    }

    traverse: (override inout this, binexpr: meta::logical_or_expression) = {
        binexpr.error( "AD: Logical or expressions are not yet handled as standalone statements." );
    }

    traverse: (override inout this, binexpr: meta::logical_and_expression) = {
        binexpr.error( "AD: Logical and expressions are not yet handled as standalone statements." );
    }

    traverse: (override inout this, binexpr: meta::bit_or_expression) = {
        binexpr.error( "AD: Bit or expressions are not yet handled as standalone statements." );
    }

    traverse: (override inout this, binexpr: meta::bit_xor_expression) = {
        binexpr.error( "AD: Bit xor expressions are not yet handled as standalone statements." );
    }

    traverse: (override inout this, binexpr: meta::bit_and_expression) = {
        binexpr.error( "AD: Bit and expressions are not yet handled as standalone statements." );
    }

    traverse: (override inout this, binexpr: meta::equality_expression) = {
        binexpr.error( "AD: Equality or expressions are not yet handled as standalone statements." );
    }

    traverse: (override inout this, binexpr: meta::relational_expression) = {
        binexpr.error( "AD: Relational expressions are not yet handled as standalone statements." );
    }

    traverse: (override inout this, binexpr: meta::compare_expression) = {
        binexpr.error( "AD: Compare or expressions are not yet handled as standalone statements." );
    }

    traverse: (override inout this, binexpr: meta::shift_expression) = {
        binexpr.error( "AD: Shift or expressions are not yet handled as standalone statements." );
    }

    traverse: (override inout this, binexpr: meta::additive_expression) = {
        binexpr.error( "AD: Additive expressions are not yet handled as standalone statements." );
    }

    traverse: (override inout this, binexpr: meta::multiplicative_expression) = {
        binexpr.error( "AD: Multiplicative expressions are not yet handled as standalone statements." );
    }

    traverse: (override inout this, isas: meta::is_as_expression) = {
        isas.error( "AD: Is as expressions are not yet handled as standalone statements." );
    }

    traverse: (override inout this, prefix: meta::prefix_expression) =
    {
        prefix.error( "AD: Prefix expressions are not yet handled as standalone statements." );
    }

    traverse: (override inout this, postfix: meta::postfix_expression) =
    {
        terms := postfix.get_terms();

        is_func  := false;

        (copy i := 0)
        for terms next i += 1 do (term)  {
            if term.get_op() == "." {
                continue;
            }
            if term.get_op() == "(" && i + 1 == terms.ssize() { // Function operator has to be the last
                is_func = true;
                continue;
            } else {
                postfix.error("AD: Unknown operator for standalone postfix expression. op: (term.get_op())$ expr: (postfix)$");
            }
        }

        // Check for function call, everything else is not handled.
        if !(is_func) {
            postfix.error( "AD: Postfix expressions are only handled for function calls, or member function calls. Do not know how to handle: (postfix.to_string())$" );
            return;
        }

        ad: autodiff_expression_handler = (ctx);
        ad.handle_function_call(postfix, false);
        ad.diff += ad.fwd_expr + "\n";
        ad.diff += ad.primal_expr + "\n";
        append(ad);
    }

    traverse: (override inout this, primary: meta::primary_expression) =
    {
        primary.error( "AD: Primary expressions are not yet handled as standalone statements." );
    }
}

autodiff_declaration_handler: type = {
    this: simple_traverser      = ();
    this: autodiff_handler_base;

    base: type == simple_traverser;

    decl: meta::type_or_namespace_declaration;

    is_type_context: bool        = false;
    diff_ad_type   : std::string = "";

    operator=: (out this, ctx_: *autodiff_context, decl_: meta::type_or_namespace_declaration) = {
        autodiff_handler_base = (ctx_);
        decl = decl_;
    }

    traverse: (override inout this, decl: meta::declaration) = {
        base::traverse(decl);
    }


    traverse: (override inout this, f: meta::function_declaration) = {
        ctx*.enter_function();

        // TODO: Add activity for member functions

        diff.add_forward("    (f.name())$(ctx*.fwd_suffix)$: (");
        diff.add_reverse_primal("    (f.name())$(ctx*.rws_suffix)$: (");

        //  1. Generate the modified signature
        //  a) Parameters

        for f.get_parameters() do (param) {
            name: std::string = param.get_declaration().name();

            fwd_pass_style := to_string_view(param.get_passing_style());
            rws_pass_style := to_string_view(ctx*.get_reverse_passing_style(param.get_passing_style()));

            if "this" ==  name {
                fwd_ad_type := ctx*.get_fwd_ad_type(std::string(decl.name()));
                rws_ad_type := ctx*.get_rws_ad_type(std::string(decl.name()));

                diff.add_forward("(fwd_pass_style)$ (name)$, ");
                diff.add_forward("(fwd_pass_style)$ (name)$(ctx*.fwd_suffix)$: (fwd_ad_type)$, ");

                diff.add_reverse_primal("(fwd_pass_style)$ (name)$, ");
                if ctx*.is_taylor() { // Add forward type for higher order
                    diff.add_reverse_primal("(fwd_pass_style)$ (name)$(ctx*.fwd_suffix)$: (fwd_ad_type)$, ");
                }
                diff.add_reverse_primal("(rws_pass_style)$ (name)$(ctx*.rws_suffix)$: (rws_ad_type)$, ");
            }
            else {
                type := param.get_declaration().type();

                ada: autodiff_activity_check = (ctx);
                ada.pre_traverse(param);

                if ada.active {
                    diff.add_forward("(fwd_pass_style)$ (name)$ : (type)$, ");
                    diff.add_forward("(fwd_pass_style)$ (name)$(ctx*.fwd_suffix)$ : (ctx*.get_fwd_ad_type(type))$, ");

                    diff.add_reverse_primal("(fwd_pass_style)$ (name)$ : (type)$, ");
                    if ctx*.is_taylor() {
                        diff.add_reverse_primal("(fwd_pass_style)$ (name)$(ctx*.fwd_suffix)$ : (ctx*.get_fwd_ad_type(type))$, ");
                    }
                    diff.add_reverse_primal("(rws_pass_style)$ (name)$(ctx*.rws_suffix)$ : (ctx*.get_rws_ad_type(type))$, ");
                }
                else {
                    diff.add_forward("(fwd_pass_style)$ (name)$ : (type)$, ");
                    diff.add_reverse_primal("(fwd_pass_style)$ (name)$ : (type)$, ");
                }

                ctx*.add_variable_declaration(name, type, ada.active);
            }
        }

        //  b) Add arguments for returns that become inputs

        if f.has_non_void_return_type() && f.get_returns().empty() { // TODO: has_non_void_return_type is true for return lists: (r: double) bug/feature?
            // TODO: check if name "r" is available. (Also needs inspection of functions at call sides.)
            if f.has_deduced_return_type() {
                // TODO: Take care of initialization order error.
                diff.add_reverse_primal("inout r(ctx*.rws_suffix)$, ");
            }
            else {
                diff.add_reverse_primal("inout r(ctx*.rws_suffix)$: (ctx*.get_rws_ad_type(f.get_unnamed_return_type()))$, ");
            }
        }
        else {
            for f.get_returns() do (param) {
                name := param.get_declaration().name();
                type := param.get_declaration().type();

                rws_pass_style := to_string_view(ctx*.get_reverse_passing_style(param.get_passing_style()));
                diff.add_reverse_primal("(rws_pass_style)$ (name)$(ctx*.rws_suffix)$ : (ctx*.get_rws_ad_type(type))$ , ");
            }
        }

        diff.add_forward(") -> (");
        diff.add_reverse_primal(") -> (");

        //  c) Returns

        if f.has_non_void_return_type() && f.get_returns().empty() { // TODO: has_non_void_return_type is true for return lists: (r: double) bug/feature?
            // TODO: check if name "r" is available. (Also needs inspection of functions at call sides.)
            if f.has_deduced_return_type() {
                // TODO: Take care of initialization order error.
                diff.add_forward("r, r(ctx*.fwd_suffix)$, ");
                diff.add_reverse_primal("r, ");
                if ctx*.is_taylor() {
                    diff.add_reverse_primal("r(ctx*.fwd_suffix)$,");
                }
            }
            else {
                diff.add_forward("r: (f.get_unnamed_return_type())$ = (), r(ctx*.fwd_suffix)$: (ctx*.get_fwd_ad_type(f.get_unnamed_return_type()))$ = (), ");
                diff.add_reverse_primal("r: (f.get_unnamed_return_type())$ = (), ");
                if ctx*.is_taylor() {
                    diff.add_reverse_primal("r(ctx*.fwd_suffix)$: (ctx*.get_fwd_ad_type(f.get_unnamed_return_type()))$ = (), ");
                }
            }
        }
        else {
            for f.get_returns() do (param) {
                name := param.get_declaration().name();
                type := param.get_declaration().type();

                fwd_pass_style := to_string_view(param.get_passing_style());
                rws_pass_style := to_string_view(ctx*.get_reverse_passing_style(param.get_passing_style()));
                diff.add_forward("(fwd_pass_style)$ (name)$ : (param.get_declaration().type())$ = 0.0, ");
                diff.add_forward("(fwd_pass_style)$ (name)$(ctx*.fwd_suffix)$ : (ctx*.get_fwd_ad_type(type))$ = 0.0, ");

                diff.add_reverse_primal("(fwd_pass_style)$ (name)$ : (param.get_declaration().type())$ = 0.0, ");
                if ctx*.is_taylor() {
                    diff.add_reverse_primal("(fwd_pass_style)$ (name)$(ctx*.fwd_suffix)$ : (ctx*.get_fwd_ad_type(type))$ = 0.0, ");
                }

                ctx*.add_variable_declaration("(name)$", "(type)$", true); // TODO_a: Add acitivty check
            }
        }

        diff.add_forward(") = {");
        diff.add_reverse_primal(") = {");

        //  Generate the body

        if !f.has_compound_body() {
            f.error( "temporary alpha limitation: a differentiable function must have a {}-enclosed body" );
            return;
        }


        ad_impl : autodiff_stmt_handler = (ctx*&, f);


        for f.get_compound_body().get_statements() do (stmt)
        {
            ad_impl..pre_traverse(stmt);
        }
        diff.add_forward(ad_impl.diff.fwd);
        diff.add_reverse_primal(ad_impl.diff.rws_primal);
        diff.add_reverse_primal(ad_impl.diff.rws_backprop);

        diff.add_forward("}");
        diff.add_reverse_primal("}");

        ctx*.leave_function();

        if ctx*.is_forward() {
            decl.add_member( diff.fwd );
        }
        if ctx*.is_reverse() {
            decl.add_member( diff.rws_primal );
        }
        diff.reset();

        ctx*.add_as_differentiated(f);
    }


    traverse: (override inout this, o: meta::object_declaration) = {
        ad_name : std::string = "(o.name())$(ctx*.fwd_suffix)$";
        fwd_ad_type : std::string = ctx*.get_fwd_ad_type(o.type());
        ad_init : std::string = "";

        if o.has_initializer() {
            ad: autodiff_expression_handler = (ctx);
            ad.pre_traverse(o.get_initializer());

            assert(ad.diff.empty());
            ad_init = " = " +ad.fwd_expr;
        }

        diff = "(ad_name)$ : (fwd_ad_type)$(ad_init)$;";

        if is_type_context {

            diff_ad_type += "public (diff.fwd)$\n";
        }
        else {
            decl.add_member(diff.fwd);
        }
        diff = "";

        ctx*.add_variable_declaration("(o.name())$", "(o.type())$", true, true); // TODO_a: Add acitivty check
    }


    traverse: (override inout this, t: meta::type_declaration) = {
        ctx*.push_stack(t);
        ad: autodiff_declaration_handler = (ctx, t);
        ad.is_type_context = true;

        for t.get_members()
        do  (m)
        {
            ad.pre_traverse(m);
        }

        ctx*.pop_stack();

        if !ad.diff_ad_type.empty() {
            diff = "(t.name())$(ctx*.fwd_suffix)$ : type = {\n";
            diff += "(ad.diff_ad_type)$";
            diff += "}";

            decl.add_member(diff.fwd);
            diff = "";
        }
    }


    traverse: (override inout this, t: meta::parameter_declaration) = {
        t.error("AD: Do not know how to handle parameter_declaration: (t.to_string())$");
    }


    traverse: (override inout this, stmt: meta::statement) = {
        stmt.error("AD: Do not know how to handle statement in declaration context: (stmt.to_string())$");
    }
}


autodiff: (inout t: meta::type_declaration) =
{

    suffix_token      : std::string_view == "suffix=";
    rws_suffix_token  : std::string_view == "rws_suffix=";
    order_token       : std::string_view == "order=";
    reverse_token     : std::string_view == "reverse";

    args := t.get_arguments();

    suffix    : std::string = "_d";
    rws_suffix: std::string = "_b";
    order     : int         = 1;
    reverse   : bool        = false;
    for args do (arg_str) {
        if arg_str.starts_with("\"") && arg_str.ends_with("\"") {
            arg := arg_str.substr(1, arg_str.ssize() - 2);

            if arg.starts_with(suffix_token) {
                suffix = arg.substr(suffix_token.size());
                continue;
            }
            else if arg.starts_with(rws_suffix_token) {
                suffix = arg.substr(rws_suffix_token.size());
                continue;
            }
            else if arg.starts_with(order_token) {
                if !string_util::string_to_int(arg.substr(order_token.size()), order) {
                    t.error("AD: Could not parse derivative order: (arg.substr(order_token.size()))$");
                    return;
                }
                continue;
            }
            else if arg == reverse_token {
                reverse = true;
                continue;
            }
        }

        t.error("AD: Unknown argument: (arg_str)$");
        return;
    }

    ad_ctx: autodiff_context = (order, reverse);
    ad_ctx.fwd_suffix = suffix;
    ad_ctx.rws_suffix = rws_suffix;

    if t.parent_is_nonglobal_namespace() {
        p := t.get_parent().as_nonglobal_namespace();
        ad_ctx.create_namespace_stack(p);
        ad: autodiff_declaration_handler = (ad_ctx&, p);
        ad.pre_traverse(t);

    }
    else if t.parent_is_type() {
        p := t.get_parent().as_type();
        ad_ctx.create_namespace_stack(p);
        ad: autodiff_declaration_handler = (ad_ctx&, p);
        ad.pre_traverse(t);
    }
    else {
        // TODO: Remove when global namespace is available.
        // Traverse without parent context
        ad_ctx.push_stack(t);
        ad: autodiff_declaration_handler = (ad_ctx&, t);

        for t.get_members()
        do  (m)
        if  m.is_function()
        {
            ad.pre_traverse(m);
        }
        ad_ctx.pop_stack();
    }

    if 1 != order {
        t.add_runtime_support_include( "cpp2taylor.h" );
    }

    ad_ctx.finish();

    _ = ad_ctx;
}


//-----------------------------------------------------------------------
//
//  regex - creates regular expressions from members
//
//  Each member that starts with `regex` is replaced by a regular expression
//  of the initializer string. E.g.:
//  ```
//    regex := "ab";
//  ```
//  is replaced with
//  ```
//    regex := ::cpp2::regex::regular_expression<...>;
//  ```
//
error_func: type == std::function< (x: std::string) -> void >;

//  Possible modifiers for a regular expression.
//
expression_flags: @flag_enum<u8> type = 
{
    case_insensitive;             // mod: i
    multiple_lines;               // mod: m
    single_line;                  // mod: s
    no_group_captures;            // mod: n
    perl_code_syntax;             // mod: x
    perl_code_syntax_in_classes;  // mod: xx
}


//  Tokens for regular expressions.
//

// Basic class for a regex token.
//
regex_token: @polymorphic_base type = 
{
    public string_rep: std::string;

    operator=:(out this, str: std::string) = {
        string_rep = str;
    }

    operator=:(out this) = {
        string_rep = "";
    }

    //parse: (inout ctx: parse_context) -> token_ptr;
    generate_code: (virtual this, inout _: generation_context);        // Generate the matching code.
    reverse:       (virtual this) -> std::shared_ptr<regex_token>;     // Create a reverse token for look behind expressions.

    add_groups: (virtual this, inout _: std::set<int>) = {}            // Adds all group indices to the set.
    to_string: (this) -> std::string         = { return string_rep; }  // Create a string representation.
    set_string: (inout this, s: std::string) = { string_rep = s; }     // Set the string representation.
}

token_ptr : type == std::shared_ptr<regex_token>;
token_vec: type == std::vector<token_ptr>;


//  Adds a check in code generation.
//
regex_token_check: @polymorphic_base type = 
{
    this: regex_token;

    check: std::string;

    operator=:(out this, str: std::string, check_: std::string) = {
        regex_token = (str);
        check = check_;
    }

    generate_code: (override this, inout ctx: generation_context) = {
        ctx..add_check(check + "(" + ctx..match_parameters() + ")");
    }

    reverse: (override this) -> token_ptr = shared.new<regex_token_check>(this.to_string(), this.check);
}


//  Adds code in code generation.
//
regex_token_code: @polymorphic_base type = 
{
    this: regex_token;

    code: std::string;

    operator=:(out this, str: std::string, code_: std::string) = {
        regex_token = (str);
        code = code_;
    }

    generate_code: (override this, inout ctx: generation_context) = {
        ctx..add(code);
    }

    reverse: (override this) -> token_ptr = shared.new<regex_token_code>(this.to_string(), this.code);
}


//  Token that does not influence the matching. E.g. comment.
//
regex_token_empty: @polymorphic_base type = 
{
    this: regex_token;

    operator=:(out this, str: std::string) = {
        regex_token = (str);
    }

    generate_code: (override this, inout _: generation_context) = {
        // Nothing.
    }

    reverse: (override this) -> token_ptr = shared.new<regex_token_empty>(this.to_string());
}


//  Represents a list of regex tokens as one token.
//
regex_token_list: @polymorphic_base type = 
{
    this: regex_token;

    public tokens: token_vec;

    operator=:(out this, t: token_vec) = {
        regex_token = (gen_string(t));
        tokens = t;
    }

    generate_code: (override this, inout ctx: generation_context) = {
        for tokens do (token) {
            token*..generate_code(ctx);
        }
    }

    add_groups: (override this, inout groups: std::set<int>) = {
        for tokens do (token) {
            token*..add_groups(groups);
        }
    }

    gen_string: (vec: token_vec) -> std::string = {
        r : std::string = "";
        for vec do (token) {
            r += token*..to_string();
        }
        return r;
    }

    reverse: (override this) -> token_ptr = {
        s : int = cpp2::unchecked_narrow<int>(tokens..size());

        reverse_vec: token_vec = ();
        reverse_vec..resize(s);

        i: int = 0;
        while i < tokens.ssize() next (i += 1) {
            reverse_vec[s - 1 -i] = tokens[i]*.reverse();
        }
        return shared.new<regex_token_list>(reverse_vec);
    }
}


//
//  Parse and generation context.
//

//  State of the current capturing group. See '(<pattern>)'
//
parse_context_group_state: @struct<noforward> type = 
{    
    cur_match_list:        token_vec = ();         // Current list of matchers.
    alternate_match_lists: token_vec = ();         // List of alternate matcher lists. E.g. ab|cd|xy.
    modifiers :            expression_flags = ();  // Current modifiers for the group/regular expression.

    //  Start a new alternative.
    next_alternative: (inout this) = {
        new_list: token_vec = ();
        std::swap(new_list, cur_match_list);
        post_process_list(new_list);
        _ = alternate_match_lists..insert(alternate_match_lists..end(), shared.new<regex_token_list>(new_list));
    }

    //  Swap this state with the other one. NOLINTNEXTLINE(performance-noexcept-swap)
    swap: (inout this, inout t: parse_context_group_state) = { // NOLINT(performance-noexcept-swap)
        std::swap(cur_match_list, t.cur_match_list);
        std::swap(alternate_match_lists, t.alternate_match_lists);
        std::swap(modifiers, t.modifiers);
    }

    //  Convert this state into a regex token.
    get_as_token: (inout this) -> token_ptr = {
        if alternate_match_lists..empty() {
            post_process_list(cur_match_list);
            return shared.new<regex_token_list>(cur_match_list);
        }
        else {
            next_alternative();
            return shared.new<alternative_token_gen>(alternate_match_lists);
        }
    }

    //  Add a token to the current matcher list.
    add: (inout this, token: token_ptr) = {
        cur_match_list..push_back(token);
    }

    //  True if current matcher list is empty.
    empty: (this) -> bool = cur_match_list..empty();

    
    //  Apply optimizations to the matcher list.
    post_process_list: (inout list: token_vec) = {
        // Merge all characters
        merge_pos := list..begin();
        while merge_pos != list..end() next (merge_pos++) {
            if merge_pos** is char_token {
                combine_pos := merge_pos + 1;
                while combine_pos != list..end() && combine_pos** is char_token { // The erase advances combine_pos
                    (merge_pos** as char_token)..append(combine_pos** as char_token);
                    combine_pos = list..erase(combine_pos);
                }
            }
        }
    }
}


//  State for the branch reset. Takes care of the group numbering. See '(|<pattern>)'.
//
parse_context_branch_reset_state: @struct<noforward> type = 
{
    is_active : bool = false; // If we have a branch reset group.
    cur_group : int  = 1;     // Next group identifier. 0 == global capture group.
    max_group : int  = 1;     // Maximum group identifier generated.
    from      : int  = 1;     // Starting identifier on new alternative branch.

    //  Next group identifier.
    next: (inout this) -> int = {
        g := cur_group;
        cur_group += 1;
        max_group = max(max_group, cur_group);

        return g;
    }

    //  Set next group identifier.
    set_next: (inout this, g: int) = {
        cur_group = g;
        max_group = max(max_group, g);
    }

    //  Start a new alternative branch.
    next_alternative: (inout this) = {
        if is_active {
            cur_group = from;
        }
    }

    //  Initialize for a branch reset group.
    set_active_reset: (inout this, restart: int) = {
        is_active = true;
        cur_group = restart;
        from      = restart;
        max_group = restart;
    }
}


//  Context during parsing of the regular expressions.
// 
//  Keeps track of the distributed group identifiers, current parsed group and branch resets.
//
parse_context: type = 
{
    regex: std::string_view;   // Regular expression string.
    pos:   size_t = 0;         // Current parsing position.
    root:  token_ptr;          // Token representing the regular expression.

    public is_start_match: bool = false;  // If the regex contains \G at the beginning.

    cur_group_state:        parse_context_group_state = ();
    cur_branch_reset_state: parse_context_branch_reset_state = ();

    
    public named_groups:  std::map<std::string, int> = ();

    error_out: error_func; // TODO: Declaring std::function<void(std::string)> fails for cpp2.
    has_error: bool      = false;

    operator=:(out this, r: std::string_view, e) = {
        regex = r;
        root = shared.new<regex_token_empty>("");
        error_out = e;
    }

    //  State management functions
    //

    //  Returned group state needs to be stored and provided in `end_group`.
    start_group: (inout this) -> parse_context_group_state = 
    {
        old_state: parse_context_group_state = ();
        old_state..swap(cur_group_state);
        cur_group_state.modifiers = old_state.modifiers;

        return old_state;
    }

    //  `old_state` argument needs to be from start group.
    end_group: (inout this, old_state: parse_context_group_state) -> token_ptr =
    {
        inner := cur_group_state..get_as_token();
        cur_group_state = old_state;
        return inner;
    }

    get_modifiers: (this) -> expression_flags = {
        return cur_group_state.modifiers;
    }

    set_modifiers: (inout this, mod: expression_flags) = {
        cur_group_state.modifiers = mod;
    }

    //  Branch reset management functions
    //

    branch_reset_new_state: (inout this) -> parse_context_branch_reset_state = 
    {
        old_state: parse_context_branch_reset_state = ();
        std::swap(old_state, cur_branch_reset_state);

        cur_branch_reset_state..set_active_reset(old_state.cur_group);
        return old_state;
    }

    branch_reset_restore_state: (inout this, old_state: parse_context_branch_reset_state) = 
    {
        max_group := cur_branch_reset_state.max_group;
        cur_branch_reset_state = old_state;
        cur_branch_reset_state..set_next(max_group);
    }

    next_alternative: (inout this) = 
    {
        cur_group_state..next_alternative();
        cur_branch_reset_state..next_alternative();
    }

    //  Regex token management
    //
    add_token: (inout this, token: token_ptr) = {
        cur_group_state..add(token);
    }

    has_token: (this) -> bool = {
        return !cur_group_state..empty();
    }

    pop_token: (inout this) -> token_ptr = 
    {
        r : token_ptr = nullptr;
        if has_token() {
            r = cur_group_state.cur_match_list..back();
            cur_group_state.cur_match_list..pop_back();
        }

        return r;
    }

    get_as_token: (inout this) -> token_ptr = {
        return root;
    }

    //  Group management
    //
    get_cur_group: (this) -> int = {
        return cur_branch_reset_state.cur_group;
    }

    next_group: (inout this) -> int = {
        return cur_branch_reset_state..next();
    }

    set_named_group: (inout this, name: std::string, id: int) = 
    {
        if !named_groups..contains(name) { // Redefinition of group name is not an error. The left most one is retained.
            named_groups[name] = id;
        }
    }

    get_named_group: (this, name: std::string) -> int = 
    {
        iter := named_groups..find(name);
        if iter == named_groups..end() {
             return -1;
        }
        else {
            return iter*.second;
        }
    }
    
    //  Position management functions
    //
    current: (this) -> char = { return regex[pos]; }

    //  Get the next token in the regex, skipping spaces according to the parameters. See `x` and `xx` modifiers.
    private get_next_position: (in this, in_class: bool, no_skip: bool) -> size_t = 
    {
        perl_syntax := false;
        if !no_skip {
            if in_class {
                perl_syntax = get_modifiers()..has(expression_flags::perl_code_syntax) && get_modifiers()..has(expression_flags::perl_code_syntax_in_classes);
            }
            else {
                perl_syntax = get_modifiers()..has(expression_flags::perl_code_syntax);
            }
        }
        cur := pos + 1;
        if perl_syntax {
            while cur < regex..size() next (cur += 1) {
                n: = regex[cur];

                if space_class<char>::includes(n) {
                    continue;
                }
                else if !in_class && '#' == n {
                    cur = regex..find('\n', cur);
                    if std::string::npos == cur {
                        // No new line, comment runs until the end of the pattern
                        cur = regex..size();
                    }
                }
                else { // None space none comment char
                    break;
                }
            }
        }

        //  Check for end of file.
        if cur > regex..size() {
            cur = regex..size();
        }
        return cur;
    }

    //  Return true if next token is available.
    private next_impl: (inout this, in_class: bool, no_skip: bool) -> bool = 
    {
        pos = get_next_position(in_class, no_skip);
        if pos != regex..size() {
            return true;
        }
        else {
            return false;
        }
    }

    next         : (inout this) = next_impl(false, false);
    next_in_class: (inout this) = next_impl( true, false);
    next_no_skip : (inout this) = next_impl(false,  true);

    next_n: (inout this, n: int) -> bool = {
        r := true;
        cur := 0;
        while r && cur < n next (r = next()) {
            cur += 1;
        }
        return r;
    }

    has_next: (this) -> bool = { return pos < regex..size(); }

    private grab_until_impl: (inout this, in e: std::string, out r: std::string, any: bool) -> bool = 
    {
        end:= pos; // NOLINT(clang-analyzer-deadcode.DeadStores)
        if any {
            end = regex..find_first_of(e, pos);
        }
        else {
            end = regex..find(e, pos);
        }

        if end != std::string_view::npos {
            r = regex..substr(pos, end - pos);
            pos = end;
            return true;
        }
        else {
            r = "";
            return false;
        }
    }

    grab_until: (inout this, in e: std::string, out r: std::string)        = grab_until_impl(e, out r, false);
    grab_until: (inout this, in e: char, out r: std::string)               = grab_until_impl(std::string(1, e), out r, false);
    grab_until_one_of: (inout this, in e: std::string, out r: std::string) = grab_until_impl(e, out r, true);

    grab_n: (inout this, in n: int, out r: std::string) -> bool = 
    {
        if pos + n as size_t <= regex..size() {
            r = regex..substr(pos, n as size_t);
            pos += (n as size_t) - 1;
            return true;
        }
        else {
            r = "";
            return false;
        }
    }

    grab_number: (inout this) -> std::string = 
    {
        start := pos;
        start_search := pos;
        if regex[start_search] == '-' {
            start_search += 1;
        }
        end := regex..find_first_not_of("1234567890", start_search);

        r : std::string;
        if end != std::string::npos {
            r = regex..substr(start, end - start);
            pos = end - 1;
        }
        else {
            r = regex..substr(start);
            pos = regex..size() - 1;
        }
        return r;
    }

    private peek_impl: (in this, in_class: bool) -> char = {
        next_pos := get_next_position(in_class, false);
        if next_pos < regex..size() {
            return regex[next_pos];
        }
        else {
            return '\0';
        }
    }

    peek         : (in this) = peek_impl(false);
    peek_in_class: (in this) = peek_impl( true);


    //  Parsing functions
    //
    parser_group_modifiers: (inout this, change_str: std::string, inout parser_modifiers: expression_flags) -> bool = 
    {
        is_negative := false;
        is_reset    := false;

        apply := :(flag: expression_flags) = {
            if is_negative&$* {
                parser_modifiers&$*..clear(flag);
            }
            else {
                parser_modifiers&$*..set(flag);
            }
        };

        iter := change_str..begin();
        while iter != change_str..end() next (iter++) 
        {
            cur := iter*;
            if cur == '^' {
                is_reset = true;
                parser_modifiers = expression_flags::none;
            }
            else if cur == '-' {
                if is_reset { _= error("No negative modifier allowed."); return false; }
                is_negative = true;
            }
            else if cur == 'i' { apply(expression_flags::case_insensitive); }
            else if cur == 'm' { apply(expression_flags::multiple_lines); }
            else if cur == 's' { apply(expression_flags::single_line); }
            else if cur == 'n' { apply(expression_flags::no_group_captures); }
            else if cur == 'x' {
                if (iter + 1) == change_str..end() || (iter + 1)* != 'x' {
                    // x modifier
                    apply(expression_flags::perl_code_syntax);

                    // Just x unsets xx and remove x also removes xx
                    parser_modifiers..clear(expression_flags::perl_code_syntax_in_classes);
                }
                else { // xx modifier
                    // xx also sets or unsets x
                    apply(expression_flags::perl_code_syntax);
                    apply(expression_flags::perl_code_syntax_in_classes);

                    iter++; // Skip the second x
                }
            }
            else {
                _= error("Unknown modifier: (cur)$"); return false;
            }
        }

        return true;
    }

    parse_until: (inout this, term: char) -> bool = {
        cur_token: token_ptr = ();

        while valid() next _ = next()
        {
            if term == current() { break; }

            cur_token = nullptr;

            if !cur_token && valid() { cur_token = alternative_token::parse(this); }
            if !cur_token && valid() { cur_token = any_token::parse(this); }
            if !cur_token && valid() { cur_token = class_token::parse(this); }
            if !cur_token && valid() { cur_token = escape_token_parse(this); }
            if !cur_token && valid() { cur_token = global_group_reset_token_parse(this); }
            if !cur_token && valid() { cur_token = group_ref_token::parse(this); }
            if !cur_token && valid() { cur_token = group_token::parse(this); }
            if !cur_token && valid() { cur_token = hexadecimal_token_parse(this); }
            if !cur_token && valid() { cur_token = line_end_token_parse(this); }
            if !cur_token && valid() { cur_token = line_start_token_parse(this); }
            if !cur_token && valid() { cur_token = named_class_token_parse(this); }
            if !cur_token && valid() { cur_token = octal_token_parse(this); }
            if !cur_token && valid() { cur_token = range_token::parse(this); }
            if !cur_token && valid() { cur_token = special_range_token::parse(this); }
            if !cur_token && valid() { cur_token = start_match_parse(this); }
            if !cur_token && valid() { cur_token = word_boundary_token_parse(this); }

            // Everything else is matched as it is.
            if !cur_token && valid() { cur_token = char_token::parse(this); }

            if cur_token && valid() {
                add_token(cur_token);
            } else {
                return false;
            }
        }

        return true;
    }

    parse: (inout this, modifiers: std::string) -> bool = 
    {

        flags : expression_flags = ();
        if !parser_group_modifiers(modifiers, flags) { return false; }
        set_modifiers(flags);

        r := parse_until('\0');
        if r {
            root = cur_group_state..get_as_token();
        }

        return r;
    }

    //  Misc functions

    get_pos:   (this)                             = pos;
    get_range: (this, start: size_t, end: size_t) = std::string(regex..substr(start, end - start + 1));
    valid:     (this) -> bool                     = { return has_next() && !has_error; }

    error: (inout this, err: std::string) -> token_ptr = {
        has_error = true;
        error_out("Error during parsing of regex '(regex)$' at position '(pos)$': (err)$");
        return nullptr;
    }
}


//  Context for one function generation. Generation of functions can be interleaved,
//  therefore we buffer the code for one function here.
//
generation_function_context: @struct<noforward> type = {
    code: std::string = "";
    tabs: std::string = "";

    add_tabs: (inout this, c: int) = {
        i: int = 0;
        while i < c next i += 1 {
            tabs += "  ";
        }
    }

    remove_tabs: (inout this, c: int) = {
        tabs = tabs..substr(0, (c as size_t) * 2);
    }
}


//  Context for generating the state machine.
generation_context: type = 
{
    gen_stack: std::vector<generation_function_context> = (1); // Element 0 contains all the code.

    matcher_func: int         = 0;
    reset_func:   int         = 0;
    temp_name:    int         = 0;
    entry_func:   std::string = "";

    //  Generation helpers
    //
    match_parameters: (this) -> std::string = { return "r.pos, ctx"; }

    //  Code generation.

    //  Add code line.
    add: (inout this, s: std::string) = {
        cur := get_current();
        cur*.code += "(cur*.tabs)$(s)$\n";
    }

    //  Add check for token. The check needs to be a function call that returns a boolean.
    add_check: (inout this, check: std::string) = {
        cur := get_current();
        cur*.code += "(cur*.tabs)$if !cpp2::regex::(check)$ { r.matched = false; break; }\n";
    }

    //  Add a stateful check. The check needs to return a `match_return`.
    add_statefull: (inout this, next_func: std::string, check: std::string) = 
    {
        end_func_statefull(check);

        name := next_func..substr(0, next_func..size() - 2);
        start_func_named(name);
    }

    protected start_func_named: (inout this, name: std::string) = 
    {
        cur := new_context();

        cur*.code += "(cur*.tabs)$(name)$: @struct<noforward> type = {\n";
        cur*.code += "(cur*.tabs)$  operator(): <Iter> (this, cur: Iter, forward ctx, other) -> cpp2::regex::match_return<Iter> = {\n";
        cur*.code += "(cur*.tabs)$    r := ctx..pass(cur);\n";
        cur*.code += "(cur*.tabs)$    do {\n";
        cur*..add_tabs(3);
    }

    protected start_func: (inout this) -> std::string = 
    {
        name := gen_func_name();
        start_func_named(name);
        return name + "()";
    }

    protected end_func_statefull: (inout this, s: std::string) = 
    {
        cur := get_current();
        cur*..remove_tabs(3);
        cur*.code += "\n";
        cur*.code += "(cur*.tabs)$    } while false;\n";
        cur*.code += "(cur*.tabs)$    if r.matched {\n";
        cur*.code += "(cur*.tabs)$      r = (s)$;\n";
        cur*.code += "(cur*.tabs)$    }\n";
        cur*.code += "(cur*.tabs)$    else {\n";
        cur*.code += "(cur*.tabs)$      r.pos = ctx.end;\n";
        cur*.code += "(cur*.tabs)$    }\n";
        cur*.code += "(cur*.tabs)$    _ = ctx;\n";
        cur*.code += "(cur*.tabs)$    return r;\n";
        cur*.code += "(cur*.tabs)$  }\n";
        cur*.code += "(cur*.tabs)$}\n";

        finish_context();
    }

    //  Generate the function for a token.
    generate_func: (inout this, token: token_ptr) -> std::string = 
    {
        name := start_func();
        token*..generate_code(this);
        end_func_statefull("other((match_parameters())$)");

        return name;
    }

    //  Generate the reset for a list of group identifiers.
    generate_reset: (inout this, groups: std::set<int>) -> std::string = 
    {
        if groups..empty() {
            return "cpp2::regex::no_reset()";
        }

        name := gen_reset_func_name();
        cur := new_context();

        cur*.code += "(cur*.tabs)$(name)$: @struct<noforward> type = {\n";
        cur*.code += "(cur*.tabs)$  operator(): (this, inout ctx) = {\n";
        for groups do (g) {
            cur*.code += "(cur*.tabs)$  ctx..set_group_invalid((g)$);\n";
        }
        cur*.code += "(cur*.tabs)$  }\n";
        cur*.code += "(cur*.tabs)$}\n";

        finish_context();

        return name + "()";
    }

    //  Name generation
    //
    protected gen_func_name: (inout this) -> std::string = {
        cur_id : = matcher_func;
        matcher_func += 1;
        return "func_(cur_id)$";
    }

    next_func_name: (inout this) -> std::string = {
        return gen_func_name() + "()";
    }

    protected gen_reset_func_name: (inout this) -> std::string = {
        cur_id : = reset_func;
        reset_func += 1;
        return "reset_(cur_id)$";
    }

    gen_temp: (inout this) -> std::string = {
        cur_id := temp_name;
        temp_name += 1;
        return "tmp_(cur_id)$";
    }

    //  Context management
    //
    new_context: (inout this) -> *generation_function_context = {
        gen_stack..push_back(generation_function_context());
        cur := get_current();
        cur*.tabs = "    ";

        return cur;
    }

    finish_context: (inout this) = {
        cur := get_current();
        base := get_base();
        base*.code += cur*.code;

        gen_stack..pop_back();
    }

    //  Misc functions
    //
    private get_current: (inout this) -> *generation_function_context = {
        return gen_stack..back()&;
    }

    private get_base: (inout this) -> *generation_function_context = {
        return gen_stack[0]&;
    }

    get_entry_func: (this) -> std::string = {
        return entry_func;
    }

    create_named_group_lookup: (this, named_groups: std::map<std::string, int>) -> std::string = 
    {
        res: std::string = "get_named_group_index: (name) -> int = {\n";

        //  Generate if selection.
        sep: std::string = "";
        for named_groups do (cur) {
            res += "(sep)$if name == \"(cur.first)$\" { return (cur.second)$; }";
            sep = "else ";
        }

        //  Generate else branch or return if list is empty.
        if named_groups..empty() {
            res += "  _ = name;\n";
            res += "  return -1;\n";
        }
        else {
            res += "  else { return -1; }\n";
        }
        res += "}\n";
        return res;
    }


    //  Run the generation for the token.
    run: (inout this, token: token_ptr) -> std::string = {
        entry_func = generate_func(token);

        return get_base()*.code;
    }
}

//  Regex syntax: |  Example: ab|ba
//
//  Non greedy implementation. First alternative that matches is chosen.
//
alternative_token: @polymorphic_base type = 
{
    this: regex_token_empty = ("");  // No code gen here. alternative_token_gen is created in the parse_context

    operator=:(out this) = {}

    parse: (inout ctx: parse_context) -> token_ptr = {
        if ctx..current() != '|' { return nullptr; }

        if !ctx..has_token() { return ctx..error("Alternative with no content."); }
        ctx..next_alternative();
        return shared.new<alternative_token>();
    }
}

alternative_token_gen: @polymorphic_base type = 
{
    this: regex_token;

    alternatives: token_vec;

    operator=: (out this, a: token_vec) = {
        regex_token = gen_string(a);
        alternatives = a;
    }

    generate_code: (override this, inout ctx: generation_context) = 
    {
        functions: std::string = "";

        for alternatives do (cur) {
            groups: std::set<int> = ();
            cur*..add_groups(groups);

            functions += ", " + ctx..generate_func(cur);
            functions += ", " + ctx..generate_reset(groups);
        }

        next_name := ctx..next_func_name();

        ctx..add_statefull(next_name, "cpp2::regex::alternative_token_matcher<char>::match((ctx..match_parameters())$, other, (next_name)$ (functions)$)");
    }

    add_groups: (override this, inout groups: std::set<int>) = 
    {
        for alternatives do (cur) {
            cur*..add_groups(groups);
        }
    }

    gen_string: (a: token_vec) -> std::string = 
    {
        r: std::string = "";
        sep: std::string = "";

        for a do (cur) {
            r += sep + cur*..to_string();
            sep = "|";
        }

        return r;
    }

    reverse: (override this) -> token_ptr = {
        s : int = cpp2::unchecked_narrow<int>(alternatives..size());

        reverse_vec: token_vec = ();
        reverse_vec..resize(s);

        i: int = 0;
        while i < s next (i += 1) {
            reverse_vec[i] = alternatives[i]*.reverse(); // We only reverse the alternatives, not the order in which they are checked.
        }
        return shared.new<alternative_token_gen>(reverse_vec);
    }
}


//  Regex syntax: .
//
any_token: @polymorphic_base type = 
{
    this: regex_token_check = (".");

    operator=:(out this, single_line: bool) = {
        regex_token_check = (".", "any_token_matcher<char, (single_line)$>");
    }

    parse: (inout ctx: parse_context) -> token_ptr = {
        if '.' != ctx..current() { return nullptr;}

        return shared.new<any_token>(ctx..get_modifiers()..has(expression_flags::single_line));
    }
}

//  Regex syntax: (?><matcher>)  Example: a(?>bc|c)c
//
atomic_group_token: @polymorphic_base type =
{
    this                 : regex_token = ("");

    public  inner_token : token_ptr   = nullptr;

    operator=: (out this) = {}

    reverse: (override this) -> token_ptr = {
        r := shared.new<atomic_group_token>();
        r*.inner_token = inner_token*.reverse();

        return r;
    }

    generate_code: (override this, inout ctx: generation_context) =
    {
        inner_name := ctx..generate_func(inner_token);

        next_name := ctx..next_func_name();
        ctx..add_statefull(next_name, "cpp2::regex::atomic_group_matcher<char>((ctx..match_parameters())$, (inner_name)$, other, (next_name)$)");
    }

    add_groups: (override this, inout groups: std::set<int>) = {
        inner_token*..add_groups(groups);
    }
}

//  Regex syntax: a
//
char_token: @polymorphic_base type = 
{
    this: regex_token;

    token      : std::string;
    ignore_case: bool;

    operator=: (out this, t: char, ignore_case_: bool) = {
        regex_token = (std::string(1, t));
        token = t;
        ignore_case = ignore_case_;
    }

    operator=: (out this, t: std::string, ignore_case_: bool) = {
        regex_token = (t);
        token = t;
        ignore_case = ignore_case_;
    }

    parse: (inout ctx: parse_context) -> token_ptr = {
        return shared.new<char_token>(ctx..current(), ctx..get_modifiers()..has(expression_flags::case_insensitive));
    }

    generate_code: (override this, inout ctx: generation_context) = 
    {
        if ignore_case {
            upper: std::string = token;
            lower: std::string = token;

            (copy i: size_t = 0) while i < token..size() next i += 1 {
                lower[i] = string_util::safe_tolower(token[i]);
                upper[i] = string_util::safe_toupper(token[i]);
            }

            if upper != lower {
                gen_case_insensitive(lower, upper, ctx);
            }
            else {
                gen_case_sensitive(ctx);
            }
        }
        else {
            gen_case_sensitive(ctx);
        }
    }

    gen_case_insensitive: (this, lower: std::string, upper: std::string, inout ctx: generation_context) = 
    {
        name: std::string = "str_(ctx..gen_temp())$";
        lower_name: std::string = "lower_(name)$";
        upper_name: std::string = "upper_(name)$";
        size := token..size();
        ctx..add("(lower_name)$ : std::array<char, (size)$ + 1> = \"(add_escapes(lower))$\";"); // TODO: Add constexpr when Issue https://github.com/hsutter/cppfront/issues/1104 is resolved.
        ctx..add("(upper_name)$ : std::array<char, (size)$ + 1> = \"(add_escapes(upper))$\";"); // TODO: Add constexpr when Issue https://github.com/hsutter/cppfront/issues/1104 is resolved.
        ctx..add("if std::distance(r.pos, ctx.end) < (size)$ {");
        ctx..add("    r.matched = false;");
        ctx..add("    break;");
        ctx..add("}");
        ctx..add("");
        ctx..add("(copy i : int = 0) while i < (size)$ next (i += 1) {");
        ctx..add("    if !((lower_name)$[i] == r.pos[i] || (upper_name)$[i] == r.pos[i]) { r.matched = false; }");
        ctx..add("}");
        ctx..add("");
        ctx..add("if r.matched { r.pos += (size)$; }");
        ctx..add("else { break; }");
    }

    gen_case_sensitive: (this, inout ctx: generation_context) = 
    {
        name: std::string = "str_(ctx..gen_temp())$";
        size := token..size();
        ctx..add("(name)$ : std::array<char, (size)$ + 1> = \"(add_escapes(token))$\";"); // TODO: Add constexpr when Issue https://github.com/hsutter/cppfront/issues/1104 is resolved.
        ctx..add("if std::distance(r.pos, ctx.end) < (size)$ {");
        ctx..add("    r.matched = false;");
        ctx..add("    break;");
        ctx..add("}");
        ctx..add("");
        ctx..add("(copy i : int = 0) while i < (size)$ next (i += 1) {");
        ctx..add("    if (name)$[i] != r.pos[i] { r.matched = false; }");
        ctx..add("}");
        ctx..add("");
        ctx..add("if r.matched { r.pos += (size)$; }");
        ctx..add("else { break; }");
    }

    add_escapes: (this, copy str: std::string) -> std::string = 
    {
        str = string_util::replace_all(str, "\\", "\\\\");
        str = string_util::replace_all(str, "\a", "\\a");
        str = string_util::replace_all(str, "\f", "\\f");
        str = string_util::replace_all(str, "\x1b", "\" \"\\x1b\" \""); // Generate a separated string. This prevents
                                                                        // situations like `\x1bblub` from generating
                                                                        // wrong hex characters.
        str = string_util::replace_all(str, "\n", "\\n");
        str = string_util::replace_all(str, "\r", "\\r");
        str = string_util::replace_all(str, "\t", "\\t");

        return str;
    }

    reverse: (override this) -> token_ptr = {
        reverse_str: std::string = token;
        std::reverse(reverse_str..begin(), reverse_str..end());
        return shared.new<char_token>(reverse_str, ignore_case);
    }

    append: (inout this, that) = {
        this.token += that.token;
        this.string_rep += that.string_rep;
    }
}


//  Regex syntax: [<character classes>]  Example: [abcx-y[:digits:]]
//
class_token: @polymorphic_base type = 
{
    this            : regex_token = ();

    negate          : bool;
    case_insensitive: bool;
    class_str       : std::string;

    operator=: (out this, negate_: bool, case_insensitive_: bool, class_str_: std::string, str: std::string) = 
    {
        regex_token = str;
        negate = negate_;
        case_insensitive = case_insensitive_;
        class_str = class_str_;
    }

    //  TODO: Rework class generation: Generate check functions for classes.
    parse: (inout ctx: parse_context) -> token_ptr = 
    {
        if ctx..current() != '[' { return nullptr; }

        start_pos := ctx..get_pos();

        supported_classes: std::vector<std::string> = ("alnum", "alpha", "ascii", "blank", "cntrl", "digits", "graph",
                                                       "lower", "print", "punct", "space", "upper", "word", "xdigit");

        classes: std::vector<std::string> = ();

        //  First step: parse until the end bracket and push single chars, ranges or groups on the class stack.
        is_negate := false;
        first     := true;
        range     := false;
        while ctx..next_in_class() && (ctx..current() != ']' || first) 
        {
            if ctx..current() == '^' 
            {
                is_negate = true;
                continue; // Skip rest of the loop. Also the first update.
            }

            if ctx..current() == '[' && ctx..peek_in_class() == ':' 
            {
                //  We have a character class.
                _ = ctx..next_n(2);  // Skip [:

                name: std::string = "";
                if !ctx..grab_until(":]", out name) { return ctx..error("Could not find end of character class."); }
                if supported_classes..end() == std::find(supported_classes..begin(), supported_classes..end(), name) {
                    return ctx..error("Unsupported character class. Supported ones are: (string_util::join(supported_classes))$");
                }

                classes..push_back("[:(name)$:]");

                _ = ctx..next(); // Skip ':' pointing to the ending ']'.
            }
            else if ctx..current() == '\\' 
            {
                if ctx..next_no_skip()  && (ctx..current() != ']') 
                {
                    if  ' ' == ctx..current() 
                        && ctx..get_modifiers()..has(expression_flags::perl_code_syntax) 
                        && ctx..get_modifiers()..has(expression_flags::perl_code_syntax_in_classes) 
                    {
                        classes..push_back(std::string(1, ctx..current()));
                    }
                    else {
                        name := "";
                        if      'd' == ctx..current() { name = "short_digits"; }
                        else if 'D' == ctx..current() { name = "short_not_digits"; }
                        else if 'h' == ctx..current() { name = "short_hor_space"; }
                        else if 'H' == ctx..current() { name = "short_not_hor_space"; }
                        else if 's' == ctx..current() { name = "short_space"; }
                        else if 'S' == ctx..current() { name = "short_not_space"; }
                        else if 'v' == ctx..current() { name = "short_ver_space"; }
                        else if 'V' == ctx..current() { name = "short_not_ver_space"; }
                        else if 'w' == ctx..current() { name = "short_word"; }
                        else if 'W' == ctx..current() { name = "short_not_word"; }
                        else {
                            return ctx..error("Unknown group escape.");
                        }
                        classes..push_back("[:(name)$:]");
                    }
                } else {
                    return ctx..error("Escape without a following character.");
                }
            }
            else if ctx..current() == '-' 
            {
                if first { // Literal if first entry.
                    classes..push_back("(ctx..current())$");
                } else {
                    range = true;
                }
            }
            else 
            {
                if range { // Modify last element to be a range.
                    classes..back() += "-(ctx..current())$";
                    range = false;
                }
                else {
                    classes..push_back("(ctx..current())$");
                }
            }

            first = false;
        }

        if ctx..current() != ']' {
            return ctx..error("Error end of character class definition before terminating ']'.");
        }
        end_pos := ctx..get_pos();

        if range { // If '-' is last entry treat it as a literal char.
            classes..push_back("-");
        }

        // Second step: Wrap the item on the class stack with corresponding class implementation.
        for classes do (inout cur) 
        {
            if cur..starts_with("[:") {
                name := cur..substr(2, cur..size() - 4);
                cur = create_matcher("(name)$_class", "");
            }
            else if 1 != cur..size() {
                cur = create_matcher("range_class_entry", "'(cur[0])$', '(cur[2])$'");
            }
            else {
                cur = create_matcher("single_class_entry", "'(cur)$'");
            }
        }

        inner      := string_util::join(classes);
        string_rep := ctx..get_range(start_pos, end_pos);
        return shared.new<class_token>(
            is_negate, 
            ctx..get_modifiers()..has(expression_flags::case_insensitive), 
            inner, 
            string_rep
            );
    }

    reverse: (override this) -> token_ptr = {
        return shared.new<class_token>(
            negate,
            case_insensitive,
            class_str,
            to_string()
            );
    }

    generate_code: (override this, inout ctx: generation_context) = 
    {
        ctx..add_check("class_token_matcher<char, (negate)$, (case_insensitive)$, (class_str)$>::match((ctx..match_parameters())$)");
    }

    private create_matcher: (name: std::string, template_arguments: std::string) -> std::string = 
    {
        sep := ", ";
        if template_arguments..empty() { sep = ""; }

        return "::cpp2::regex::(name)$<char(sep)$(template_arguments)$>";
    }
}


//  Regex syntax: \a or \n or \[
//
escape_token_parse: (inout ctx: parse_context) -> token_ptr = 
{
    if ctx..current() != '\\' { return nullptr; }


    if std::string::npos == std::string("afenrt^.[]()*{}?+|\\")..find(ctx..peek()) {
        return nullptr;
    }

    _ = ctx..next(); // Skip escape

    if std::string::npos != std::string("afenrt\\")..find(ctx..current()) 
    {
        // Escape of string special char
        t : char = '\0';
        if      'a' == ctx..current() { t = '\a'; }
        else if 'f' == ctx..current() { t = '\f'; }
        else if 'e' == ctx..current() { t = '\x1b'; }
        else if 'n' == ctx..current() { t = '\n'; }
        else if 'r' == ctx..current() { t = '\r'; }
        else if 't' == ctx..current() { t = '\t'; }
        else if '\\' == ctx..current() { t = '\\'; }
        else { return ctx..error("Internal: missing switch case for special escape."); }

        r: = shared.new<char_token>(t, false);
        r*..set_string("\\(ctx..current())$");
        return r;
    } 
    else 
    {
        // Escape of regex special char
        r := shared.new<char_token>(ctx..current(), false);
        r*..set_string("\\(ctx..current())$");
        return r;
    }

}


//  Regex syntax: \K Example: ab\Kcd
//
global_group_reset_token_parse: (inout ctx: parse_context) -> token_ptr = 
{
    if !(ctx..current() == '\\' && ctx..peek() == 'K') { return nullptr; }

    _ = ctx..next(); // Skip escape.
    return shared.new<regex_token_code>("\\K", "ctx..set_group_start(0, r.pos);");
}


//  Regex syntax: \<number>  Example: \1
//                \g{name_or_number}
//                \k{name_or_number}
//                \k<name_or_number>
//                \k'name_or_number'
//
group_ref_token: @polymorphic_base type = 
{
    this            : regex_token = ();

    id              : int;
    case_insensitive: bool;
    reverse_eval    : bool;

    operator=:(out this, id_: int, case_insensitive_: bool, reverse_: bool, str: std::string) =
    {
        regex_token      = str;
        id               = id_;
        case_insensitive = case_insensitive_;
        reverse_eval     = reverse_;
    }

    parse: (inout ctx: parse_context) -> token_ptr = 
    {
        if ctx..current() != '\\' { return nullptr; }

        str : std::string = "\\";
        group : std::string = "";

        if '0' <= ctx..peek() <= '9' 
        {
            _ = ctx..next(); // Skip escape
            group = ctx..grab_number();

            if group..size() >= 3 as size_t 
            {
                // Octal syntax (\000) not a group ref matcher.
                number := 0;
                if !string_util::string_to_int(group, number, 8) { return ctx..error("Could not convert octal to int."); }

                number_as_char : char = unchecked_narrow<char>(number);

                token := shared.new<char_token>(number_as_char, ctx..get_modifiers()..has(expression_flags::case_insensitive));
                token*..set_string("\\(string_util::int_to_string<8>(number_as_char as int))$");

                return token;
            }

            str += group;
            // Regular group ref
        }
        else if 'g' == ctx..peek() 
        {
            _ = ctx..next(); // Skip escape
            if !ctx..next() { return ctx..error("Group escape without a following char."); } // Skip g

            str += "g";

            if ctx..current() == '{' {
                str += "{";
                if !(ctx..next() && ctx..grab_until('}', out group)) { return ctx..error("No ending bracket."); }

                str += group + "}";
            }
            else {
                group = ctx..grab_number();
                str += group;
            }
        }
        else if 'k' == ctx..peek() 
        {
            _ = ctx..next(); // Skip escape
            if !ctx..next() { return ctx..error("Group escape without a following char."); } // Skip k

            str += "k";

            term_char := '\0';
            if ctx..current() == '{' { term_char = '}'; }
            else if ctx..current() == '<' { term_char = '>'; }
            else if ctx..current() == '\'' { term_char = '\''; }
            else {
                return ctx..error("Group escape has wrong operator.");
            }

            str += ctx..current();

            if !(ctx..next() && ctx..grab_until(term_char, out group)) { return ctx..error("No ending bracket."); }

            str += group + term_char;
        }
        else 
        {
            // No group ref matcher
            return nullptr;
        }

        // Parse the group
        group = string_util::trim_copy(group);
        group_id : int = 0;
        if string_util::string_to_int(group, group_id) 
        {
            if group_id < 0 {
                group_id = ctx..get_cur_group() + group_id;

                if group_id < 1 { // Negative and zero are no valid groups.
                    return ctx..error("Relative group reference does not reference a valid group. (Would be (group_id)$.)");
                }
            }

            if group_id >= ctx..get_cur_group() {
                return ctx..error("Group reference is used before the group is declared.");
            }
        }
        else 
        {
            // Named group
            group_id = ctx..get_named_group(group);
            if -1 == group_id { return ctx..error("Group names does not exist. (Name is: (group)$)");}
        }

        return shared.new<group_ref_token>(group_id, ctx..get_modifiers()..has(expression_flags::case_insensitive), false, str);
    }

    reverse: (override this) -> token_ptr = {
        return shared.new<group_ref_token>(id, case_insensitive, !reverse_eval, to_string());
    }

    generate_code: (override this, inout ctx: generation_context) = {
        ctx..add_check("group_ref_token_matcher<char, (id)$, (case_insensitive)$, (reverse_eval)$>((ctx..match_parameters())$)");
    }
}


//  Regex syntax: (<tokens>)      Example: (abc)
//                (?<modifiers)            (?i)
//                (?<modifiers>:<tokens>)  (?i:abc)
//                (?<<name>>:<tokens>)     (?<start>:abc)
//                (?#<comment>)            (#Step 1 finished)
//                (?|<tokens>)             (?|(abc)|(cde))
//                (?=<tokens>)             (?=abc)
//                (?!<tokens>)             (?!abc)
//                (*<name>:<tokens)        (*pla:abc)
//
group_token: @polymorphic_base type = 
{
    this: regex_token = ();

    number:       int       = -1;
    reverse_eval: bool      = false;
    inner:        token_ptr = nullptr;

    parse_lookahead_lookbehind: (inout ctx: parse_context, syntax: std::string, lookahead: bool, positive: bool) -> token_ptr =
    {
        _ = ctx..next(); // Skip last token defining the syntax

        r := shared.new<lookahead_lookbehind_token>(lookahead, positive);

        old_state := ctx..start_group();
        if !ctx..parse_until(')') { return ctx..error("Group without a closing bracket."); }
        r*.inner = ctx..end_group(old_state);
        r*..set_string("((syntax)$(r*.inner*..to_string())$)");

        if !lookahead {
            r*.inner = r*.inner*..reverse();
        }

        return r;
    }

    parse_atomic_pattern: (inout ctx: parse_context, syntax: std::string) -> token_ptr =
    {
        _ = ctx..next(); // Skip last token defining the syntax

        r := shared.new<atomic_group_token>();

        old_state := ctx..start_group();
        if !ctx..parse_until(')') { return ctx..error("Group without a closing bracket."); }
        r*.inner_token = ctx..end_group(old_state);
        r*..set_string("((syntax)$(r*.inner_token*..to_string())$)");

        return r;
    }

    parse: (inout ctx: parse_context) -> token_ptr = 
    {
        if ctx..current() != '(' { return nullptr; }

        has_id              :=  !ctx..get_modifiers()..has(expression_flags::no_group_captures);
        has_pattern         := true;
        group_name          : std::string = "";
        group_name_brackets := true;
        modifiers           : std::string = "";
        modifiers_change_to : =  ctx..get_modifiers();

        //  Skip the '('
        if !ctx..next() { return ctx..error("Group without closing bracket."); }

        if ctx..current() == '?' 
        {
            //  Special group
            if !ctx..next_no_skip() { return ctx..error("Missing character after group opening.");  }

            if  ctx.current() == '<' && (ctx.peek() == '=' || ctx.peek() == '!')
            {
                // Lookbehind
                _ = ctx.next(); // Skip the '<'

                return parse_lookahead_lookbehind(ctx, "?<(ctx..current())$", false, ctx..current() == '=');
            }
            else if ctx..current() == '<' || ctx..current() == '\''
            {
                //  Named group
                end_char := ctx..current();
                if end_char == '<' {
                    end_char = '>';
                } else {
                    group_name_brackets = false;
                }
                has_id = true; // Force id for named groups.
                if !ctx..next() /* skip '<' */ { return ctx..error("Missing ending bracket for named group.");  }
                if !ctx..grab_until(end_char, out group_name) { return ctx..error("Missing ending bracket for named group.");  }
                if !ctx..next() { return ctx..error("Group without closing bracket."); }
            }
            else if ctx..current() == '#' 
            {
                //  Comment
                comment_str : std::string = "";
                _ = ctx..next(); // Skip #
                if !ctx..grab_until(")", out comment_str) { return ctx..error("Group without closing bracket."); }
                //  Do not add comment. Has problems with ranges.

                //  Pop token and add a list. This fixes comments between a token and a range
                if ctx..has_token() {
                    list : token_vec = ();
                    list..push_back(ctx..pop_token());
                    list..push_back(shared.new<regex_token_empty>("(?#(comment_str)$)"));

                    return shared.new<regex_token_list>(list);
                }
                else {
                    return shared.new<regex_token_empty>("(?#(comment_str)$)");
                }
            }
            else if ctx..current() == '|' 
            {
                //  Branch reset group

                if !ctx..next() /* skip '|' */ { return ctx..error("Missing ending bracket for named group.");  }

                old_parser_state := ctx..start_group();
                old_branch_state  := ctx..branch_reset_new_state();
                if !ctx..parse_until(')') { return nullptr; }
                ctx..branch_reset_restore_state(old_branch_state);
                inner_ := ctx..end_group(old_parser_state);

                list: token_vec = (shared.new<regex_token_empty>("(?|"), inner_, shared.new<regex_token_empty>(")"));
                return shared.new<regex_token_list>(list);
            }
            else if ctx..current() == '=' || ctx..current() == '!' 
            {
                // Lookahead
                return parse_lookahead_lookbehind(ctx, "?(ctx..current())$", true, ctx..current() == '=');
            }
            else if ctx..current() == '>'
            {
                // Atomic pattern
                return parse_atomic_pattern(ctx, "?(ctx..current())$");
            }
            else 
            {
                //  Simple modifier
                has_id = false;
                if !ctx..grab_until_one_of("):", out modifiers) { return ctx..error("Missing ending bracket for group."); }
                if !ctx..parser_group_modifiers(modifiers, modifiers_change_to) {
                     return nullptr;
                }

                if ')' == ctx..current() {
                    has_pattern = false;
                }
                else {
                    if !ctx..next() /* skip ':' */ { return ctx..error("Missing ending bracket for group.");  }
                }
            }
        }
        else if ctx..current() == '*' 
        {
            //  Named pattern
            _ = ctx..next(); // Skip *.
            name: std::string = "";
            if !ctx..grab_until(':', out name) { return ctx..error("Missing colon for named pattern.");  }

            if name == "pla" || name == "positive_lookahead" {
                return parse_lookahead_lookbehind(ctx, "*(name)$:", true, true);
            }
            else if name == "nla" || name == "negative_lookahead" {
                return parse_lookahead_lookbehind(ctx, "*(name)$:", true, false);
            }
            else if name == "plb" || name == "positive_lookbehind" {
                return parse_lookahead_lookbehind(ctx, "*(name)$:", false, true);
            }
            else if name == "nlb" || name == "negative_lookbehind" {
                return parse_lookahead_lookbehind(ctx, "*(name)$:", false, false);
            }
            else if name == "atomic" {
                return parse_atomic_pattern(ctx, "*(name)$:");
            }
            else {
                return ctx..error("Unknown named group pattern: '(name)$'");
            }
        }

        if has_pattern 
        {
            //  Regular group

            r := shared.new<group_token>();
            if has_id {
                r*.number = ctx..next_group();

                if 0 != group_name..size() {
                    ctx..set_named_group(group_name, r*.number);
                }
            }

            old_state := ctx..start_group();
            ctx..set_modifiers(modifiers_change_to);
            if !ctx..parse_until(')') { return nullptr; }
            r*.inner = ctx..end_group(old_state);
            r*..set_string(gen_string(group_name, group_name_brackets, !has_id, modifiers, r*.inner));

            return r;
        }
        else 
        {
            //  Only a modifier
            ctx..set_modifiers(modifiers_change_to);

            return shared.new<regex_token_empty>("(?(modifiers)$)");
        }
    }

    reverse: (override this) -> token_ptr = {
        r := shared.new<group_token>();
        r*.number = number;
        r*.reverse_eval = !reverse_eval;
        r*.inner = inner*.reverse();
        return r;
    }

    gen_string: (name: std::string, name_brackets: bool, has_modifier: bool, modifiers: std::string, inner_: token_ptr) -> std::string = 
    {
        start : std::string = "(";
        if 0 != name..size() {
            if name_brackets {
                start += "?<(name..data())$>";
            }
            else {
                start += "?'(name..data())$'";
            }
        }
        else if has_modifier {
            start += "?" + modifiers + ":";
        }

        return start + inner_*..to_string() + ")";
    }

    generate_code: (override this, inout ctx: generation_context) = 
    {
        if -1 != number {
            if reverse_eval {
                ctx..add("ctx..set_group_end((number)$, r.pos);");
            }
            else {
                ctx..add("ctx..set_group_start((number)$, r.pos);");
            }
        }

        inner*..generate_code(ctx);
        if -1 != number {
            if reverse_eval {
                ctx..add("ctx..set_group_start((number)$, r.pos);");
            }
            else {
                ctx..add("ctx..set_group_end((number)$, r.pos);");
            }

            tmp_name := ctx..gen_temp();
            ctx..add("(tmp_name)$_func :=  :() = {");
            ctx..add("  if !r&$*.matched {");
            ctx..add("    ctx&$*..set_group_invalid((number)$);");
            ctx..add("  }");
            ctx..add("};");
            ctx..add("(tmp_name)$ :=  cpp2::regex::make_on_return((tmp_name)$_func);");
            ctx..add("_ = (tmp_name)$;"); // Logic is done in the destructor. Same behavior as for guard objects.
        }
    }

    add_groups: (override this, inout groups: std::set<int>) = 
    {
        inner*..add_groups(groups);
        if -1 != number {
            _ = groups..insert(number);
        }
    }
}


//  Regex syntax: \x<number> or \x{<number>}  Example: \x{62}
//
hexadecimal_token_parse: (inout ctx: parse_context) -> token_ptr = 
{
    if !(ctx..current() == '\\' && ctx..peek() == 'x') { return nullptr; }

    _ = ctx..next(); // Skip escape.

    if !ctx..next() { return ctx..error("x escape without number.");}

    has_brackets := false;
    number_str: std::string = "";
    if '{' == ctx..current() {
        //  Bracketed
        has_brackets = true;
        _  = ctx..next(); // Skip '{'
        if !ctx..grab_until('}', out number_str) { return ctx..error("No ending bracket for \\x"); }
    }
    else {
        //  Grab two chars
        if !ctx..grab_n(2, out number_str) { return ctx..error("Missing hexadecimal digits after \\x."); }
    }

    number := 0;
    if !string_util::string_to_int(number_str, number, 16) { return ctx..error("Could not convert hexadecimal to int."); }

    // TODO: Change for unicode.
    number_as_char : char = unchecked_narrow<char>(number);

    syntax: std::string = string_util::int_to_string<16>(number_as_char as int);
    if has_brackets {
        syntax = "{(syntax)$}";
    }
    syntax = "\\x(syntax)$";

    r := shared.new<char_token>(number_as_char, ctx..get_modifiers()..has(expression_flags::case_insensitive));
    r*..set_string(syntax);
    return r;
}


//  Regex syntax: $  Example: aa$
//
line_end_token_parse: (inout ctx: parse_context) -> token_ptr = 
{
    if ctx..current() == '$' || (ctx..current() == '\\' && ctx..peek() == '$') {
        if (ctx..current() == '\\') { _ = ctx..next(); } // Skip escape
        return shared.new<regex_token_check>("$", "line_end_token_matcher<char, (ctx..get_modifiers()..has(expression_flags::multiple_lines))$, true>");
    }
    else if ctx..current() == '\\' && (ctx..peek() == 'z' || ctx..peek() == 'Z') {
        _ = ctx..next(); // Skip escape

        negate := ctx..current() == 'Z';
        return shared.new<regex_token_check>("\\(ctx..current())$", "line_end_token_matcher<char, false, (negate)$>");
    }
    else {
        return nullptr;
    }
}


//  Regex syntax: ^  Example: ^aa
//
line_start_token_parse: (inout ctx: parse_context) -> token_ptr = 
{
    if ctx..current() != '^' && !(ctx..current() == '\\' && ctx..peek() == 'A') { return nullptr; }

    if ctx..current() == '\\' {
        _ = ctx..next();
        return shared.new<regex_token_check>("\\A", "line_start_token_matcher<char, false>");
    }
    else {
        return shared.new<regex_token_check>("^", "line_start_token_matcher<char, (ctx..get_modifiers()..has(expression_flags::multiple_lines))$>");
    }
}


//  Regex syntax: (?=) or (?!) or (*pla), etc.  Example: (?=AA)
//
//  Parsed in group_token.
//
lookahead_lookbehind_token: @polymorphic_base type =
{
    this: regex_token = ("");

    protected lookahead: bool;
    protected positive:  bool;
    public    inner   :  token_ptr = nullptr;

    operator=: (out this, lookahead_: bool, positive_: bool) = {
        lookahead = lookahead_;
        positive  = positive_;
    }

    generate_code: (override this, inout ctx: generation_context) = {
        inner_name := ctx..generate_func(inner);

        if lookahead {
            ctx..add_check("lookahead_token_matcher<char, (positive)$>((ctx..match_parameters())$, (inner_name)$)");
        }
        else {
            ctx..add_check("lookbehind_token_matcher<char, (positive)$>((ctx..match_parameters())$, (inner_name)$)");
        }
    }

    reverse: (override this) -> token_ptr = {
        r := shared.new<lookahead_lookbehind_token>(lookahead, positive);
        r*.inner = inner; // We do not reverse here. Nested lookahead and lookbehind stay as they are.

        return r;
    }

    add_groups: (override this, inout groups: std::set<int>) = {
        inner*..add_groups(groups);
    }
}


// Named character classes
//
named_class_token_parse: (inout ctx: parse_context) -> token_ptr = 
{
    if ctx..current() != '\\' { return nullptr; }

    name := "";
    c_next := ctx..peek();

    if      'd' == c_next { name = "named_class_digits"; }
    else if 'D' == c_next { name = "named_class_not_digits"; }
    else if 'h' == c_next { name = "named_class_hor_space"; }
    else if 'H' == c_next { name = "named_class_not_hor_space"; }
    else if 'N' == c_next { name = "named_class_no_new_line"; }
    else if 's' == c_next { name = "named_class_space"; }
    else if 'S' == c_next { name = "named_class_not_space"; }
    else if 'v' == c_next { name = "named_class_ver_space"; }
    else if 'V' == c_next { name = "named_class_not_ver_space"; }
    else if 'w' == c_next { name = "named_class_word"; }
    else if 'W' == c_next { name = "named_class_not_word"; }
    else                  { return nullptr; }

    _ = ctx..next(); // Skip escape

    return shared.new<regex_token_check>("\\(ctx..current())$", "(name)$<char, (ctx..get_modifiers()..has(expression_flags::case_insensitive))$>::match");
}


//  Regex syntax: \o{<number>}  Example: \o{142}
//
octal_token_parse: (inout ctx: parse_context) -> token_ptr = 
{
    if !(ctx..current() == '\\' && ctx..peek() == 'o') { return nullptr; }

    _ = ctx..next(); // Skip escape.

    if !ctx..next()          { return ctx..error("o escape without number.");}
    if ctx..current() != '{' { return ctx..error("Missing opening bracket for \\o."); }

    number_str: std::string = "";
    _  = ctx..next(); // Skip '{'
    if !ctx..grab_until('}', out number_str) { return ctx..error("No ending bracket for \\o"); }

    number := 0;
    if !string_util::string_to_int(number_str, number, 8) { return ctx..error("Could not convert octal to int."); }

    // TODO: Change for unicode.
    number_as_char : char = unchecked_narrow<char>(number);

    syntax: std::string = "\\o{(string_util::int_to_string<8>(number_as_char as int))$}";
    r := shared.new<char_token>(number_as_char, ctx..get_modifiers()..has(expression_flags::case_insensitive));
    r*..set_string(syntax);
    return r;
}


//  Regex syntax: <matcher>{min, max}  Example: a{2,4}
//
range_token: @polymorphic_base type = 
{
    this                 : regex_token = ("");

    protected min_count  : int         = -1;
    protected max_count  : int         = -1;
    protected kind       : int         = range_flags::greedy;
    protected inner_token: token_ptr   = nullptr;

    operator=: (out this) = {}

    parse: (inout ctx: parse_context) -> token_ptr = 
    {
        r := shared.new<range_token>();
        if ctx..current() == '{' 
        {
            if !ctx..has_token() { return ctx..error("'{' without previous element."); }

            inner: std::string = "";
            if !ctx..grab_until('}', out inner) { return ctx..error("Missing closing bracket '}'."); }

            inner = string_util::trim_copy(inner..substr(1)); // Remove '{' and white spaces.
            if inner..empty() { return ctx..error("Empty range specifier. Either '{n}', '{n,}', '{,m}' '{n,m}'"); }

            // Non-greedy or possessive
            r*..parse_modifier(ctx);

            // Get range arguments
            min_count_str: std::string = "-1";
            max_count_str: std::string = "-1";

            sep: size_t = inner..find(',');
            if sep == std::string::npos 
            {
                min_count_str = inner;
                max_count_str = inner;
                if !string_util::string_to_int(inner, r*.min_count) { return ctx..error("Could not convert range to number."); }
                r*.max_count = r*.min_count;
            }
            else 
            {
                inner_first: std::string = string_util::trim_copy(inner..substr(0, sep));
                inner_last: std::string = string_util::trim_copy(inner..substr(sep + 1));

                if (inner_first..empty() && inner_last..empty()) {
                    return ctx..error("Empty range specifier. Either '{n}', '{n,}', '{,m}' '{n,m}'");
                }

                if !inner_first..empty() {
                    min_count_str = inner_first;
                    if !string_util::string_to_int(inner_first, r*.min_count) { return ctx..error("Could not convert range to number."); }
                }
                if !inner_last..empty() {
                    max_count_str = inner_last;
                    if !string_util::string_to_int(inner_last, r*.max_count) { return ctx..error("Could not convert range to number."); }
                }
            }

            // Check validity of the range.
            if -1 != r*.min_count {
                if !(0 <= r*.min_count) {
                    return ctx..error("Min value in range is negative. Have (r*.min_count)$)");
                }
            }
            if -1 != r*.max_count {
                if !(0 <= r*.max_count) {
                    return ctx..error("Max value in range is negative. Have (r*.max_count)$)");
                }
                if -1 != r*.min_count {
                    if !(r*.min_count <= r*.max_count) {
                        return ctx..error("Min and max values in range are wrong it should hold 0 <= min <= max. Have 0 <= (r*.min_count)$ <= (r*.max_count)$");
                    }
                }
            }

            r*.inner_token = ctx..pop_token();
            r*.string_rep = r*.inner_token*..to_string() + r*..gen_range_string() + r*..gen_mod_string();

            return r;
        }

        return nullptr;
    }

    parse_modifier: (inout this, inout ctx: parse_context) = 
    {
        if ctx..peek() == '?' {
            kind = range_flags::not_greedy;
            _ = ctx..next();
        }
        else if ctx..peek() == '+' {
            kind = range_flags::possessive;
            _ = ctx..next();
        }
    }

    gen_mod_string: (this) -> std::string = 
    {
        if kind == range_flags::not_greedy {
            return "?";
        }
        else if kind == range_flags::possessive {
            return "+";
        }
        else {
            return "";
        }
    }

    gen_range_string: (this) -> std::string = 
    {
        r : std::string = "";
        if min_count == max_count {
            r += "{(min_count)$}";
        }
        else if min_count == -1 {
            r += "{,(max_count)$}";
        }
        else if max_count == -1 {
            r += "{(min_count)$,}";
        }
        else {
            r += "{(min_count)$,(max_count)$}";
        }

        return r;
    }

    reverse: (override this) -> token_ptr = {
        r := shared.new<range_token>();
        r*.min_count   = min_count;
        r*.max_count   = max_count;
        r*.kind        = kind;
        r*.inner_token = inner_token*.reverse();

        return r;
    }

    generate_code: (override this, inout ctx: generation_context) = 
    {
        inner_name := ctx..generate_func(inner_token);
        groups: std::set<int> = ();
        inner_token*..add_groups(groups);
        reset_name := ctx..generate_reset(groups);

        next_name := ctx..next_func_name();
        ctx..add_statefull(next_name, "cpp2::regex::range_token_matcher<char, (min_count)$, (max_count)$, (kind)$>::match((ctx..match_parameters())$, (inner_name)$, (reset_name)$, other, (next_name)$)");
    }

    add_groups: (override this, inout groups: std::set<int>) = {
        inner_token*..add_groups(groups);
    }
}


//  Regex syntax: *, +, or ?  Example: aa*
//
special_range_token: @polymorphic_base type = 
{
    this : range_token = ();

    parse: (inout ctx: parse_context) -> token_ptr = 
    {
        r := shared.new<special_range_token>();
        symbol: char = '\0';
        if ctx..current() == '*' {
            r*.min_count = 0;
            r*.max_count = -1;
            symbol = '*';
        }
        else if ctx..current() == '+' {
            r*.min_count = 1;
            r*.max_count = -1;
            symbol = '+';
        } else if ctx..current() == '?' {
            r*.min_count = 0;
            r*.max_count = 1;
            symbol = '?';
        } else {
            return nullptr;
        }

        if !ctx..has_token() { return ctx..error("'(ctx..current())$' without previous element."); }


        r*..parse_modifier(ctx);

        r*.inner_token = ctx..pop_token();
        r*.string_rep = r*.inner_token*..to_string() + symbol + r*..gen_mod_string();
        return r;
    }
}

//  Regex syntax: \G  Example: \Gaa
//
//  Forces the match and/or consecutive matches to start at the position of the last match.
//
start_match_parse: (inout ctx: parse_context) -> token_ptr =
{
    if ctx..current() != '\\' { return nullptr; }

    if ctx..peek() == 'G' {
        if 0 != ctx..get_pos() { return ctx..error("\\G is only supported at the first position in the regex."); }
        _ = ctx..next();
        ctx.is_start_match = true;
        return shared.new<regex_token_empty>("\\G");
    }
    else {
        return nullptr;
    }
}


//  Regex syntax: \b or \B  Example: \bword\b
//
//  Matches the start end end of word boundaries.
//
word_boundary_token_parse: (inout ctx: parse_context) -> token_ptr = 
{
    if ctx..current() != '\\' { return nullptr; }

    if ctx..peek() == 'b' {
        _ = ctx..next();
        return shared.new<regex_token_check>("\\b", "word_boundary_token_matcher<char, false>");
    }
    else if ctx..peek() == 'B' {
        _ = ctx..next();
        return shared.new<regex_token_check>("\\B", "word_boundary_token_matcher<char, true>");
    }
    else {
        return nullptr;
    }
}


//-----------------------------------------------------------------------
//
//  Parser for regular expression.
//
//-----------------------------------------------------------------------
//

//  Parser and generator for regular expressions.
regex_generator: <Error_out> type = 
{
    regex:           std::string_view;
    modifier:        std::string = "";
    modifier_escape: std::string = "";

    error_out:       Error_out;

    source:          std::string = "";

    operator=: (out this, r: std::string_view, e: Error_out) = {
        regex = r;
        error_out = e;
    }

    parse:(inout this) -> std::string = 
    {
        // Extract modifiers and adapt regex.
        extract_modifiers();

        parse_ctx: parse_context = (regex, error_out);
        if !parse_ctx..parse(modifier) {
            return "";
        }

        source += "{\n";
        source += "  context: <Iter> type == cpp2::regex::match_context<CharT, Iter, (parse_ctx..get_cur_group())$>;";

        gen_ctx: generation_context = ();
        source += gen_ctx..run(parse_ctx..get_as_token());
        source += "  entry: <Iter> (cur: Iter, inout ctx: context<Iter>) -> cpp2::regex::match_return<Iter> = {\n";
        source += "    ctx..set_group_start(0, cur);\n";
        source += "    r := (gen_ctx..get_entry_func())$(cur, ctx, cpp2::regex::true_end_func());\n";
        source += "    if r.matched { ctx..set_group_end(0, r.pos); }\n";
        source += "    return r;\n";
        source += "  }\n";

        source += gen_ctx..create_named_group_lookup(parse_ctx.named_groups);
        source += "  is_start_match: () -> bool == (parse_ctx.is_start_match)$;";

        string := parse_ctx..get_as_token()*..to_string();
        source += "  to_string: () -> std::string = { return R\"((modifier_escape)$(string)$(modifier_escape)$(modifier)$)\"; }\n";

        source += "}\n";

        _ = parse_ctx;

        return source;
    }

    private extract_modifiers: (inout this) = 
    {
        if regex..find_first_of("'/") == 0 {
            mod_token: char = regex[0];

            end_pos := regex..rfind(mod_token);
            if end_pos != 0 {
                // Found valid start end escape
                modifier = regex..substr(end_pos + 1);
                modifier_escape = mod_token;
                regex = regex..substr(1, end_pos - 1);
            }
        }
    }
}

generate_regex: <Err> (regex: std::string_view, err: Err) -> std::string = 
{
    parser: regex_generator<Err> = (regex, err);
    r := parser..parse();
    _ = parser;
    return r;
}



regex_gen: (inout t: meta::type_declaration) =
{
    has_default := false;
    exact_name  := "regex";
    prefix      := "regex_";
    expressions : std::map<std::string, std::string> = ();

    for t.get_member_objects() do (inout m)
    {
        name: std::string = m.name();

        if name.starts_with(prefix) || name == exact_name
        {
            if !m.has_initializer() {
                t.error("Regular expression must have an initializer.");
            }
            m.mark_for_removal_from_enclosing_type();

            if name == exact_name {
                if has_default {
                    t.error("Type can only contain one default named regular expression.");
                }
                has_default = true;
            }

            expr: std::string = m.initializer();
            if expr.starts_with("R\"(") && expr.ends_with(")\"") {
                expr = expr.substr(3, expr.size() - 5);
            }
            else if string_util::is_escaped(expr) {
                expr = expr.substr(1, expr.size() - 2);
            }
            else {
                t.error("Unknown string format '(expr)$'");
            }

            expressions[name] = expr;
        }
    }

    t.remove_marked_members();

    for expressions do (expr) {
        regular_expression := generate_regex(expr.second, :(message) = t$.error(message););

        if !regular_expression..empty() {
            t.add_member("public (expr.first)$_matcher: <CharT> type = (regular_expression)$");
            t.add_member("public (expr.first)$: cpp2::regex::regular_expression<char, (expr.first)$_matcher<char>> = ();\n");
        }
    }

    t.add_runtime_support_include( "cpp2regex.h" );
}


//-----------------------------------------------------------------------
//
//  apply_metafunctions
//
apply_metafunctions: (
    inout n     : declaration_node,
    inout rtype : type_declaration,
    error
    )
    -> bool
= {
    assert( n.is_type() );

    //  Check for _names reserved for the metafunction implementation
    if !n.metafunctions.empty()
    {
        for  rtype.get_members()
        do   (m)
        {
            m.require( 
                !m.name().starts_with("_") || m.name().ssize() == 1,
                "a type that applies a metafunction cannot have a body that declares "
                "a name that starts with '_' - those names are reserved for the "
                "metafunction implementation"
            );
        }
    }

    //  For each metafunction, apply it
    for n.metafunctions
    do  (meta)
    {
        //  Convert the name and any template arguments to strings
        //  and record that in rtype
        name := meta*.to_string();
        name = name.substr(0, name.find('<'));

        args: std::vector<std::string> = ();
        for meta*.template_arguments()
        do  (arg)
            args.push_back( arg.to_string() );

        rtype.set_metafunction_name( name, args );

        //  Dispatch
        //
        if name == "interface" {
            interface( rtype );
        }
        else if name == "polymorphic_base" {
            polymorphic_base( rtype );
        }
        else if name == "ordered" {
            ordered( rtype );
        }
        else if name == "weakly_ordered" {
            weakly_ordered( rtype );
        }
        else if name == "partially_ordered" {
            partially_ordered( rtype );
        }
        else if name == "copyable" {
            copyable( rtype );
        }
        else if name == "copy_constructible" {
            copy_constructible( rtype );
        }
        else if name == "hashable" {
            hashable( rtype );
        }
        else if name == "basic_value" {
            basic_value( rtype );
        }
        else if name == "value" {
            value( rtype );
        }
        else if name == "weakly_ordered_value" {
            weakly_ordered_value( rtype );
        }
        else if name == "partially_ordered_value" {
            partially_ordered_value( rtype );
        }
        else if name == "cpp1_rule_of_zero" {
            cpp1_rule_of_zero( rtype );
        }
        else if name == "struct" {
            cpp2_struct( rtype );
        }
        else if name == "enum" {
            cpp2_enum( rtype );
        }
        else if name == "flag_enum" {
            flag_enum( rtype );
        }
        else if name == "union" {
            cpp2_union( rtype );
        }
        else if name == "print" {
            print( rtype );
        }
        else if name == "noisy" {
            noisy( rtype );
        }
        else if name == "python" {
            python( rtype );
        }
        else if name == "javascript" {
            javascript( rtype );
        }
        else if name == "autodiff" {
            autodiff( rtype );
        }
        else if name == "regex" {
            regex_gen( rtype );
        }
        else if name == "sample_traverser" {
            sample_traverser( rtype );
        }
        else {
            error( "unrecognized metafunction name: " + name );
            error( 
                "the current supported names are listed at "
                "https://hsutter.github.io/cppfront/cpp2/metafunctions/#built-in-metafunctions"
            );
            return false;
        }
    }

    return true;
}


}

}<|MERGE_RESOLUTION|>--- conflicted
+++ resolved
@@ -2725,7 +2725,6 @@
             pre_traverse(stmt.as_return_statement());
         }
 
-<<<<<<< HEAD
         if stmt.is_iteration_statement() {
             pre_traverse(stmt.as_iteration_statement());
         }
@@ -2735,20 +2734,6 @@
         //  contract
         //  inspect
         //  jump
-=======
-sample_traverser: (stmt: meta::statement, indent: i32) =
-{
-    params := stmt.get_parameters();
-    if !params.empty() {
-        sample_print("statement parameters: ", indent);
-        for params do (param) {
-            sample_traverser( param, indent+1 );
-        }
-    }
-
-    if stmt.is_expression_statement() {
-        sample_traverser(stmt.as_expression_statement().get_expression(), indent);
->>>>>>> ced2de18
     }
 
 
@@ -3451,6 +3436,14 @@
 
 sample_traverser: (stmt: meta::statement, indent: i32) =
 {
+    params := stmt.get_parameters();
+    if !params.empty() {
+        sample_print("statement parameters: ", indent);
+        for params do (param) {
+            sample_traverser( param, indent+1 );
+        }
+    }
+
     if stmt.is_expression_statement() {
         sample_traverser(stmt.as_expression_statement().get_expression(), indent);
     }
