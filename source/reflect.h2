
//  Copyright 2022-2025 Herb Sutter
//  SPDX-License-Identifier: Apache-2.0 WITH LLVM-exception
//  
//  Part of the Cppfront Project, under the Apache License v2.0 with LLVM Exceptions.
//  See https://github.com/hsutter/cppfront/blob/main/LICENSE for license information.


//===========================================================================
//  Reflection and meta
//===========================================================================

#include "parse.h"
#include "cpp2regex.h"
using namespace cpp2::regex;

cpp2: namespace = {

meta: namespace = {


//-----------------------------------------------------------------------
//
//  Compiler services
//
//-----------------------------------------------------------------------
//

compiler_services: @polymorphic_base @copy_constructible type =
{
    //  Common data members
    //
    errors               : *std::vector<error_entry>;
    includes             : *std::set<std::string>;
    errors_original_size : int;
    generated_tokens     : *stable_vector<token>;
    parser               : cpp2::parser;
    metafunction_name    : std::string = ();
    metafunction_args    : std::vector<std::string> = ();
    metafunctions_used   : bool = false;

    //  Constructor
    //
    operator=: (
        out this,
        errors_          : *std::vector<error_entry>,
        includes_        : *std::set<std::string>,
        generated_tokens_: *stable_vector<token>
    )
    = {
        errors               = errors_;
        includes             = includes_;
        errors_original_size = cpp2::unchecked_narrow<int>(std::ssize(errors*));
        generated_tokens     = generated_tokens_;
        parser               = (errors*, includes*);
    }

    //  Common API
    //
    set_metafunction_name: (inout this, name: std::string_view, args: std::vector<std::string>) = {
        metafunction_name  = name;
        metafunction_args  = args;
        metafunctions_used = args.empty();
    }

    get_metafunction_name: (this) -> std::string_view = metafunction_name;

    get_argument: (inout this, index: int) -> std::string = {
        metafunctions_used = true;
        if (0 <= index < metafunction_args.ssize()) {
            return metafunction_args[index];
        }
        return "";
    }

    get_arguments: (inout this) -> std::vector<std::string> = {
        metafunctions_used = true;
        return metafunction_args;
    }

    arguments_were_used: (this) -> bool = metafunctions_used;

    protected parse_statement: (
        inout this,
        copy source: std::string_view
    )
        -> (ret: std::unique_ptr<statement_node>)
    = {
        original_source := source;

        generated_lines.push_back( std::vector<source_line>() );
        lines := generated_lines.back()&;

        add_line := :(s: std::string_view) = {
            _ = lines$*.emplace_back( s, source_line::category::cpp2 );
        };

        //  First split this string into source_lines
        //
        (copy newline_pos := source.find('\n'))
        if  source.ssize() > 1
            && newline_pos != source.npos
        {
            while newline_pos != source.npos
            {
                add_line( source.substr(0, newline_pos) );
                source.remove_prefix( newline_pos+1 );
                newline_pos = source.find('\n');
            }
        }

        if !source.empty() {
            add_line( source );
        }

        //  Now lex this source fragment to generate
        //  a single grammar_map entry, whose .second
        //  is the vector of tokens
        _ = generated_lexers.emplace_back( errors* );
        tokens := generated_lexers.back()&;
        tokens*.lex( lines*, true );

        assert( std::ssize(tokens* .get_map()) == 1 );

        //  Now parse this single declaration from
        //  the lexed tokens
        ret = parser.parse_one_declaration(
                tokens*.get_map().begin()*.second,
                generated_tokens*
              );
        if !ret {
            error( "parse failed - the source string is not a valid statement:\n(original_source)$");
        }
    }

    add_runtime_support_include: (inout this, s: std::string_view) = _=includes*.emplace( s );

    position: (virtual this)
        -> source_position
    = {
        return ();
    }

    //  Error diagnosis and handling, integrated with compiler output
    //  Unlike a contract violation, .requires continues further processing
    //
    require:(
        this,
        b   : bool,
        msg : std::string_view
    )
    = {
        if !b {
            error( msg );
        }
    }

    error: (this, msg: std::string_view)
    = {
        message := msg as std::string;
        if !metafunction_name.empty() {
            message = "while applying @(metafunction_name)$ - (message)$";
        }
        _ = errors*.emplace_back( position(), message);
    }

    //  Enable custom contracts on this object, integrated with compiler output
    //  Unlike .requires, a contract violation stops further processing
    //
    report_violation: (this, msg) = {
        error(msg);
        throw( std::runtime_error(
            "  ==> programming bug found in metafunction @(metafunction_name)$ "
            "- contract violation - see previous errors"
        ) );
    }

    is_active:(this) = true;
}


//-----------------------------------------------------------------------
//
//  All reflection types are wrappers around a pointer to node
//
//-----------------------------------------------------------------------
//

reflection_base: @polymorphic_base @copy_constructible <T> type =
{
    this: compiler_services = ();

    protected n: *T;

    protected operator=: (
        out this,
        n_: *T,
        s : compiler_services
    )
    = {
        compiler_services = s;
        n = n_;
        assert( n, "a meta:: reflection must point to a valid node, not null" );
    }

    position: (override this) -> source_position = n*.position();

    print: (this) -> std::string = n*.pretty_print_visualize(0);

    is_same:      (this, o: reflection_base)     -> bool = n == o.n;  // Test pointers
    is_same: <TO> (this, o: reflection_base<TO>) -> bool = false;     // Different types => false
}


//-----------------------------------------------------------------------
//
//  Declarations
//
//-----------------------------------------------------------------------
//

//-----------------------------------------------------------------------
//  All declarations
//
declaration: @polymorphic_base @copy_constructible type =
{
    this: reflection_base<declaration_node> = ();

    operator=: (
        out this,
        n_: *declaration_node,
        s : compiler_services
    )
    = {
        reflection_base<declaration_node> = (n_, s);
    }

    is_public        : (this) -> bool = n*.is_public();
    is_protected     : (this) -> bool = n*.is_protected();
    is_private       : (this) -> bool = n*.is_private();
    is_default_access: (this) -> bool = n*.is_default_access();

    default_to_public   : (inout this) = _ = n*.make_public();
    default_to_protected: (inout this) = _ = n*.make_protected();
    default_to_private  : (inout this) = _ = n*.make_private();

    make_public      : (inout this) -> bool = n*.make_public();
    make_protected   : (inout this) -> bool = n*.make_protected();
    make_private     : (inout this) -> bool = n*.make_private();

    has_name         : (this)                      -> bool = n*.has_name();
    has_name         : (this, s: std::string_view) -> bool = n*.has_name(s);

    name: (this) -> std::string_view = {
        if has_name() { return n*.name()*.as_string_view(); }
        else          { return ""; }
    }

    has_initializer: (this) -> bool = n*.has_initializer();

    get_initializer: (this) -> statement = (n*.initializer.get(), this);

    is_global        : (this) -> bool = n*.is_global();
    is_function      : (this) -> bool = n*.is_function();
    is_object        : (this) -> bool = n*.is_object();
    is_base_object   : (this) -> bool = n*.is_base_object();
    is_member_object : (this) -> bool = n*.is_member_object();
    is_type          : (this) -> bool = n*.is_type();
    is_namespace     : (this) -> bool = n*.is_namespace();
    is_alias         : (this) -> bool = n*.is_alias();

    is_type_alias      : (this) -> bool = n*.is_type_alias();
    is_namespace_alias : (this) -> bool = n*.is_namespace_alias();
    is_object_alias    : (this) -> bool = n*.is_object_alias();

    is_function_expression : (this) -> bool = n*.is_function_expression();

    as_function           : (this) -> function_declaration  = (n, this);
    as_object             : (this) -> object_declaration    = (n, this);
    as_type               : (this) -> type_declaration      = (n, this);
    as_nonglobal_namespace: (this) -> namespace_declaration = (n, this);
    as_alias              : (this) -> alias_declaration     = (n, this);

    get_parent  : (this) -> declaration           = declaration(n*.parent_declaration, this);

    parent_is_function           : (this) -> bool = n*.parent_is_function();
    parent_is_object             : (this) -> bool = n*.parent_is_object();
    parent_is_type               : (this) -> bool = n*.parent_is_type();
    parent_is_nonglobal_namespace: (this) -> bool = n*.parent_is_nonglobal_namespace();
    parent_is_alias              : (this) -> bool = n*.parent_is_alias();

    parent_is_type_alias      : (this) -> bool = n*.parent_is_type_alias();
    parent_is_namespace_alias : (this) -> bool = n*.parent_is_namespace_alias();
    parent_is_object_alias    : (this) -> bool = n*.parent_is_object_alias();

    parent_is_polymorphic: (this) -> bool = n*.parent_is_polymorphic();

    mark_for_removal_from_enclosing_type: (inout this)
        pre<type_safety>( parent_is_type() )        // this precondition should be sufficient ...
    = {
        test := n*.type_member_mark_for_removal();
        assert( test );                             // ... to ensure this assert is true
    }
}


//-----------------------------------------------------------------------
//  Function declarations
//
function_declaration: @copy_constructible type =
{
    this: declaration = ();

    operator=: (
        out this,
        n_: *declaration_node,
        s : compiler_services
    ) =
    {
        declaration = (n_, s);
        assert( n*.is_function() );
    }

    index_of_parameter_named     : (this, s: std::string_view) -> int  = n*.index_of_parameter_named(s);
    has_parameter_named          : (this, s: std::string_view) -> bool = n*.has_parameter_named(s);
    has_return_named             : (this, s: std::string_view) -> bool = n*.has_return_named(s);
    has_parameter_or_return_named: (this, s: std::string_view) -> bool = n*.has_parameter_or_return_named(s);
    has_in_parameter_named       : (this, s: std::string_view) -> bool = n*.has_in_parameter_named(s);
    has_in_ref_parameter_named   : (this, s: std::string_view) -> bool = n*.has_in_ref_parameter_named(s);
    has_copy_parameter_named     : (this, s: std::string_view) -> bool = n*.has_copy_parameter_named(s);
    has_inout_parameter_named    : (this, s: std::string_view) -> bool = n*.has_inout_parameter_named(s);
    has_out_parameter_named      : (this, s: std::string_view) -> bool = n*.has_out_parameter_named(s);
    has_move_parameter_named     : (this, s: std::string_view) -> bool = n*.has_move_parameter_named(s);
    has_forward_parameter_named  : (this, s: std::string_view) -> bool = n*.has_forward_parameter_named(s);
    first_parameter_name         : (this) -> std::string               = n*.first_parameter_name();

    has_parameter_with_name_and_pass: (this, s: std::string_view, pass: passing_style) -> bool
                                                  = n*.has_parameter_with_name_and_pass(s, pass);
    is_function_with_this        : (this) -> bool = n*.is_function_with_this();
    is_virtual                   : (this) -> bool = n*.is_virtual_function();
    is_defaultable               : (this) -> bool = n*.is_defaultable_function();
    is_constructor               : (this) -> bool = n*.is_constructor();
    is_default_constructor       : (this) -> bool = n*.is_default_constructor();
    is_move                      : (this) -> bool = n*.is_move();
    is_swap                      : (this) -> bool = n*.is_swap();
    is_constructor_with_that     : (this) -> bool = n*.is_constructor_with_that();
    is_constructor_with_in_that  : (this) -> bool = n*.is_constructor_with_in_that();
    is_constructor_with_move_that: (this) -> bool = n*.is_constructor_with_move_that();
    is_assignment                : (this) -> bool = n*.is_assignment();
    is_assignment_with_that      : (this) -> bool = n*.is_assignment_with_that();
    is_assignment_with_in_that   : (this) -> bool = n*.is_assignment_with_in_that();
    is_assignment_with_move_that : (this) -> bool = n*.is_assignment_with_move_that();
    is_destructor                : (this) -> bool = n*.is_destructor();

    is_copy_or_move              : (this) -> bool = is_constructor_with_that() || is_assignment_with_that();

    has_declared_return_type     : (this) -> bool = n*.has_declared_return_type();
    has_deduced_return_type      : (this) -> bool = n*.has_deduced_return_type();
    has_bool_return_type         : (this) -> bool = n*.has_bool_return_type();
    has_non_void_return_type     : (this) -> bool = n*.has_non_void_return_type();

    has_compound_body            : (this) -> bool = n*.is_function_with_compound_body();

    get_body                     : (this) -> statement          = (n*.get_function_body(), this);
    get_compound_body            : (this) -> compound_statement = (n*.get_function_compound_body(), this);
    get_unnamed_return_type      : (this) -> std::string        = n*.unnamed_return_type_to_string();
    get_signature                : (this) -> std::string        = n*.signature_to_string();

    is_binary_comparison_function: (this) -> bool = n*.is_binary_comparison_function();

    get_parameters: (this)
        -> std::vector<parameter_declaration>
    = {
        ret: std::vector<parameter_declaration> = ();
        for n*.get_function_parameters() do (param) {
            _ = ret.emplace_back( param, this );
        }
        return ret;
    }

    get_returns: (this)
        -> std::vector<parameter_declaration>
    = {
        ret: std::vector<parameter_declaration> = ();
        for n*.get_function_returns() do (param) {
            _ = ret.emplace_back( param, this );
        }
        return ret;
    }

    //  Modifying operations
    //
    default_to_virtual           : (inout this) = _ = n*.make_function_virtual();

    make_virtual                 : (inout this) -> bool = n*.make_function_virtual();

    add_initializer: (inout this, source: std::string_view)
        pre<this> (!has_initializer(), "cannot add an initializer to a function that already has one")
        pre<this> (parent_is_type(),   "cannot add an initializer to a function that isn't in a type scope")
    = {
        stmt := parse_statement(source);
        if !(stmt as bool) {
            error( "cannot add an initializer that is not a valid statement");
            return;
        }
        require (n*.add_function_initializer(move stmt),
                 std::string("unexpected error while attempting to add initializer"));
    }
}


//-----------------------------------------------------------------------
//  Object declarations
//
object_declaration: @copy_constructible type =
{
    this: declaration = ();

    operator=: (
        out this,
        n_: *declaration_node,
        s : compiler_services
    ) =
    {
        declaration = (n_, s);
        assert( n*.is_object() );
    }

    is_const         : (this) -> bool = n*.is_const();
    has_wildcard_type: (this) -> bool = n*.has_wildcard_type();

    type: (this) -> std::string = {
        ret := n*.object_type();
        require( !contains(ret, "(*ERROR*)"),
                 "cannot to_string this type: " + ret);
        return ret;
    }

    initializer: (this) -> std::string = {
        ret := n*.object_initializer();
        require( !contains(ret, "(*ERROR*)"),
                 "cannot to_string this initializer: " + ret);
        return ret;
    }
}


//-----------------------------------------------------------------------
//  Type and namespace declarations
//
type_or_namespace_declaration: @copy_constructible type =
{
    this: declaration = ();

    operator=: (
        out this,
        n_: *declaration_node,
        s : compiler_services
    ) =
    {
        declaration = (n_, s);
        assert( n*.is_type() || n*.is_namespace() );
    }

    reserve_names: (this, name: std::string_view, forward etc...) =
    {                           // etc is not declared ':string_view' for compatibility with GCC 10.x
        for get_members()
        do  (m) {
            m.require( !m.has_name( name ),
                       "in a '(get_metafunction_name())$' type, the name '(name)$' "
                       "is reserved for use by the '(get_metafunction_name())$' implementation"
            );
        }
        if constexpr !CPP2_PACK_EMPTY(etc) {
            reserve_names( etc... );
        }
    }

    get_member_functions: (this)
        -> std::vector<function_declaration>
    = {
        ret: std::vector<function_declaration> = ();
        for n*.get_nested_declarations(declaration_node::functions)
        do  (d) {
            _ = ret.emplace_back( d, this );
        }
        return ret;
    }

    get_member_functions_needing_initializer: (this)
        -> std::vector<function_declaration>
    = {
        ret: std::vector<function_declaration> = ();
        for n*.get_nested_declarations(declaration_node::functions)
        do  (d)
        if  !d*.has_initializer()
            && !d*.is_virtual_function()
            && !d*.is_defaultable_function()
        {
            _ = ret.emplace_back( d, this );
        }
        return ret;
    }

    get_member_objects: (this)
        -> std::vector<object_declaration>
    = {
        ret: std::vector<object_declaration> = ();
        for n*.get_nested_declarations(declaration_node::objects) do (d) {
            _ = ret.emplace_back( d, this );
        }
        return ret;
    }

    get_member_types: (this)
        -> std::vector<type_declaration>
    = {
        ret: std::vector<type_declaration> = ();
        for n*.get_nested_declarations(declaration_node::types) do (d) {
            _ = ret.emplace_back( d, this );
        }
        return ret;
    }

    get_member_aliases: (this)
        -> std::vector<alias_declaration>
    = {
        ret: std::vector<alias_declaration> = ();
        for n*.get_nested_declarations(declaration_node::aliases) do (d) {
            _ = ret.emplace_back( d, this );
        }
        return ret;
    }

    get_members: (this)
        -> std::vector<declaration>
    = {
        ret: std::vector<declaration> = ();
        for n*.get_nested_declarations(declaration_node::all) do (d) {
            _ = ret.emplace_back( d, this );
        }
        return ret;
    }

    add_member: (inout this, source: std::string_view)
    = {
        decl := parse_statement(source);
        if !(decl as bool) {
            error("the provided source string is not a valid statement");
            return;
        }
        if !decl*.is_declaration() {
            error("cannot add a member that is not a declaration");
        }
<<<<<<< HEAD

        if is_namespace() {
            require( n*.add_namespace_member(move decl),
                 std::string("unexpected error while attempting to add member:\n") + source );

        }
        else {
            assert(is_type());
            require( n*.add_type_member(move decl),
=======
        require( n*.add_type_or_namespace_member(move decl),
>>>>>>> 53504bb6
                 std::string("unexpected error while attempting to add member:\n") + source );
        }
    }
}


type_declaration: @copy_constructible type =
{
    this: type_or_namespace_declaration = ();

    operator=: (
        out this,
        n_: *declaration_node,
        s : compiler_services
    ) =
    {
        type_or_namespace_declaration = (n_, s);
        assert( n*.is_type() );
    }


    is_polymorphic: (this)       -> bool = n*.is_polymorphic();
    is_final      : (this)       -> bool = n*.is_type_final();
    make_final    : (inout this) -> bool = n*.make_type_final();

    query_declared_value_set_functions: (this)
        -> (
            out_this_in_that     : bool,
            out_this_move_that   : bool,
            inout_this_in_that   : bool,
            inout_this_move_that : bool
            )
    = {
        declared := n*.find_declared_value_set_functions();
        out_this_in_that     = declared.out_this_in_that     != nullptr;
        out_this_move_that   = declared.out_this_move_that   != nullptr;
        inout_this_in_that   = declared.inout_this_in_that   != nullptr;
        inout_this_move_that = declared.inout_this_move_that != nullptr;
        // NOLINT(performance-move-const-arg)
    }

    disable_member_function_generation: (inout this) = n*.type_disable_member_function_generation();

    //  At some point we may want to allow this also for namespaces, but for now only types
    remove_marked_members: (inout this) = n*.type_remove_marked_members();
    remove_all_members   : (inout this) = n*.type_remove_all_members();
}


namespace_declaration: @copy_constructible type =
{
    this: type_or_namespace_declaration = ();

    operator=: (
        out this,
        n_: *declaration_node,
        s : compiler_services
    ) =
    {
        type_or_namespace_declaration = (n_, s);
        assert( n*.is_namespace() );
    }
}


//-----------------------------------------------------------------------
//  Alias declarations
//
alias_declaration: @copy_constructible type =
{
    this: declaration = ();

    operator=: (
        out this,
        n_: *declaration_node,
        s : compiler_services
    ) =
    {
        declaration = (n_, s);
        assert( n*.is_alias() );
    }
}


//-----------------------------------------------------------------------
//  Parameter declarations
//
parameter_declaration: @copy_constructible type =
{
    this: reflection_base<parameter_declaration_node> = ();

    operator=: (
        out this,
        n_: *parameter_declaration_node,
        s : compiler_services
    )
    = {
        reflection_base<parameter_declaration_node> = (n_, s);
    }

    get_declaration  : (this) -> object_declaration = (n*.declaration.get(), this);
    get_passing_style: (this) -> passing_style      = n*.pass;

    is_implicit: (this) -> bool = n*.mod == parameter_declaration_node::modifier::implicit ;
    is_virtual : (this) -> bool = n*.mod == parameter_declaration_node::modifier::virtual_ ;
    is_override: (this) -> bool = n*.mod == parameter_declaration_node::modifier::override_;
    is_final   : (this) -> bool = n*.mod == parameter_declaration_node::modifier::final_   ;
}


//-----------------------------------------------------------------------
// 
//  Expressions
//
//-----------------------------------------------------------------------
//

//-----------------------------------------------------------------------
//  Binary expressions
//
multiplicative_expression : type == binary_expression< "multiplicative" , is_as_expression_node          >;
additive_expression       : type == binary_expression< "additive"       , multiplicative_expression_node >;
shift_expression          : type == binary_expression< "shift"          , additive_expression_node       >;
compare_expression        : type == binary_expression< "compare"        , shift_expression_node          >;
relational_expression     : type == binary_expression< "relational"     , compare_expression_node        >;
equality_expression       : type == binary_expression< "equality"       , relational_expression_node     >;
bit_and_expression        : type == binary_expression< "bit-and"        , equality_expression_node       >;
bit_xor_expression        : type == binary_expression< "bit-xor"        , bit_and_expression_node        >;
bit_or_expression         : type == binary_expression< "bit-or"         , bit_xor_expression_node        >;
logical_and_expression    : type == binary_expression< "logical-and"    , bit_or_expression_node         >;
logical_or_expression     : type == binary_expression< "logical-or"     , logical_and_expression_node    >;
assignment_expression     : type == binary_expression< "assignment"     , logical_or_expression_node     >;

binary_expression: @copy_constructible <Name: String, Term> type =
{
    this: reflection_base<binary_expression_node<Name, Term>> = ();

    operator=: (
        out this,
        n_: *binary_expression_node<Name, Term>,
        s : compiler_services
    )
    = {
        reflection_base<binary_expression_node<Name, Term>> = (n_, s);
    }

    is_fold_expression      : (this) -> bool = this.n*.is_fold_expression      ();
    lhs_is_id_expression    : (this) -> bool = this.n*.lhs_is_id_expression    ();
    is_standalone_expression: (this) -> bool = this.n*.is_standalone_expression();
    terms_size              : (this) -> int  = this.n*.terms_size              ();
    is_identifier           : (this) -> bool = this.n*.is_identifier           ();
    is_id_expression        : (this) -> bool = this.n*.is_id_expression        ();
    is_unqualified_id       : (this) -> bool = this.n*.is_unqualified_id       ();
    is_expression_list      : (this) -> bool = this.n*.is_expression_list      ();
    is_literal              : (this) -> bool = this.n*.is_literal              ();

    term_t: @copyable <T> type = {
        op:   std::string;
        term: T;

        operator=: (out this, forward o, forward ptr, forward cs) = { op = o; term = (ptr, cs); }

        get_op:   (this) -> std::string = op;
        get_term: (this) -> T           = term;
    }

    get_terms: (this) -> _ = {
        if constexpr std::is_same_v<Term, is_as_expression_node> {
            ret: std::vector<term_t<is_as_expression>> = ();
            _ = ret.emplace_back( "", this.n*.expr.get(), this );
            for this.n*.terms do (t) { _ = ret.emplace_back( t.op*, t.expr.get(), this ); }
            return ret;
        }
        if constexpr std::is_same_v<Term, multiplicative_expression_node> {
            ret: std::vector<term_t<multiplicative_expression>> = ();
            _ = ret.emplace_back( "", this.n*.expr.get(), this );
            for this.n*.terms do (t) { _ = ret.emplace_back( t.op*, t.expr.get(), this ); }
            return ret;
        }
        if constexpr std::is_same_v<Term, additive_expression_node      > {
            ret: std::vector<term_t<additive_expression>> = ();
            _ = ret.emplace_back( "", this.n*.expr.get(), this );
            for this.n*.terms do (t) { _ = ret.emplace_back( t.op*, t.expr.get(), this ); }
            return ret;
        }
        if constexpr std::is_same_v<Term, shift_expression_node         > {
            ret: std::vector<term_t<shift_expression>> = ();
            _ = ret.emplace_back( "", this.n*.expr.get(), this );
            for this.n*.terms do (t) { _ = ret.emplace_back( t.op*, t.expr.get(), this ); }
            return ret;
        }
        if constexpr std::is_same_v<Term, compare_expression_node       > {
            ret: std::vector<term_t<compare_expression>> = ();
            _ = ret.emplace_back( "", this.n*.expr.get(), this );
            for this.n*.terms do (t) { _ = ret.emplace_back( t.op*, t.expr.get(), this ); }
            return ret;
        }
        if constexpr std::is_same_v<Term, relational_expression_node    > {
            ret: std::vector<term_t<relational_expression>> = ();
            _ = ret.emplace_back( "", this.n*.expr.get(), this );
            for this.n*.terms do (t) { _ = ret.emplace_back( t.op*, t.expr.get(), this ); }
            return ret;
        }
        if constexpr std::is_same_v<Term, equality_expression_node      > {
            ret: std::vector<term_t<equality_expression>> = ();
            _ = ret.emplace_back( "", this.n*.expr.get(), this );
            for this.n*.terms do (t) { _ = ret.emplace_back( t.op*, t.expr.get(), this ); }
            return ret;
        }
        if constexpr std::is_same_v<Term, bit_and_expression_node       > {
            ret: std::vector<term_t<bit_and_expression>> = ();
            _ = ret.emplace_back( "", this.n*.expr.get(), this );
            for this.n*.terms do (t) { _ = ret.emplace_back( t.op*, t.expr.get(), this ); }
            return ret;
        }
        if constexpr std::is_same_v<Term, bit_xor_expression_node       > {
            ret: std::vector<term_t<bit_xor_expression>> = ();
            _ = ret.emplace_back( "", this.n*.expr.get(), this );
            for this.n*.terms do (t) { _ = ret.emplace_back( t.op*, t.expr.get(), this ); }
            return ret;
        }
        if constexpr std::is_same_v<Term, bit_or_expression_node        > {
            ret: std::vector<term_t<bit_or_expression>> = ();
            _ = ret.emplace_back( "", this.n*.expr.get(), this );
            for this.n*.terms do (t) { _ = ret.emplace_back( t.op*, t.expr.get(), this ); }
            return ret;
        }
        if constexpr std::is_same_v<Term, logical_and_expression_node   > {
            ret: std::vector<term_t<logical_and_expression>> = ();
            _ = ret.emplace_back( "", this.n*.expr.get(), this );
            for this.n*.terms do (t) { _ = ret.emplace_back( t.op*, t.expr.get(), this ); }
            return ret;
        }
        if constexpr std::is_same_v<Term, logical_or_expression_node    > {
            ret: std::vector<term_t<logical_or_expression>> = ();
            _ = ret.emplace_back( "", this.n*.expr.get(), this );
            for this.n*.terms do (t) { _ = ret.emplace_back( t.op*, t.expr.get(), this ); }
            return ret;
        }
    }

    as_expression_list: (this) -> expression_list = (this.n*.get_expression_list(), this);
    as_literal        : (this) -> std::string     = this.n*.get_literal()*.to_string();

    //  Get the postfix-expression, if that's the entire expression (not actually binary)
    get_if_only_a_postfix_expression: (this) -> postfix_expression = (this.n*.get_if_only_a_postfix_expression_node(), this);
    //  Get left-hand postfix-expression
    get_lhs_postfix_expression      : (this) -> postfix_expression = (this.n*.get_postfix_expression_node()          , this);
    //  Get first right-hand postfix-expression, if there is one
    get_second_postfix_expression   : (this) -> postfix_expression = (this.n*.get_second_postfix_expression_node()   , this);

    is_result_a_temporary_variable  : (this) -> bool               = this.n*.is_result_a_temporary_variable();

    to_string: (this) -> std::string = this.n*.to_string();
}


//-----------------------------------------------------------------------
//  Expression list
//
expression_list: @copy_constructible type =
{
    this: reflection_base<expression_list_node> = ();

    operator=: (
        out this,
        n_: *expression_list_node,
        s : compiler_services
    )
    = {
        reflection_base<expression_list_node> = (n_, s);
    }

    is_empty          : (this) -> bool = n*.is_empty          ();
    is_fold_expression: (this) -> bool = n*.is_fold_expression();

    get_expressions: (this)
        -> std::vector<expression>
    = {
        ret: std::vector<expression> = ();
        for n*.get_expressions() do (expr) {
            _ = ret.emplace_back(expression(expr.expr.get(), this));
        }
        return ret;
    }

    to_string: (this) -> std::string = n*.to_string();
}


//-----------------------------------------------------------------------
//  Prefix expressions
//
prefix_expression: @polymorphic_base @copy_constructible type =
{
    this: reflection_base<prefix_expression_node> = ();

    operator=: (
        out this,
        n_: *prefix_expression_node,
        s : compiler_services
    )
    = {
        reflection_base<prefix_expression_node> = (n_, s);
    }

    get_ops: (this) -> std::vector<std::string> = {
        ret: std::vector<std::string> = ();
        for n*.ops do (op) {
            _ = ret.emplace_back(op*.to_string());
        }
        return ret;
    }

    get_postfix_expression: (this) -> postfix_expression = (this.n*.expr.get(), this);

    is_fold_expression            : (this) -> bool = n*.is_fold_expression            ();
    is_identifier                 : (this) -> bool = n*.is_identifier                 ();
    is_id_expression              : (this) -> bool = n*.is_id_expression              ();
    is_unqualified_id             : (this) -> bool = n*.is_unqualified_id             ();
    is_expression_list            : (this) -> bool = n*.is_expression_list            ();
    is_literal                    : (this) -> bool = n*.is_literal                    ();
    is_result_a_temporary_variable: (this) -> bool = n*.is_result_a_temporary_variable();

    as_expression_list: (this) -> expression_list = (this.n*.get_expression_list(), this);
    as_literal        : (this) -> std::string     = n*.get_literal()*.to_string();
    as_identifier     : (this) -> std::string     = n*.get_identifier()*.to_string();

    to_string: (this) -> std::string = this.n*.to_string();
}


//-----------------------------------------------------------------------
//  Postfix expressions
//
postfix_expression: @copy_constructible type =
{
    this: reflection_base<postfix_expression_node> = ();

    operator=: (
        out this,
        n_: *postfix_expression_node,
        s : compiler_services
    )
    = {
        reflection_base<postfix_expression_node> = (n_, s);
    }

    get_primary_expression: (this) -> primary_expression = (this.n*.expr.get(), this);

    term_t: @copy_constructible type = {
        private term_: * const postfix_expression_node::term;
        private cs_  : * const compiler_services;

        operator=: (out this, forward term, forward cs) = { term_ = term; cs_ = cs; }

        get_op            : (this) -> std::string_view  = term_*.op*.as_string_view();

        //  If op is        More is contained in the        Notes
        //
        //  .               id_expression                   member selection
        //  [ (             expression_list                 subscript or function call
        //  ...             expression                      fold expression

        is_id_expression   : (this) -> bool            = term_*.id_expr  .get() != nullptr;
        is_expression_list : (this) -> bool            = term_*.expr_list.get() != nullptr;
        is_expression      : (this) -> bool            = term_*.last_expr.get() != nullptr;

        get_id_expression  : (this) -> id_expression   = (term_*.id_expr  .get(), cs_*);
        get_expression_list: (this) -> expression_list = (term_*.expr_list.get(), cs_*);
        get_expression     : (this) -> expression      = (term_*.last_expr.get(), cs_*);
    }

    get_terms: (this) -> _ = {
        ret: std::vector<term_t> = ();
        for this.n*.ops do (t) { _ = ret.emplace_back( t&, this& ); }
        return ret;
    }

    is_fold_expression: (this) -> bool = n*.is_fold_expression();
    is_identifier     : (this) -> bool = n*.is_identifier     ();
    is_id_expression  : (this) -> bool = n*.is_id_expression  ();
    is_unqualified_id : (this) -> bool = n*.is_unqualified_id ();
    is_expression_list: (this) -> bool = n*.is_expression_list();
    is_literal        : (this) -> bool = n*.is_literal        ();

    as_identifier     : (this) -> std::string     = n*.get_identifier()*.to_string();
    as_expression_list: (this) -> expression_list = (this.n*.get_expression_list(), this);
    as_literal        : (this) -> std::string     = n*.get_literal()*.to_string();

    get_first_token_ignoring_this: (this) -> std::string_view = {
        ptok := n*.get_first_token_ignoring_this();
        if ptok { return ptok*; }
        return "";
    }

    starts_with_function_call_with_num_parameters: (this, num: int) -> bool = n*.starts_with_function_call_with_n_parameters(num);
    is_result_a_temporary_variable               : (this) -> bool           = n*.is_result_a_temporary_variable             ();

    to_string: (this) -> std::string = n*.to_string();
}


//-----------------------------------------------------------------------
//  Template arguments
//
template_arg: @copy_constructible type =
{
    this: reflection_base<template_argument> = ();

    operator=: (
        out this,
        n_: *template_argument,
        s : compiler_services
    )
    = {
        reflection_base<template_argument> = (n_, s);
    }

    is_expression: (this) -> bool = n*.is_expression();
    is_type_id   : (this) -> bool = n*.is_type_id   ();

    as_expression: (this) -> expression = (this.n*.get_expression(), this);
    as_type_id   : (this) -> type_id    = (this.n*.get_type_id(),    this);

    to_string: (this) -> std::string = n*.to_string();
}


//-----------------------------------------------------------------------
//  Unqualified IDs
//
unqualified_id: @copy_constructible type =
{
    this: reflection_base<unqualified_id_node> = ();

    operator=: (
        out this,
        n_: *unqualified_id_node,
        s : compiler_services
    )
    = {
        reflection_base<unqualified_id_node> = (n_, s);
    }

    is_identifier : (this) -> bool        = n*.is_identifier();

    get_identifier: (this) -> std::string = n*.get_identifier()*.to_string();

    //get_template_args: (this) -> std::vector<template_arg> = {
    //    ret: std::vector<template_arg> = ();
    //    for this.n*.template_arguments() do (t) { _ = ret.emplace_back( t&, this ); }
    //    return ret;
    //}

    as_token : (this) -> std::string = n*.get_token()*.to_string();

    to_string: (this) -> std::string = n*.to_string();
}


//-----------------------------------------------------------------------
//  Qualified IDs
//
qualified_id: @copy_constructible type =
{
    this: reflection_base<qualified_id_node> = ();

    operator=: (
        out this,
        n_: *qualified_id_node,
        s : compiler_services
    )
    = {
        reflection_base<qualified_id_node> = (n_, s);
    }

    term_t: @copy_constructible type = {
        op:          std::string;
        unqualified: unqualified_id;

        operator=: (out this, forward o, forward ptr, forward cs) = { op = o; unqualified = (ptr, cs); }

        get_op:          (this) -> std::string    = op;
        get_unqualified: (this) -> unqualified_id = unqualified;
    }

    get_terms: (this) -> _ = {
        ret: std::vector<term_t> = ();
        for this.n*.ids do (t) { _ = ret.emplace_back( t.scope_op*, t.id.get(), this ); }
        return ret;
    }

    //get_template_args: (this) -> std::vector<template_arg> = {
    //    ret: std::vector<template_arg> = ();
    //    for this.n*.template_arguments() do (t) { _ = ret.emplace_back( t&, this ); }
    //    return ret;
    //}

    as_token : (this) -> std::string = n*.get_token()*.to_string();

    to_string: (this) -> std::string = n*.to_string();
}


//-----------------------------------------------------------------------
//  Type IDs
//
type_id: @copy_constructible type =
{
    this: reflection_base<type_id_node> = ();

    operator=: (
        out this,
        n_: *type_id_node,
        s : compiler_services
    )
    = {
        reflection_base<type_id_node> = (n_, s);
    }

    //get_template_args: (this) -> std::vector<template_arg> = {
    //    ret: std::vector<template_arg> = ();
    //    for this.n*.template_arguments() do (t) { _ = ret.emplace_back( t&, this ); }
    //    return ret;
    //}

    is_postfix_expression: (this) -> bool = this.n*.is_postfix_expression();
    is_qualified_id      : (this) -> bool = this.n*.is_qualified_id      ();
    is_unqualified_id    : (this) -> bool = this.n*.is_unqualified_id    ();
    is_function_typeid   : (this) -> bool = this.n*.is_function_typeid   ();
    is_keyword           : (this) -> bool = this.n*.is_keyword           ();
    is_wildcard          : (this) -> bool = this.n*.is_wildcard          ();
    is_pointer_qualified : (this) -> bool = this.n*.is_pointer_qualified ();
    is_concept           : (this) -> bool = this.n*.is_concept           ();

    as_postfix_expression: (this) -> postfix_expression = (n*.get_postfix_expression(), this);
    as_qualified_id      : (this) -> qualified_id       = (n*.get_qualified_id(),       this);
    as_unqualified_id    : (this) -> unqualified_id     = (n*.get_unqualified_id(),     this);
    // TODO
    //as_function_typeid   : (this) -> function_typeid    = (n*.get_function_typeid(),    this);
    as_keyword           : (this) -> std::string        = n*.get_keyword()*.to_string();
    as_token             : (this) -> std::string        = n*.get_token()*.to_string();

    to_string: (this) -> std::string = n*.to_string();
}


//-----------------------------------------------------------------------
//  Primary expressions
//
primary_expression: @copy_constructible type =
{
    this: reflection_base<primary_expression_node> = ();

    operator=: (
        out this,
        n_: *primary_expression_node,
        s : compiler_services
    )
    = {
        reflection_base<primary_expression_node> = (n_, s);
    }

    //get_template_args: (this) -> std::vector<template_arg> = {
    //    ret: std::vector<template_arg> = ();
    //    for this.n*.template_arguments() do (t) { _ = ret.emplace_back( t&, this ); }
    //    return ret;
    //}

    is_fold_expression: (this) -> bool = n*.is_fold_expression();
    is_identifier     : (this) -> bool = n*.is_identifier     ();
    is_id_expression  : (this) -> bool = n*.is_id_expression  ();
    is_unqualified_id : (this) -> bool = n*.is_unqualified_id ();
    is_expression_list: (this) -> bool = n*.is_expression_list();
    is_literal        : (this) -> bool = n*.is_literal        ();
    is_declaration    : (this) -> bool = n*.is_declaration    ();

    as_identifier     : (this) -> std::string     = n*.get_identifier()*.to_string();
    as_expression_list: (this) -> expression_list = (this.n*.get_expression_list(), this);
    as_literal        : (this) -> std::string     = n*.get_literal()*.to_string();
    as_declaration    : (this) -> declaration     = (this.n*.get_declaration(), this);

    to_string: (this) -> std::string = n*.to_string();
}


//-----------------------------------------------------------------------
//  ID expression
//
id_expression: @polymorphic_base @copy_constructible type =
{
    this: reflection_base<id_expression_node> = ();

    operator=: (
        out this,
        n_: *id_expression_node,
        s : compiler_services
    )
    = {
        reflection_base<id_expression_node> = (n_, s);
    }

    //get_template_args: (this) -> std::vector<template_arg> = {
    //    ret: std::vector<template_arg> = ();
    //    for this.n*.template_arguments() do (t) { _ = ret.emplace_back( t&, this ); }
    //    return ret;
    //}

    is_fold_expression: (this) -> bool = n*.is_fold_expression      ();
    is_empty          : (this) -> bool = n*.is_empty                ();
    is_identifier     : (this) -> bool = n*.is_identifier           ();
    is_qualified      : (this) -> bool = n*.is_qualified            ();
    is_unqualified    : (this) -> bool = n*.is_unqualified          ();

    as_identifier     : (this) -> std::string    = n*.get_identifier()*.to_string();
    as_qualified      : (this) -> qualified_id   = (n*.get_qualified_id(),   this);
    as_unqualified    : (this) -> unqualified_id = (n*.get_unqualified_id(), this);

    to_string: (this) -> std::string = n*.to_string();
}


//-----------------------------------------------------------------------
//  General expression
//
expression: @polymorphic_base @copy_constructible type =
{
    this: reflection_base<expression_node> = ();

    operator=: (
        out this,
        n_: *expression_node,
        s : compiler_services
    )
    = {
        reflection_base<expression_node> = (n_, s);
    }

    is_fold_expression      : (this) -> bool = n*.is_fold_expression      ();
    is_standalone_expression: (this) -> bool = n*.is_standalone_expression();
    subexpression_count     : (this) -> int  = n*.subexpression_count     ();
    is_identifier           : (this) -> bool = n*.is_identifier           ();
    is_id_expression        : (this) -> bool = n*.is_id_expression        ();
    is_unqualified_id       : (this) -> bool = n*.is_unqualified_id       ();
    is_expression_list      : (this) -> bool = n*.is_expression_list      ();
    is_empty_expression_list: (this) -> bool = n*.is_empty_expression_list();
    is_literal              : (this) -> bool = n*.is_literal              ();
    is_assignment_expression: (this) -> bool = n*.is_assignment_expression();

    is_simple_assignment    : (this) -> bool = {
        ret := n*.get_lhs_rhs_if_simple_assignment();
        return ret.lhs && ret.rhs;
    }

    get_lhs_rhs_if_simple_assignment: (this)
        -> (
            lhs: postfix_expression, 
            rhs: logical_or_expression
        )
    = {
        ret := n*.get_lhs_rhs_if_simple_assignment();
        lhs = (ret.lhs, this);
        rhs = (ret.rhs, this);
    }

    as_assignment_expression: (this) -> assignment_expression = (n*.get_assignment_expression(), this);
    as_expression_list      : (this) -> expression_list       = (n*.get_expression_list(), this);
    as_literal              : (this) -> std::string           = n*.get_literal()*.to_string();

    to_string: (this) -> std::string = n*.to_string();
}


//-----------------------------------------------------------------------
//  is_as_expression
//
is_as_expression: @polymorphic_base @copy_constructible type =
{
    this: reflection_base<is_as_expression_node> = ();

    operator=: (
        out this,
        n_: *is_as_expression_node,
        s : compiler_services
    )
    = {
        reflection_base<is_as_expression_node> = (n_, s);
    }

    term_t: @copy_constructible type = {
        op:   std::string;
        expr: expression;

        operator=: (out this, forward o, forward ptr, forward cs) = { op = o; expr = (ptr, cs); }

        get_op:   (this) -> std::string = op;
        get_expr: (this) -> expression  = expr;
    }

    get_expression: (this) -> prefix_expression = (n*.expr.get(), this);

    get_terms: (this) -> _ = {
        ret: std::vector<term_t> = ();
        for this.n*.ops do (t) { _ = ret.emplace_back( t.op*, t.expr.get(), this ); }
        return ret;
    }

    is_fold_expression: (this) -> bool = this.n*.is_fold_expression();
    is_identifier     : (this) -> bool = this.n*.is_identifier     ();
    is_id_expression  : (this) -> bool = this.n*.is_id_expression  ();
    is_unqualified_id : (this) -> bool = this.n*.is_unqualified_id ();
    is_expression_list: (this) -> bool = this.n*.is_expression_list();
    is_literal        : (this) -> bool = this.n*.is_literal        ();
                      
    as_expression_list: (this) -> expression_list = (this.n*.get_expression_list(), this);
    as_literal        : (this) -> std::string     = n*.get_literal()*.to_string();
                      
    get_identifier    : (this) -> std::string_view = { 
        ptok := this.n*.get_identifier();
        if ptok { return ptok*; }
        return "";
    }

    to_string: (this) -> std::string = this.n*.to_string();
}


//-----------------------------------------------------------------------
// 
//  Statements
//
//-----------------------------------------------------------------------
//

//-----------------------------------------------------------------------
//  General statement
//
statement: @polymorphic_base @copy_constructible type =
{
    this: reflection_base<statement_node> = ();

    operator=: (
        out this,
        n_: *statement_node,
        s : compiler_services
    )
    = {
        reflection_base<statement_node> = (n_, s);
    }

    is_expression_statement : (this) -> bool = n*.is_expression();
    is_compound_statement   : (this) -> bool = n*.is_compound();
    is_selection_statement  : (this) -> bool = n*.is_selection();
    is_declaration          : (this) -> bool = n*.is_declaration();
    is_return_statement     : (this) -> bool = n*.is_return();
    is_iteration_statement  : (this) -> bool = n*.is_iteration();
    is_using_statement      : (this) -> bool = n*.is_using();
    is_contract             : (this) -> bool = n*.is_contract();
    is_inspect_expression   : (this) -> bool = n*.is_inspect();
    is_jump_statement       : (this) -> bool = n*.is_jump();

    as_expression_statement : (this) -> expression_statement  = (n*.get_if<expression_statement_node>(), this);
    as_compound_statement   : (this) -> compound_statement    = (n*.get_if<compound_statement_node>(), this);
    as_selection_statement  : (this) -> selection_statement   = selection_statement  (n*.get_if<selection_statement_node>(), this);
    as_declaration          : (this) -> declaration           = declaration(n*.get_if<declaration_node>(), this);
    as_return_statement     : (this) -> return_statement      = return_statement     (n*.get_if<return_statement_node>(), this);
    as_iteration_statement  : (this) -> iteration_statement   = iteration_statement  (n*.get_if<iteration_statement_node>(), this);
    //as_using_statement      : (this) -> using_statement       = using_statement      (n*.get_if<using_statement_node>(), this);
    //as_contract             : (this) -> contract              = contract             (n*.get_if<contract_node>(), this);
    //as_inspect_expression   : (this) -> inspect_expression    = inspect_expression   (n*.get_if<inspect_expression_node>(), this);
    //as_jump_statement       : (this) -> jump_statement        = jump_statement       (n*.get_if<jump_statement_node>(), this);

    to_string: (this) -> std::string = n*.to_string();
}


//-----------------------------------------------------------------------
//  Expression statements
//
expression_statement: @copy_constructible type =
{
    this: reflection_base<expression_statement_node> = ();

    operator=: (
        out this,
        n_: *expression_statement_node,
        s : compiler_services
    )
    = {
        reflection_base<expression_statement_node> = (n_, s);
    }

    get_expression: (this) -> expression  = (n*.expr.get(), this);

    to_string     : (this) -> std::string = n*.to_string();
}


//-----------------------------------------------------------------------
//  Compound statements
//
compound_statement: @copy_constructible type =
{
    this: reflection_base<compound_statement_node> = ();

    operator=: (
        out this,
        n_: *compound_statement_node,
        s : compiler_services
    )
    = {
        reflection_base<compound_statement_node> = (n_, s);
    }

    get_statements: (this)
        -> std::vector<statement>
    = {
        ret: std::vector<statement> = ();
        for n*.get_statements() do (stmt) {
            _ = ret.emplace_back( stmt, this );
        }
        return ret;
    }

    add_statement: (inout this, source: std::string_view, before_position: int = 0)
    = {
        stmt := parse_statement(source);
        if !(stmt as bool) {
            error("the provided source string is not a valid statement");
            return;
        }
        require( n*.add_statement(move stmt, before_position),
                 std::string("unexpected error while attempting to add statement:\n") + source );
    }
}


//-----------------------------------------------------------------------
//  Selection statements
//
selection_statement: @copy_constructible type =
{
    this: reflection_base<selection_statement_node> = ();

    operator=: (
        out this,
        n_: *selection_statement_node,
        s : compiler_services
    )
    = {
        reflection_base<selection_statement_node> = (n_, s);
    }

    has_false_branch_in_source_code: (this) -> bool = n*.has_false_branch_in_source_code();
    has_false_branch               : (this) -> bool = n*.has_false_branch();

    get_identifier  : (this) -> std::string_view      = n*.get_identifier()*.as_string_view();
    get_expression  : (this) -> logical_or_expression = (n*.get_expression  (), this);
    get_true_branch : (this) -> compound_statement    = (n*.get_true_branch (), this);
    get_false_branch: (this) -> compound_statement    = (n*.get_false_branch(), this);
}


//-----------------------------------------------------------------------
//  Return statements
//
return_statement: @copy_constructible type =
{
    this: reflection_base<return_statement_node> = ();

    operator=: (
        out this,
        n_: *return_statement_node,
        s : compiler_services
    )
    = {
        reflection_base<return_statement_node> = (n_, s);
    }

    has_expression: (this) -> bool       = n*.has_expression();

    get_expression: (this) -> expression = (n*.get_expression(), this);
}


//-----------------------------------------------------------------------
//  Iteration statements - for, do, while
//
iteration_statement: @copy_constructible type =
{
    this: reflection_base<iteration_statement_node> = ();

    operator=: (
        out this,
        n_: *iteration_statement_node,
        s : compiler_services
    )
    = {
        reflection_base<iteration_statement_node> = (n_, s);
    }

    is_do   : (this) -> bool = n*.is_do   ();
    is_while: (this) -> bool = n*.is_while();
    is_for  : (this) -> bool = n*.is_for  ();
    has_next: (this) -> bool = n*.has_next();

    get_label             : (this) -> std::string           = n*.get_label().to_string();
    get_next_expression   : (this) -> assignment_expression = (n*.get_next_expression(),    this);
    get_do_while_condition: (this) -> logical_or_expression = (n*.get_do_while_condition(), this);
    get_do_while_body     : (this) -> compound_statement    = (n*.get_do_while_body(),      this);
    get_for_range         : (this) -> expression            = (n*.get_for_range(),          this);
    get_for_parameter     : (this) -> parameter_declaration = (n*.get_for_parameter(),      this);
    get_for_body          : (this) -> statement             = (n*.get_for_body(),           this);
}


//-----------------------------------------------------------------------
//
//  Metafunctions - these are hardwired for now until we get to the
//  step of writing a Cpp2 interpreter to run inside the compiler
//
//-----------------------------------------------------------------------
//

//-----------------------------------------------------------------------
//  Some common metafunction helpers (metafunctions are just functions,
//  so they can be factored as usual)
//
add_virtual_destructor: (inout t: meta::type_declaration) =
{
    t.add_member( "operator=: (virtual move this) = { }");
}


//-----------------------------------------------------------------------
//
//      "... an abstract base class defines an interface ..."
//
//          -- Stroustrup (The Design and Evolution of C++, 12.3.1)
//
//-----------------------------------------------------------------------
//
//  interface
//
//  an abstract base class having only pure virtual named functions,
//  a public default constructor, a public virtual destructor, and
//  protected copy/move operations
//
interface: (inout t: meta::type_declaration) =
{
    has_dtor := false;

    for t.get_members() do (inout m)
    {
        m.require( !m.is_object(),
                   "interfaces may not contain data objects");
        if m.is_function() {
            mf := m.as_function();
            mf.require( !mf.is_copy_or_move(),
                        "interfaces may not copy or move; consider a virtual clone() instead");
            mf.require( !mf.has_initializer(),
                        "interface functions must not have a function body; remove the '=' initializer");
            mf.require( mf.make_public(),
                        "interface functions must be public");
            mf.default_to_virtual();
            has_dtor |= mf.is_destructor();
        }
    }

    //  Add public default constructor + protected copy/move operations
    t.add_member( "operator=: (out this) = { }");
    t.add_member( "protected operator=: (out this, that) = { }");

    //  Add public virtual destructor
    if !has_dtor {
        t.add_virtual_destructor();
    }
}


//-----------------------------------------------------------------------
//
//     "C.35: A base class destructor should be either public and
//      virtual, or protected and non-virtual."
//
//          -- Stroustrup, Sutter, et al. (C++ Core Guidelines)
//
//-----------------------------------------------------------------------
//
//  polymorphic_base
//
//  A polymorphic base type whose destructor is either public and virtual
//  or else protected and nonvirtual.
//
//  Unlike an interface, it can have nonpublic and nonvirtual functions.
//
polymorphic_base: (inout t: meta::type_declaration) =
{
    has_dtor := false;

    for t.get_member_functions() do (inout mf)
    {
        if mf.is_default_access() {
            mf.default_to_public();
        }
        mf.require( !mf.is_copy_or_move(),
                    "polymorphic base types may not copy or move; consider a virtual clone() instead");
        if mf.is_destructor() {
            has_dtor = true;
            mf.require( ((mf.is_public() || mf.is_default_access()) && mf.is_virtual())
                        || (mf.is_protected() && !mf.is_virtual()),
                        "a polymorphic base type destructor must be public and virtual, or protected and nonvirtual");
        }
    }

    if !has_dtor {
        t.add_virtual_destructor();
    }
}


//-----------------------------------------------------------------------
//
//     "... A totally ordered type ... requires operator<=> that
//      returns std::strong_ordering. If the function is not
//      user-written, a lexicographical memberwise implementation
//      is generated by default..."
//
//          -- P0707R4, section 3
//
//      Note: This feature derived from Cpp2 was already adopted
//            into Standard C++ via paper P0515, so most of the
//            heavy lifting is done by the Cpp1 C++20/23 compiler,
//            including the memberwise default semantics
//            (In contrast, cppfront has to do the work itself for
//            default memberwise semantics for operator= assignment
//            as those aren't yet part of Standard C++)
//
//-----------------------------------------------------------------------
//

ordered_impl: (
    inout t:  meta::type_declaration,
    ordering: std::string_view  // must be "strong_ordering" etc.
) =
{
    has_spaceship := false;

    for t.get_member_functions() do (inout mf)
    {
        if mf.has_name("operator<=>") {
            has_spaceship = true;
            return_name := mf.get_unnamed_return_type();
            if return_name.find(ordering) == return_name.npos
            {
                mf.error( "operator<=> must return std::" + ordering as std::string );
            }
        }
    }

    if !has_spaceship {
        t.add_member( "operator<=>: (this, that) -> std::" + (ordering as std::string) + ";" );
    }
}

//-----------------------------------------------------------------------
//  ordered - a totally ordered type
//
//  Note: the ordering that should be encouraged as default gets the nice name
//
ordered: (inout t: meta::type_declaration) =
{
    ordered_impl( t, "strong_ordering" );
}

//-----------------------------------------------------------------------
//  weakly_ordered - a weakly ordered type
//
weakly_ordered: (inout t: meta::type_declaration) =
{
    ordered_impl( t, "weak_ordering" );
}

//-----------------------------------------------------------------------
//  partially_ordered - a partially ordered type
//
partially_ordered: (inout t: meta::type_declaration) =
{
    ordered_impl( t, "partial_ordering" );
}


//-----------------------------------------------------------------------
//
//     "A value is ... a regular type. It must have all public
//      default construction, copy/move construction/assignment,
//      and destruction, all of which are generated by default
//      if not user-written; and it must not have any protected
//      or virtual functions (including the destructor)."
//
//          -- P0707R4, section 3
//
//-----------------------------------------------------------------------
//
//  copyable
//
//  A type with (copy and move) x (construction and assignment)
//
copyable: (inout t: meta::type_declaration) =
{
    //  If the user explicitly wrote any of the copy/move functions,
    //  they must also have written the most general one - we can't
    //  assume we can safely generate it for them since they've opted
    //  into customized semantics
    smfs := t.query_declared_value_set_functions();
    if  !smfs.out_this_in_that
        && (
            smfs.out_this_move_that
            || smfs.inout_this_in_that
            || smfs.inout_this_move_that
        )
    {
        t.error( 
            "this type is partially copyable/movable - when you provide "
            "any of the more-specific operator= signatures, you must also provide "
            "the one with the general signature (out this, that); alternatively, "
            "consider removing all the operator= functions and let them all be "
            "generated for you with default memberwise semantics" 
        );
    }
    else if !smfs.out_this_in_that {
        t.add_member( "operator=: (out this, that) = { }");
    }
}


//  copy_constructible
//
//  A type with (copy and move) construction
//
copy_constructible: (inout t: meta::type_declaration) =
{
    //  If the user explicitly wrote any of the copy/move constructors,
    //  they must also have written the most general one - we can't
    //  assume we can safely generate it for them since they've opted
    //  into customized semantics
    smfs := t.query_declared_value_set_functions();
    if  !smfs.out_this_in_that
        && smfs.out_this_move_that
    {
        t.error( 
            "this type is partially copy/move constructible - when you provide "
            "the (out this, move that) operator= signature, you must also provide "
            "the one with the general signature (out this, that)" 
        );
    }
    else if 
        !smfs.out_this_in_that
        && !smfs.out_this_move_that
    {
        t.add_member( "operator=: (out this,      that) = { }");
        t.add_member( "operator=: (out this, move that) = { }");
    }
}


//-----------------------------------------------------------------------
//
//  hashable
//
//  A memberwise hashable type
//
hashable: (inout t: meta::type_declaration) =
{
    t.require( !t.get_member_objects().empty(),
               "a hashable type must have at least one data member");

    hash: std::string = "    hash: (this) -> size_t = {\n"
                        "        ret: size_t = 0;";

    for  t.get_member_objects() 
    do   (o)
    {
        o_hash: std::string;
        if o.name() == "this" {
            o_hash = "(o.type())$::hash()";
        }
        else {
            o_hash = "std::hash<(o.type())$>()((o.name())$)";
        }

        hash += "\n        cpp2::hash_combine( ret, (o_hash)$ );";
    }

    t.add_member(hash + "\n        return ret;\n    }");
}


//-----------------------------------------------------------------------
//
//  basic_value
//
//  A regular type: copyable, plus has public default construction
//  and no protected or virtual functions
//
basic_value: (inout t: meta::type_declaration) =
{
    t.copyable();

    has_default_ctor := false;
    for t.get_member_functions() do (inout mf) {
        has_default_ctor |= mf.is_default_constructor();
        mf.require( !mf.is_protected() && !mf.is_virtual(),
                    "a value type may not have a protected or virtual function");
        mf.require( !mf.is_destructor() || mf.is_public() || mf.is_default_access(),
                    "a value type may not have a non-public destructor");
    }

    if !has_default_ctor {
        t.add_member( "operator=: (out this) = { }");
    }
}

//-----------------------------------------------------------------------
//
//     "A 'value' is a totally ordered basic_value..."
//
//          -- P0707R4, section 3
//
//  value - a value type that is totally ordered
//
//  Note: the ordering that should be encouraged as default gets the nice name
//
value: (inout t: meta::type_declaration) =
{
    t.ordered();
    t.basic_value();
}

weakly_ordered_value: (inout t: meta::type_declaration) =
{
    t.weakly_ordered();
    t.basic_value();
}

partially_ordered_value: (inout t: meta::type_declaration) =
{
    t.partially_ordered();
    t.basic_value();
}


//-----------------------------------------------------------------------
//
//     C.20: If you can avoid defining default operations, do
//
//     ##### Reason
//
//     It's the simplest and gives the cleanest semantics.
//
//     ...
//
//     This is known as "the rule of zero".
//
//          -- C++ Core Guidelines
//             C.20: If you can avoid defining any default operations, do
//             <https://isocpp.github.io/CppCoreGuidelines/CppCoreGuidelines#Rc-zero>
//
//-----------------------------------------------------------------------
//
//  cpp1_rule_of_zero
//
//  a type without declared copy/move/destructor functions
//
cpp1_rule_of_zero: (inout t: meta::type_declaration) =
{
    for t.get_member_functions() do (inout mf)
    {
        t.require( !mf.is_constructor_with_that()
                   && !mf.is_assignment_with_that()
                   && !mf.is_destructor(),
                   "the rule of zero requires no copy/move/destructor functions");
    }
    t.disable_member_function_generation();
}

//-----------------------------------------------------------------------
//
//     "By definition, a `struct` is a `class` in which members
//      are by default `public`; that is,
//
//      	struct s { ...
//
//      is simply shorthand for
//
//          class s { public: ...
//
//      ... Which style you use depends on circumstances and taste.
//      I usually prefer to use `struct` for classes that have all
//      data `public`."
//
//          -- Stroustrup (The C++ Programming Language, 3rd ed., p. 234)
//
//-----------------------------------------------------------------------
//
//  struct
//
//  a type with only public bases, objects, and functions,
//  no virtual functions, and no user-defined constructors
//  (i.e., no invariants) or assignment or destructors.
// 
//  For GCC 10 compatibility, optionally allow passing struct<noforward>
//  that generates a memberwise constructor with a generic deduced
//  parameters instead of concrete forwarding parameters (mainly used
//  for cppfront internal use, so cppfront builds under GCC 10)
//
struct: (inout t: meta::type_declaration) =
{
    ctor_params: std::string = ();
    ctor_inits : std::string = ();

    found_member_without_initializer: = false;

    for t.get_members() do (inout m)
    {
        m.require( m.make_public(),
                   "all struct members must be public");
        if m.is_function() {
            mf := m.as_function();
            t.require( !mf.is_virtual(),
                       "a struct may not have a virtual function");
            t.require( !mf.has_name("operator="),
                       "a struct may not have a user-defined operator=");
        }
        else if m.is_object() {
            mo: = m.as_object();
            if mo.name() != "this" {
                if t.get_argument(0) == "noforward" {
                    ctor_params += "(mo.name())$_, ";
                }
                else {
                    ctor_params += "forward (mo.name())$_ : (mo.type())$, ";
                }
                ctor_inits  += "(mo.name())$ = (mo.name())$_; ";
            }
            else {
                ctor_inits += "(mo.type())$ = ((mo.initializer())$); ";
            }
            found_member_without_initializer |= !mo.has_initializer();
        }
    }
    t.cpp1_rule_of_zero();

    //  If we found any data members
    if !ctor_params.empty()
    {
        //  Then to enable construction from corresponding values
        //  requires a constructor... an exception to the rule of zero
        t.add_member("    operator=: (implicit out this, (ctor_params)$) = { (ctor_inits)$ }");

        //  And if all members had initializers, we need a default constructor
        if !found_member_without_initializer {
            t.add_member("    operator=: (implicit out this) = { }");
        }
    }
}


//-----------------------------------------------------------------------
//
//     "C enumerations constitute a curiously half-baked concept. ...
//      the cleanest way out was to deem each enumeration a separate type."
//
//          -- Stroustrup (The Design and Evolution of C++, 11.7)
//
//     "An enumeration is a distinct type ... with named constants"
//
//          -- ISO C++ Standard
//
//-----------------------------------------------------------------------
//
//  basic_enum
//
//  a type together with named constants that are its possible values
//
value_member_info: @struct<noforward> type = {
    name  : std::string;
    type  : std::string;
    value : std::string;
}

basic_enum: (
    inout t : meta::type_declaration,
    nextval ,
    bitwise : bool
    )
= {
    enumerators     : std::vector<value_member_info> = ();
    min_value       : i64                            = ();
    max_value       : i64                            = ();
    underlying_type : std::string;

    t.reserve_names( "operator=", "operator<=>" );
    if bitwise {
        t.reserve_names( "has", "set", "clear", "to_string", "get_raw_value", "none" );
    }

    //  1. Gather: The names of all the user-written members, and find/compute the type

    underlying_type = t.get_argument(0);    // use the first template argument, if there was one

    found_non_numeric := false;

    (copy value: std::string = "-1")
    for  t.get_members()
    do   (m)
    if   m.is_member_object()
    {
        m.require( m.is_public() || m.is_default_access(),
                    "an enumerator cannot be protected or private");

        mo := m.as_object();
        if !mo.has_wildcard_type() {
            mo.error( 
                "an explicit underlying type should be specified as a compile-time argument "
                "to the metafunction - try 'enum<u16>' or 'flag_enum<u64>'"
            );
        }

        init := mo.initializer();

        is_default_or_numeric := is_empty_or_a_decimal_number(init);
        found_non_numeric |= !init.empty() && !is_default_or_numeric;
        m.require( !is_default_or_numeric || !found_non_numeric || mo.has_name("none"),
            "(mo.name())$: enumerators with non-numeric values must come after all default and numeric values");

        nextval( value, init );

        v := std::strtoll(value[0]&, nullptr, 10);  // for non-numeric values we'll just get 0 which is okay for now
        if v < min_value {
            min_value = v;
        }
        if v > max_value {
            max_value = v;
        }

        //  Adding local variable 'e' to work around a Clang warning
        e: value_member_info = ( mo.name() as std::string, "", value );
        enumerators.push_back( e );

        mo.mark_for_removal_from_enclosing_type();
        _ = mo;
    }

    if (enumerators.empty()) {
        t.error( "an enumeration must contain at least one enumerator value");
        return;
    }

    //  Compute the default underlying type, if it wasn't explicitly specified
    if underlying_type == ""
    {
        t.require( !found_non_numeric,
            "if you write an enumerator with a non-numeric-literal value, "
            "you must specify the enumeration's underlying type"
        );

        if !bitwise {
            if min_value >= std::numeric_limits<i8>::min() && max_value <= std::numeric_limits<i8>::max() {
                underlying_type = "i8";
            }
            else if min_value >= std::numeric_limits<i16>::min() && max_value <= std::numeric_limits<i16>::max() {
                underlying_type = "i16";
            }
            else if min_value >= std::numeric_limits<i32>::min() && max_value <= std::numeric_limits<i32>::max() {
                underlying_type = "i32";
            }
            else if min_value >= std::numeric_limits<i64>::min() && max_value <= std::numeric_limits<i64>::max() {
                underlying_type = "i64";
            }
            else {
                t.error(
                    "values are outside the range representable by the "
                    "largest supported underlying signed type (i64)" 
                );
            }
        }
        else {
            umax := max_value * 2 as u64;
            if umax <= std::numeric_limits<u8>::max() {
                underlying_type = "u8";
            }
            else if umax <= std::numeric_limits<u16>::max() {
                underlying_type = "u16";
            }
            else if umax <= std::numeric_limits<u32>::max() {
                underlying_type = "u32";
            }
            else {
                underlying_type = "u64";
            }
        }
    }


    //  2. Replace: Erase the contents and replace with modified contents
    //
    //  Note that most values and functions are declared as '==' compile-time values, i.e. Cpp1 'constexpr'

    t.remove_marked_members();

    //  Generate the 'none' value if appropriate, and use that or
    //  else the first enumerator as the default-constructed value
    default_value := enumerators[0].name;
    if bitwise{
        default_value = "none";
        e: value_member_info = ( "none", "", "0");
        enumerators.push_back( e );
    }

    //  Generate all the private implementation
    t.add_member( "    _value            : (underlying_type)$;");
    t.add_member( "    private operator= : (implicit out this, _val: i64) == "
                                            "_value = cpp2::unchecked_narrow<(underlying_type)$>(_val);");

    //  Generate the bitwise operations
    if bitwise {
        t.add_member( "    operator|=: ( inout this, that )                 == _value |= that._value;");
        t.add_member( "    operator&=: ( inout this, that )                 == _value &= that._value;");
        t.add_member( "    operator^=: ( inout this, that )                 == _value ^= that._value;");
        t.add_member( "    operator| : (       this, that ) -> (t.name())$  == _value |  that._value;");
        t.add_member( "    operator& : (       this, that ) -> (t.name())$  == _value &  that._value;");
        t.add_member( "    operator^ : (       this, that ) -> (t.name())$  == _value ^  that._value;");
        t.add_member( "    has       : (       this, that ) -> bool         == _value &  that._value;");
        t.add_member( "    set       : ( inout this, that )                 == { _value |= that._value;  }");
        t.add_member( "    clear     : ( inout this, that )                 == { _value &= that._value~; }");
    }

    //  Add the enumerators
    for enumerators do (e) {
        t.add_member( "    (e.name)$ : (t.name())$ == (e.value)$;");
    }

    //  Generate the common functions
    t.add_member( "    get_raw_value     : (this) -> (underlying_type)$ == _value;");
    t.add_member( "    operator=         : (out this) == { _value = (default_value)$._value; }");
    t.add_member( "    operator=         : (out this, that) == { }");
    t.add_member( "    operator<=>       : (this, that) -> std::strong_ordering;");

    //  Provide 'to_string' and 'to_code' functions to print enumerator
    //  name(s) as human-readable strings or as code expressions
    (copy to_string_impl: std::string = "    to_string_impl: (this, prefix: std::string_view")
    {
        if bitwise {
            to_string_impl += ", separator: std::string_view ) -> std::string = { \n"
                              "    ret : std::string = \"(\";\n"
                              "    sep : std::string = ();\n"
                              "    if this == none { return \"(none)\"; }\n";
        }
        else {
            to_string_impl += ") -> std::string = { \n";
        }

        to_string_impl += "    pref := cpp2::to_string(prefix);\n";

        for  enumerators
        do   (e) {
            if e.name != "_" {  // ignore unnamed values
                if bitwise {
                    if e.name != "none" {
                        to_string_impl += "    if (this & (t.name())$::(e.name)$) == (t.name())$::(e.name)$ { "
                                                  "ret += sep + pref + \"(e.name)$\"; sep = separator; "
                                              "}\n";
                    }
                }
                else {
                    to_string_impl += "    if this == (t.name())$::(e.name)$ { return pref + \"(e.name)$\"; }\n";
                }
            }
        }

        if bitwise {
            to_string_impl += "    return ret+\")\";\n}\n";
        }
        else {
            to_string_impl += "    return \"invalid (t.name())$ value\";\n}\n";
        }

        t.add_member( to_string_impl );
    }

    if bitwise {
        t.add_member( "    to_string: (this) -> std::string = to_string_impl( \"\", \", \" );" );
        t.add_member( "    to_code  : (this) -> std::string = to_string_impl( \"(t.name())$::\", \" | \" );" );
    }
    else {
        t.add_member( "    to_string: (this) -> std::string = to_string_impl( \"\" );" );
        t.add_member( "    to_code  : (this) -> std::string = to_string_impl( \"(t.name())$::\" );" );
    }

    //  Provide a 'from_string' function to parse strings into enumerators    
    (copy from_string: std::string = "    from_string: (s: std::string_view) -> (t.name())$ = { \n")
    {
        prefix    : std::string_view = "";
        combine_op: std::string_view = "return";

        //  For flags, accept a list that we break apart and then |= together
        if bitwise 
        {
            prefix      = "flag_";
            combine_op  = "ret |=";

            from_string += "        ret := none;\n"
                           "        outer: do {\n"
                           "        for cpp2::string_util::split_string_list(s) do (x) {\n";
        }
        //  Otherwise, accept just a single string
        else {
            from_string += "        x := s;\n";
        }

        (copy else_: std::string_view = "")
        for  enumerators
        do   (e) {
            from_string += "            (else_)$if \"(e.name)$\" == x { (combine_op)$ (t.name())$::(e.name)$; }\n";
            else_ = "else ";
        }

        if bitwise {
            from_string += "            else { break outer; }\n"
                           "        }\n"
                           "        return ret;\n"
                           "        } while false;\n";
        }

        from_string += "        cpp2::type_safety.report_violation( (\"can't convert string '\" + cpp2::to_string(s) + \"' to (prefix)$enum of type (t.name())$\").c_str() );\n"
                       "        return (t.name())$::(default_value)$;\n"
                       "    }\n\n";

        t.add_member( from_string );
    }

    t.add_member( "    from_code: (s: std::string_view) -> (t.name())$ = { str: std::string = s; return from_string( cpp2::string_util::replace_all(str, \"(t.name())$::\", \"\" ) ); }" );
}


//-----------------------------------------------------------------------
//
//    "An enum[...] is a totally ordered value type that stores a
//     value of its enumerators's type, and otherwise has only public
//     member variables of its enumerator's type, all of which are
//     naturally scoped because they are members of a type."
//
//          -- P0707R4, section 3
//
enum: (inout t: meta::type_declaration) =
{
    //  Let basic_enum do its thing, with an incrementing value generator
    t.basic_enum(
        :(inout value: std::string, specified_value: std::string) = {
            if !specified_value.empty() {
                value = specified_value;
            } else {
                v := std::strtoll(value[0]&, nullptr, 10);
                value = (v + 1) as std::string;
            }
        },
        false   // disable bitwise operations
    );
}


//-----------------------------------------------------------------------
//
//     "flag_enum expresses an enumeration that stores values
//      corresponding to bitwise-or'd enumerators. The enumerators must
//      be powers of two, and are automatically generated [...] A none
//      value is provided [...] Operators | and & are provided to
//      combine and extract values."
//
//          -- P0707R4, section 3
//
flag_enum: (inout t: meta::type_declaration) =
{
    //  Let basic_enum do its thing, with a power-of-two value generator
    t.basic_enum(
        :(inout value: std::string, specified_value: std::string) = {
            if !specified_value.empty() {
                value = specified_value;
            } else {
                v := std::strtoll(value[0]&, nullptr, 10);
                if v < 1 {
                    value = "1";
                }
                else {
                    value = (v * 2) as std::string;
                }
            }
        },
        true    // enable bitwise operations
    );
}


//-----------------------------------------------------------------------
//
//     "As with void*, programmers should know that unions [...] are
//      inherently dangerous, should be avoided wherever possible,
//      and should be handled with special care when actually needed."
//
//          -- Stroustrup (The Design and Evolution of C++, 14.3.4.1)
//
//     "C++17 needs a type-safe union... The implications of the
//      consensus `variant` design are well understood and have been
//      explored over several LEWG discussions, over a thousand emails,
//      a joint LEWG/EWG session, and not to mention 12 years of
//      experience with Boost and other libraries."
//
//          -- Axel Naumann, in P0088 (wg21.link/p0088),
//             the adopted proposal for C++17 std::variant
//
//-----------------------------------------------------------------------
//
//  union
//
//  a type that contains exactly one of a fixed set of values at a time
//

union: (inout t : meta::type_declaration)
= {
    alternatives : std::vector<value_member_info> = ();

    //  1. Gather: All the user-written members, and find/compute the max size

    (copy value := 0)
    for   t.get_members()
    next  value++
    do    (m)
    if    m.is_member_object()
    {
        m.require( m.is_public() || m.is_default_access(),
                   "a union alternative cannot be protected or private"
                );

        m.require( !m.name().starts_with("is_")
                   && !m.name().starts_with("set_"),
                   "a union alternative's name cannot start with 'is_' or 'set_' - that could cause "
                   "user confusion with the 'is_alternative' and 'set_alternative' generated functions"
                );

        mo := m.as_object();
        mo.require( mo.initializer().empty(),
                    "a union alternative cannot have an initializer"
                );

        //  Adding local variable 'e' to work around a Clang warning
        e: value_member_info = ( mo.name() as std::string, mo.type(), value as std::string );
        alternatives.push_back( e );

        mo.mark_for_removal_from_enclosing_type();
        _ = mo;
    }

    discriminator_type: std::string = ();
    if alternatives.ssize() < std::numeric_limits<i8>::max() {
        discriminator_type = "i8";
    }
    else if alternatives.ssize() < std::numeric_limits<i16>::max() {
        discriminator_type = "i16";
    }
    else if alternatives.ssize() < std::numeric_limits<i32>::max() {
        discriminator_type = "i32";
    }
    else {
        discriminator_type = "i64";
    }


    //  2. Replace: Erase the contents and replace with modified contents

    t.remove_marked_members();

    //  Provide storage
    (copy storage: std::string = "    _storage: cpp2::aligned_storage<cpp2::max( ")
    {
        for  alternatives
        do   (e) {
            storage += "sizeof((e.type)$), ";
        }

        storage += "), cpp2::max( ";

        for  alternatives
        do   (e) {
            storage += "alignof((e.type)$), ";
        }

        storage += " )> = ();\n";
        t.add_member( storage );
    }

    //  Provide discriminator
    t.add_member( "    _discriminator: (discriminator_type)$ = -1;\n");

    //  Add the alternatives: is_alternative, get_alternative, and set_alternative
    for alternatives
    do  (a)
    {
        t.add_member( "    is_(a.name)$: (this) -> bool = _discriminator == (a.value)$;\n");

        t.add_member( "    (a.name)$: (this) -> forward (a.type)$ pre(is_(a.name)$()) = "
                            "reinterpret_cast<* const (a.type)$>(_storage&)*;\n"
                    );

        t.add_member( "    (a.name)$: (inout this) -> forward (a.type)$ pre(is_(a.name)$()) = "
                            "reinterpret_cast<*(a.type)$>(_storage&)*;\n"
                    );

        t.add_member( "    set_(a.name)$: (inout this, _value: (a.type)$) = { "
                            "if !is_(a.name)$() { _destroy(); std::construct_at( reinterpret_cast<*(a.type)$>(_storage&), _value); } "
                            "else { reinterpret_cast<*(a.type)$>(_storage&)* = _value; } "
                            "_discriminator = (a.value)$; "
                            "}\n"
                    );

        t.add_member( "    set_(a.name)$: (inout this, forward _args...: _) = { "
                            "if !is_(a.name)$() { _destroy(); std::construct_at( reinterpret_cast<*(a.type)$>(_storage&), _args...); } "
                            " else { reinterpret_cast<*(a.type)$>(_storage&)* = :(a.type)$ = (_args...); } "
                            "_discriminator = (a.value)$; "
                            "}\n"
                    );
    }

    //  Add destroy
    (copy destroy: std::string = "    private _destroy: (inout this) = {\n")
    {
        for  alternatives
        do   (a) {
            destroy += "        if _discriminator == (a.value)$ { std::destroy_at( reinterpret_cast<*(a.type)$>(_storage&) ); }\n";
        }

        destroy += "        _discriminator = -1;\n"
                   "    }\n";
        t.add_member( destroy );
    }

    //  Add the destructor
    t.add_member( "    operator=: (move this) = { _destroy(); _ = this; }" );

    //  Add default constructor
    t.add_member( "    operator=: (out this) = { }" );

    //  Add copy/move construction and assignment
    (copy value_set: std::string = "")
    {
        for  alternatives
        do   (a) {
            value_set += "        if that.is_(a.name)$() { set_(a.name)$( that.(a.name)$() ); }\n";
        }
        value_set += "    }\n";

        t.add_member( "    operator=: (out this, that) = {\n"
                      "        _storage = ();\n"
                      "        _discriminator = -1;\n"
                      + value_set
                    );
        t.add_member( "    operator=: (inout this, that) = {\n"
                      "        _storage = _;\n"
                      "        _discriminator = _;\n"
                      + value_set
                    );
    }
}


//-----------------------------------------------------------------------
//
//  print - output a pretty-printed visualization of t
//
print: (t: meta::type_declaration) =
{
    std::cout << t.print() << "\n";
}


//-----------------------------------------------------------------------
//
//  noisy - make each function print its name and signature,
//          so the programmer can see what's called
//
noisy: (t: meta::type_declaration) =
{
    for t.get_members()
    do  (m)
    if  m.is_function()
        && !m.has_name("operator=")
    {
        mf := m.as_function();
        if mf.has_compound_body() {
            body := mf.get_compound_body();
            body.add_statement( "    std::cout << \"(mf.get_signature())$\\n\";" );
            _ = body;
        }
    }
}


//-----------------------------------------------------------------------
//
//  For reflection test cases
//
sample_print: (s: std::string_view, indent: i32) =
{
    std::cout
        << pre(indent)
        << s
        << "\n";
}

simple_traverser: type = {

    pre_traverse: (virtual inout this, decl: meta::declaration) = {
        traverse(decl);
    }

    traverse: (virtual inout this, decl: meta::declaration) =
    {
        if decl.is_function() {
            pre_traverse(decl.as_function());
        }

        if decl.is_object() {
            pre_traverse(decl.as_object());
        }

        if decl.is_type() {
            pre_traverse(decl.as_type());
        }

        // ...
        // ... extend as desired to namespace, alias, etc.
        // ...
    }


    pre_traverse: (virtual inout this, f: meta::function_declaration) = {
        traverse(f);
    }

    traverse: (virtual inout this, f: meta::function_declaration) =
    {
        parameters := f.get_parameters();
        for parameters do (param) {
            pre_traverse(param);
        }

        returns := f.get_returns();
        for returns do (param) {
            pre_traverse(param);
        }

        if !f.has_compound_body() {
            pre_traverse(f.get_body());
        }
        else {
            pre_traverse(f.get_compound_body());
        }
    }


    pre_traverse: (virtual inout this, o: meta::object_declaration) = {
        traverse(o);
    }

    traverse: (virtual inout this, o: meta::object_declaration) =
    {
        if o.has_initializer() {
            pre_traverse(o.get_initializer());
        }
    }


    pre_traverse: (virtual inout this, t: meta::type_declaration) = {
        traverse(t);
    }

    traverse: (virtual inout this, t: meta::type_declaration) =
    {
        for t.get_members() do (m) {
            pre_traverse(m);
        }
    }


    pre_traverse: (virtual inout this, t: meta::parameter_declaration) = {
        traverse(t);
    }

    traverse: (virtual inout this, t: meta::parameter_declaration) =
    {
<<<<<<< HEAD
        pre_traverse(t.get_declaration());
=======
        ns := t.get_parent().as_nonglobal_namespace();
        sample_print("is a member of namespace (ns.name())$ which contains the following names:", indent+1);
        for ns.get_members() do (m) {
            sample_print(m.name(), indent+2);
        }
        ns.add_member( "add_1: (x) = x+1;");
        _ = ns;
>>>>>>> 53504bb6
    }

    pre_traverse: (virtual inout this, stmt: meta::statement) = {
        traverse(stmt);
    }

    traverse: (virtual inout this, stmt: meta::statement) =
    {
        if stmt.is_expression_statement() {
            pre_traverse(stmt.as_expression_statement().get_expression());
        }

        if stmt.is_compound_statement() {
            pre_traverse(stmt.as_compound_statement());
        }

        if stmt.is_selection_statement()
        {
            pre_traverse(stmt.as_selection_statement());
        }

        if stmt.is_declaration() {
            pre_traverse(stmt.as_declaration());
        }

        if stmt.is_return_statement() {
            pre_traverse(stmt.as_return_statement());
        }

        if stmt.is_iteration_statement() {
            pre_traverse(stmt.as_iteration_statement());
        }

        // TODO:
        //  using
        //  contract
        //  inspect
        //  jump
    }


    pre_traverse: (virtual inout this, stmt: meta::compound_statement) = {
        traverse(stmt);
    }

    traverse: (virtual inout this, stmt: meta::compound_statement) =
    {
        stmts := stmt.get_statements();

        for stmts do (cur) {
            pre_traverse(cur);
        }
    }


    pre_traverse: (virtual inout this, stmt: meta::return_statement) = {
        traverse(stmt);
    }

    traverse: (virtual inout this, stmt: meta::return_statement) =
    {
        if stmt.has_expression() {
            pre_traverse(stmt.get_expression());
        }
    }


    pre_traverse: (virtual inout this, stmt: meta::iteration_statement) = {
        traverse(stmt);
    }

    traverse: (virtual inout this, stmt: meta::iteration_statement) =
    {
        if stmt.is_do() || stmt.is_while() {
            pre_traverse(stmt.get_do_while_condition());
            pre_traverse(stmt.get_do_while_body());
        }
        else {
            assert(stmt.is_for());
            pre_traverse(stmt.get_for_range());
            pre_traverse(stmt.get_for_parameter());
            pre_traverse(stmt.get_for_body());
        }

        if stmt.has_next() {
            pre_traverse(stmt.get_next_expression());
        }
    }


    pre_traverse: (virtual inout this, stmt: meta::selection_statement) = {
        traverse(stmt);
    }

    traverse: (virtual inout this, stmt: meta::selection_statement) =
    {
        pre_traverse(stmt.get_expression());
        pre_traverse(stmt.get_true_branch());

        if stmt.has_false_branch() {
            pre_traverse(stmt.get_false_branch());
        }
    }


    pre_traverse: (virtual inout this, expr: meta::expression) =
    {
        // Nothing to select here.
        traverse(expr);
    }

    traverse: (virtual inout this, expr: meta::expression) =
    {
        //  An expression has other shortcuts to query deeper properties,
        //  but let's just traverse all the nested grammer elements to
        //  show how that traversal works

        // The expressions use the pre_traverse function to decide which expression
        // they are. The correct one calls traverse only once.

        //  The expression's basic payload is just an assignment expression
        pre_traverse(expr.as_assignment_expression());
    }


    pre_traverse: (virtual inout this, binexpr: meta::assignment_expression) =
    {
        terms := binexpr.get_terms();
        assert(!terms.empty());

        //  If this has only one term, it's not an actual assignment,
        //  it's holding a lower grammar production so go traverse that
        if terms.ssize() == 1 {
            pre_traverse(terms.front().get_term());
        }

        //  Else we're at an actual binary expression with a rhs
        else {
            traverse(binexpr);
        }
    }

    traverse: (virtual inout this, binexpr: meta::assignment_expression) =
    {
        terms := binexpr.get_terms();

        for terms
        do  (term)
        {
            traverse(term.get_term());
        }
    }

    pre_traverse: (virtual inout this, binexpr: meta::logical_or_expression) =
    {
        terms := binexpr.get_terms();
        assert(!terms.empty());

        //  If this has only one term, it's not an actual logical-or,
        //  it's holding a lower grammar production so go traverse that
        if terms.ssize() == 1 {
            pre_traverse(terms.front().get_term());
        }

        //  Else we're at an actual binary expression with a rhs
        else {
            traverse(binexpr);
        }
    }

    traverse: (virtual inout this, binexpr: meta::logical_or_expression) =
    {
        terms := binexpr.get_terms();

        for terms
        do  (term)
        {
            traverse(term.get_term());
        }
    }


    pre_traverse: (virtual inout this, binexpr: meta::logical_and_expression) =
    {
        terms := binexpr.get_terms();
        assert(!terms.empty());

        //  If this has only one term, it's not an actual logical-and,
        //  it's holding a lower grammar production so go traverse that
        if terms.ssize() == 1 {
            pre_traverse(terms.front().get_term());
        }

        //  Else we're at an actual binary expression with a rhs
        else {
            traverse(binexpr);
        }
    }

    traverse: (virtual inout this, binexpr: meta::logical_and_expression) =
    {
        terms := binexpr.get_terms();

        for terms
        do  (term)
        {
            traverse(term.get_term());
        }
    }

    pre_traverse: (virtual inout this, binexpr: meta::bit_or_expression) =
    {
        terms := binexpr.get_terms();
        assert(!terms.empty());

        //  If this has only one term, it's not an actual bit-or,
        //  it's holding a lower grammar production so go traverse that
        if terms.ssize() == 1 {
            pre_traverse(terms.front().get_term());
        }

        //  Else we're at an actual binary expression with a rhs
        else {
            traverse(binexpr);
        }
    }

    traverse: (virtual inout this, binexpr: meta::bit_or_expression) =
    {
        terms := binexpr.get_terms();

        for terms
        do  (term)
        {
            traverse(term.get_term());
        }
    }

    pre_traverse: (virtual inout this, binexpr: meta::bit_xor_expression) =
    {
        terms := binexpr.get_terms();
        assert(!terms.empty());

        //  If this has only one term, it's not an actual bit-xor,
        //  it's holding a lower grammar production so go traverse that
        if terms.ssize() == 1 {
            pre_traverse(terms.front().get_term());
        }

        //  Else we're at an actual binary expression with a rhs
        else {
            traverse(binexpr);
        }
    }

    traverse: (virtual inout this, binexpr: meta::bit_xor_expression) =
    {
        terms := binexpr.get_terms();

        for terms
        do  (term)
        {
            traverse(term.get_term());
        }
    }


    pre_traverse: (virtual inout this, binexpr: meta::bit_and_expression) =
    {
        terms := binexpr.get_terms();
        assert(!terms.empty());

        //  If this has only one term, it's not an actual bit-and,
        //  it's holding a lower grammar production so go traverse that
        if terms.ssize() == 1 {
            pre_traverse(terms.front().get_term());
        }

        //  Else we're at an actual binary expression with a rhs
        else {
            traverse(binexpr);
        }
    }

    traverse: (virtual inout this, binexpr: meta::bit_and_expression) =
    {
        terms := binexpr.get_terms();

        for terms
        do  (term)
        {
            traverse(term.get_term());
        }
    }


    pre_traverse: (virtual inout this, binexpr: meta::equality_expression) =
    {
        terms := binexpr.get_terms();
        assert(!terms.empty());

        //  If this has only one term, it's not an actual equality,
        //  it's holding a lower grammar production so go traverse that
        if terms.ssize() == 1 {
            pre_traverse(terms.front().get_term());
        }

        //  Else we're at an actual binary expression with a rhs
        else {
            traverse(binexpr);
        }
    }

    traverse: (virtual inout this, binexpr: meta::equality_expression) =
    {
        terms := binexpr.get_terms();

        for terms
        do  (term)
        {
            traverse(term.get_term());
        }
    }

    pre_traverse: (virtual inout this, binexpr: meta::relational_expression) =
    {
        terms := binexpr.get_terms();
        assert(!terms.empty());

        //  If this has only one term, it's not an actual relational,
        //  it's holding a lower grammar production so go traverse that
        if terms.ssize() == 1 {
            pre_traverse(terms.front().get_term());
        }

        //  Else we're at an actual binary expression with a rhs
        else {
            traverse(binexpr);
        }
    }

    traverse: (virtual inout this, binexpr: meta::relational_expression) =
    {
        terms := binexpr.get_terms();

        for terms
        do  (term)
        {
            traverse(term.get_term());
        }
    }

    pre_traverse: (virtual inout this, binexpr: meta::compare_expression) =
    {
        terms := binexpr.get_terms();
        assert(!terms.empty());

        //  If this has only one term, it's not an actual compare,
        //  it's holding a lower grammar production so go traverse that
        if terms.ssize() == 1 {
            pre_traverse(terms.front().get_term());
        }

        //  Else we're at an actual binary expression with a rhs
        else {
            traverse(binexpr);
        }
    }

    traverse: (virtual inout this, binexpr: meta::compare_expression) =
    {
        terms := binexpr.get_terms();

        for terms
        do  (term)
        {
            traverse(term.get_term());
        }
    }

    pre_traverse: (virtual inout this, binexpr: meta::shift_expression) =
    {
        terms := binexpr.get_terms();
        assert(!terms.empty());

        //  If this has only one term, it's not an actual shift,
        //  it's holding a lower grammar production so go traverse that
        if terms.ssize() == 1 {
            pre_traverse(terms.front().get_term());
        }

        //  Else we're at an actual binary expression with a rhs
        else {
            traverse(binexpr);
        }
    }

    traverse: (virtual inout this, binexpr: meta::shift_expression) =
    {
        terms := binexpr.get_terms();

        for terms
        do  (term)
        {
            traverse(term.get_term());
        }
    }

    pre_traverse: (virtual inout this, binexpr: meta::additive_expression) =
    {
        terms := binexpr.get_terms();
        assert(!terms.empty());

        //  If this has only one term, it's not an actual additive,
        //  it's holding a lower grammar production so go traverse that
        if terms.ssize() == 1 {
            pre_traverse(terms.front().get_term());
        }

        //  Else we're at an actual binary expression with a rhs
        else {
            traverse(binexpr);
        }
    }

    traverse: (virtual inout this, binexpr: meta::additive_expression) =
    {
        terms := binexpr.get_terms();

        for terms
        do  (term)
        {
            traverse(term.get_term());
        }
    }


    pre_traverse: (virtual inout this, binexpr: meta::multiplicative_expression) =
    {
        terms := binexpr.get_terms();
        assert(!terms.empty());

        //  If this has only one term, it's not an actual multiplicative,
        //  it's holding a lower grammar production so go traverse that
        if terms.ssize() == 1 {
            pre_traverse(terms.front().get_term());
        }

        //  Else we're at an actual binary expression with a rhs
        else {
            traverse(binexpr);
        }
    }

    traverse: (virtual inout this, binexpr: meta::multiplicative_expression) =
    {
        terms := binexpr.get_terms();

        for terms
        do  (term)
        {
            traverse(term.get_term());
        }
    }

    pre_traverse: (virtual inout this, isas: meta::is_as_expression) =
    {
        terms := isas.get_terms();

        //  If this has no additional terms, it's not an actual is-as,
        //  it's holding a lower grammar production so go traverse that
        if terms.empty() {
            pre_traverse(isas.get_expression());
        }

        //  Else we're at an actual is-as expression with a rhs
        else {
            traverse(isas);
        }
    }

    traverse: (virtual inout this, isas: meta::is_as_expression) =
    {
        terms := isas.get_terms();

        pre_traverse(isas.get_expression());

        for terms do (term) {
            traverse(term.get_expr());
        }
    }

    traverse: (virtual inout this, exprs: meta::expression_list) =
    {
        for exprs.get_expressions() do (expr) {
            traverse(expr);
        }
    }

    pre_traverse: (virtual inout this, prefix: meta::prefix_expression) =
    {
        ops := prefix.get_ops();

        //  If this has no additional ops, it's not a naked prefix expr,
        //  it's holding a lower grammar production so go traverse that
        if ops.empty() {
            pre_traverse(prefix.get_postfix_expression(),);
        }

        //  Else we're at an actual prefix expression with ops
        else {
            traverse(prefix);
        }
    }

    traverse: (virtual inout this, prefix: meta::prefix_expression) =
    {
        pre_traverse(prefix.get_postfix_expression());
    }

    pre_traverse: (virtual inout this, postfix: meta::postfix_expression) =
    {
        terms := postfix.get_terms();

        //  If this has no additional terms, it's not a naked postfix expr,
        //  it's holding a lower grammar production so go traverse that
        if terms.empty() {
            traverse(postfix.get_primary_expression());
        }

        //  Else we're at an actual postfix expression with ops
        else {
            traverse(postfix);
        }
    }

    traverse: (virtual inout this, postfix: meta::postfix_expression) =
    {
        terms := postfix.get_terms();

        traverse(postfix.get_primary_expression());

        for terms do (term) {
            if term.is_id_expression() {
                traverse(term.get_id_expression());
            }
            else if term.is_expression_list() {
                traverse(term.get_expression_list());
            }
            else if term.is_expression() {
                traverse(term.get_expression());
            }
        }
    }

    traverse: (virtual inout this, uid: meta::unqualified_id) =
    {
        _ = uid;
    }


    traverse: (virtual inout this, qid: meta::qualified_id) =
    {
        for qid.get_terms()
        do  (term)
        {
            traverse(term.get_unqualified());
        }
    }


    traverse: (virtual inout this, tid: meta::type_id) =
    {
        if tid.is_postfix_expression() {
            traverse(tid.as_postfix_expression());
        }
        else if tid.is_qualified_id() {
            traverse(tid.as_qualified_id());
        }
        else if tid.is_unqualified_id() {
            traverse(tid.as_unqualified_id());
        }
        else {
            // Regular type_id
        }
    }


    traverse: (virtual inout this, primary: meta::primary_expression) =
    {
        if primary.is_identifier() {
            // Regular identifier
        }
        else if primary.is_expression_list() {
            traverse(primary.as_expression_list());
        }
        else if primary.is_literal() {
            // Regular literal
        }
        else if primary.is_declaration() {
            // TODO: traverse(primary.as_declaration());
        }
        else {
            // Regular primary
        }
    }


    traverse: (virtual inout this, idexpr: meta::id_expression) =
    {
        if idexpr.is_identifier() {
            // Regular id
        }
        else if idexpr.is_qualified() {
            traverse(idexpr.as_qualified());
        }
        else if idexpr.is_unqualified() {
            traverse(idexpr.as_unqualified());
        }
        else {
            // Regular id expr
        }
    }
}


//-----------------------------------------------------------------------
//
//  sample_traverser serves two purposes:
// 
//      - infrastructure for writing reflection API test cases
// 
//      - a sample for how code can use the reflection API, notably
//        for reflecting on function bodies (statements, expressions)
//

sample_traverser: (decl: meta::declaration, indent: i32) =
{
    sample_print("Declaration: (decl.name())$", indent);

    if decl.is_function() {
        sample_traverser(decl.as_function(), indent+1);
    }

    if decl.is_object() {
        sample_traverser(decl.as_object(), indent+1);
    }

    if decl.is_type() {
        sample_traverser(decl.as_type(), indent+1);
    }

    // ...
    // ... extend as desired to namespace, alias, etc.
    // ...
}


sample_traverser: (f: meta::function_declaration, indent: i32 = 0) =
{
    sample_print("Function: (f.name())$", indent+1);

    parameters := f.get_parameters();
    if !parameters.empty() {
        sample_print("Parameters:", indent+2);
        for parameters do (param) {
            sample_traverser(param, indent+3);
        }
    }

    returns := f.get_returns();
    if !returns.empty() {
        sample_print("Returns:", indent+2);
        for returns do (param) {
            sample_traverser(param, indent+3);
        }
    }

    sample_print("Body:", indent+2);
    if !f.has_compound_body() {
        sample_traverser(f.get_body(), indent+3);
    }
    else {
        sample_traverser(f.get_compound_body(), indent+3);
    }
}


sample_traverser: (o: meta::object_declaration, indent: i32) =
{
    sample_print("Object: name (o.name())$, type (o.type())$", indent);
    if o.has_initializer() {
        sample_print("Initializer:", indent+1);
        sample_traverser(o.get_initializer(), indent+2);
    }
}


sample_traverser: (t: meta::type_declaration, indent: i32 = 0) =
{
    sample_print("Type: (t.name())$", indent);

    if t.parent_is_nonglobal_namespace() 
    {
        ns := t.get_parent().as_nonglobal_namespace();
        sample_print("is a member of namespace (ns.name())$ which contains the following names:", indent+1);
        for ns.get_members() do (m) {
            sample_print(m.name(), indent+2);
        }
    }

    for t.get_members() do (m) {
        sample_traverser(m, indent+1);
    }
}


sample_traverser: (t: meta::parameter_declaration, indent: i32 = 0) =
{
    sample_print("parameter:", indent);

    pass := t.get_passing_style();
    if pass == passing_style::in          { sample_print("passing style: in", indent+1 ); }
    if pass == passing_style::in_ref      { sample_print("passing style: in_ref", indent+1 ); }
    if pass == passing_style::copy        { sample_print("passing style: copy", indent+1 ); }
    if pass == passing_style::inout       { sample_print("passing style: inout", indent+1 ); }
    if pass == passing_style::out         { sample_print("passing style: out", indent+1 ); }
    if pass == passing_style::move        { sample_print("passing style: move", indent+1 ); }
    if pass == passing_style::forward     { sample_print("passing style: forward", indent+1 ); }
    if pass == passing_style::forward_ref { sample_print("passing style: forward_ref", indent+1 ); }

    sample_print("declaration:", indent+1);
    sample_traverser(t.get_declaration(), indent+2);
}


sample_traverser: (stmt: meta::statement, indent: i32) =
{
    if stmt.is_expression_statement() {
        sample_traverser(stmt.as_expression_statement().get_expression(), indent);
    }

    if stmt.is_compound_statement() {
        sample_traverser(stmt.as_compound_statement(), indent);
    }

    if stmt.is_selection_statement()
    {
        sel := stmt.as_selection_statement();
        sample_print("(sel.get_identifier())$ statement", indent);

        sample_print("condition:", indent+1);
        sample_traverser(sel.get_expression(), indent+2);

        sample_print("true branch:", indent+1);
        sample_traverser(sel.get_true_branch(), indent+2);
        
        if sel.has_false_branch() {
            sample_print("false branch:", indent+1);
            sample_traverser(sel.get_false_branch(), indent+2);
        }
    }

    if stmt.is_declaration() {
        sample_traverser(stmt.as_declaration(), indent+1);
    }

    if stmt.is_return_statement() {
        sample_traverser(stmt.as_return_statement(), indent+1);
    }

    if stmt.is_iteration_statement() {
        sample_traverser(stmt.as_iteration_statement(), indent+1);
    }

    // TODO:
    //  using
    //  contract
    //  inspect
    //  jump
}


sample_traverser: (stmt: meta::compound_statement, indent: i32) =
{
    stmts := stmt.get_statements();

    if stmts.empty() {
        sample_print("compound statement (empty)", indent);
        return;
    }

    // Else
    sample_print("compound statement", indent);
    for stmts do (stmt2) {
        sample_traverser(stmt2, indent+1);
    }
}


sample_traverser: (stmt: meta::return_statement, indent: i32) =
{
    sample_print("return statement", indent);
    if stmt.has_expression() {
        sample_print("expression", indent+1);
        sample_traverser(stmt.get_expression(), indent+2);
    }
}


sample_traverser: (stmt: meta::iteration_statement, indent: i32) =
{
    if stmt.is_do() || stmt.is_while() {
        if stmt.is_do() {
            sample_print("do loop:", indent);
        }
        else {
            sample_print("while loop:", indent);
        }
        sample_print("condition:", indent+1);
        sample_traverser(stmt.get_do_while_condition(), indent+2);
        sample_print("body:", indent+1);
        sample_traverser(stmt.get_do_while_body(), indent+2);
    }
    else {
        assert(stmt.is_for());
        sample_print("for loop:", indent);
        sample_print("range:", indent+1);
        sample_traverser(stmt.get_for_range(), indent+2);
        sample_print("parameter:", indent+1);
        sample_traverser(stmt.get_for_parameter(), indent+2);
        sample_print("body:", indent+1);
        sample_traverser(stmt.get_for_body(), indent+2);
    }

    if stmt.has_next() {
        sample_print("next expression:", indent+1);
        sample_traverser(stmt.get_next_expression(), indent+2);
    }
}


sample_traverser: (expr: meta::expression, indent: i32) =
{
    //  An expression has other shortcuts to query deeper properties,
    //  but let's just traverse all the nested grammar elements to
    //  show how that traversal works

    //  The expression's basic payload is just an assignment expression
    //  today - this can change when we add try-expressions
    if expr.is_assignment_expression() {
        sample_traverser(expr.as_assignment_expression(), indent);
    }
}


sample_traverser: (binexpr: meta::assignment_expression, indent: i32) =
{
    terms := binexpr.get_terms();
    assert(!terms.empty());

    //  If this has only one term, it's not an actual assignment,
    //  it's holding a lower grammar production so go traverse that
    if terms.ssize() == 1 {
        sample_traverser(terms.front().get_term(), indent);
    }

    //  Else we're at an actual binary expression with a rhs
    else {
        sample_print("assignment", indent);

        (copy first := true)
        for terms
        do  (term)
        {
            if !first {
                sample_print("op: (term.get_op())$", indent+1);
            }
            first = false;
            sample_print("term:", indent+1);
            sample_traverser(term.get_term(), indent+2);
        }
    }
}


sample_traverser: (binexpr: meta::logical_or_expression, indent: i32) =
{
    terms := binexpr.get_terms();
    assert(!terms.empty());

    //  If this has only one term, it's not an actual logical-or,
    //  it's holding a lower grammar production so go traverse that
    if terms.ssize() == 1 {
        sample_traverser(terms.front().get_term(), indent);
    }

    //  Else we're at an actual binary expression with a rhs
    else {
        sample_print("logical-or", indent);

        (copy first := true)
        for terms
        do  (term)
        {
            if !first {
                sample_print("op: (term.get_op())$", indent+1);
            }
            first = false;
            sample_print("term:", indent+1);
            sample_traverser(term.get_term(), indent+2);
        }
    }
}


sample_traverser: (binexpr: meta::logical_and_expression, indent: i32) =
{
    terms := binexpr.get_terms();
    assert(!terms.empty());

    //  If this has only one term, it's not an actual logical-and,
    //  it's holding a lower grammar production so go traverse that
    if terms.ssize() == 1 {
        sample_traverser(terms.front().get_term(), indent);
    }

    //  Else we're at an actual binary expression with a rhs
    else {
        sample_print("logical-and", indent);

        (copy first := true)
        for terms
        do  (term)
        {
            if !first {
                sample_print("op: (term.get_op())$", indent+1);
            }
            first = false;
            sample_print("term:", indent+1);
            sample_traverser(term.get_term(), indent+2);
        }
    }
}


sample_traverser: (binexpr: meta::bit_or_expression, indent: i32) =
{
    terms := binexpr.get_terms();
    assert(!terms.empty());

    //  If this has only one term, it's not an actual bit-or,
    //  it's holding a lower grammar production so go traverse that
    if terms.ssize() == 1 {
        sample_traverser(terms.front().get_term(), indent);
    }

    //  Else we're at an actual binary expression with a rhs
    else {
        sample_print("bit-or", indent);

        (copy first := true)
        for terms
        do  (term)
        {
            if !first {
                sample_print("op: (term.get_op())$", indent+1);
            }
            first = false;
            sample_print("term:", indent+1);
            sample_traverser(term.get_term(), indent+2);
        }
    }
}


sample_traverser: (binexpr: meta::bit_xor_expression, indent: i32) =
{
    terms := binexpr.get_terms();
    assert(!terms.empty());

    //  If this has only one term, it's not an actual bit-xor,
    //  it's holding a lower grammar production so go traverse that
    if terms.ssize() == 1 {
        sample_traverser(terms.front().get_term(), indent);
    }

    //  Else we're at an actual binary expression with a rhs
    else {
        sample_print("bit-xor", indent);

        (copy first := true)
        for terms
        do  (term)
        {
            if !first {
                sample_print("op: (term.get_op())$", indent+1);
            }
            first = false;
            sample_print("term:", indent+1);
            sample_traverser(term.get_term(), indent+2);
        }
    }
}


sample_traverser: (binexpr: meta::bit_and_expression, indent: i32) =
{
    terms := binexpr.get_terms();
    assert(!terms.empty());

    //  If this has only one term, it's not an actual bit-and,
    //  it's holding a lower grammar production so go traverse that
    if terms.ssize() == 1 {
        sample_traverser(terms.front().get_term(), indent);
    }

    //  Else we're at an actual binary expression with a rhs
    else {
        sample_print("bit-and", indent);

        (copy first := true)
        for terms
        do  (term)
        {
            if !first {
                sample_print("op: (term.get_op())$", indent+1);
            }
            first = false;
            sample_print("term:", indent+1);
            sample_traverser(term.get_term(), indent+2);
        }
    }
}


sample_traverser: (binexpr: meta::equality_expression, indent: i32) =
{
    terms := binexpr.get_terms();
    assert(!terms.empty());

    //  If this has only one term, it's not an actual equality,
    //  it's holding a lower grammar production so go traverse that
    if terms.ssize() == 1 {
        sample_traverser(terms.front().get_term(), indent);
    }

    //  Else we're at an actual binary expression with a rhs
    else {
        sample_print("equality", indent);

        (copy first := true)
        for terms
        do  (term)
        {
            if !first {
                sample_print("op: (term.get_op())$", indent+1);
            }
            first = false;
            sample_print("term:", indent+1);
            sample_traverser(term.get_term(), indent+2);
        }
    }
}


sample_traverser: (binexpr: meta::relational_expression, indent: i32) =
{
    terms := binexpr.get_terms();
    assert(!terms.empty());

    //  If this has only one term, it's not an actual relational,
    //  it's holding a lower grammar production so go traverse that
    if terms.ssize() == 1 {
        sample_traverser(terms.front().get_term(), indent);
    }

    //  Else we're at an actual binary expression with a rhs
    else {
        sample_print("relational", indent);

        (copy first := true)
        for terms
        do  (term)
        {
            if !first {
                sample_print("op: (term.get_op())$", indent+1);
            }
            first = false;
            sample_print("term:", indent+1);
            sample_traverser(term.get_term(), indent+2);
        }
    }
}


sample_traverser: (binexpr: meta::compare_expression, indent: i32) =
{
    terms := binexpr.get_terms();
    assert(!terms.empty());

    //  If this has only one term, it's not an actual compare,
    //  it's holding a lower grammar production so go traverse that
    if terms.ssize() == 1 {
        sample_traverser(terms.front().get_term(), indent);
    }

    //  Else we're at an actual binary expression with a rhs
    else {
        sample_print("compare", indent);

        (copy first := true)
        for terms
        do  (term)
        {
            if !first {
                sample_print("op: (term.get_op())$", indent+1);
            }
            first = false;
            sample_print("term:", indent+1);
            sample_traverser(term.get_term(), indent+2);
        }
    }
}


sample_traverser: (binexpr: meta::shift_expression, indent: i32) =
{
    terms := binexpr.get_terms();
    assert(!terms.empty());

    //  If this has only one term, it's not an actual shift,
    //  it's holding a lower grammar production so go traverse that
    if terms.ssize() == 1 {
        sample_traverser(terms.front().get_term(), indent);
    }

    //  Else we're at an actual binary expression with a rhs
    else {
        sample_print("shift", indent);

        (copy first := true)
        for terms
        do  (term)
        {
            if !first {
                sample_print("op: (term.get_op())$", indent+1);
            }
            first = false;
            sample_print("term:", indent+1);
            sample_traverser(term.get_term(), indent+2);
        }
    }
}


sample_traverser: (binexpr: meta::additive_expression, indent: i32) =
{
    terms := binexpr.get_terms();
    assert(!terms.empty());

    //  If this has only one term, it's not an actual additive,
    //  it's holding a lower grammar production so go traverse that
    if terms.ssize() == 1 {
        sample_traverser(terms.front().get_term(), indent);
    }

    //  Else we're at an actual binary expression with a rhs
    else {
        sample_print("additive", indent);

        (copy first := true)
        for terms
        do  (term)
        {
            if !first {
                sample_print("op: (term.get_op())$", indent+1);
            }
            first = false;
            sample_print("term:", indent+1);
            sample_traverser(term.get_term(), indent+2);
        }
    }
}


sample_traverser: (binexpr: meta::multiplicative_expression, indent: i32) =
{
    terms := binexpr.get_terms();
    assert(!terms.empty());

    //  If this has only one term, it's not an actual multiplicative,
    //  it's holding a lower grammar production so go traverse that
    if terms.ssize() == 1 {
        sample_traverser(terms.front().get_term(), indent);
    }

    //  Else we're at an actual binary expression with a rhs
    else {
        sample_print("multiplicative", indent);

        (copy first := true)
        for terms
        do  (term)
        {
            if !first {
                sample_print("op: (term.get_op())$", indent+1);
            }
            first = false;
            sample_print("term:", indent+1);
            sample_traverser(term.get_term(), indent+2);
        }
    }
}


sample_traverser: (isas: meta::is_as_expression, indent: i32) =
{
    terms := isas.get_terms();

    //  If this has no additional terms, it's not an actual is-as,
    //  it's holding a lower grammar production so go traverse that
    if terms.empty() {
        sample_traverser(isas.get_expression(), indent);
    }

    //  Else we're at an actual is-as expression with a rhs
    else {
        sample_print("is-as expression", indent);

        sample_print("expression", indent+1);
        sample_traverser(isas.get_expression(), indent+2);

        for terms do (term) {
            sample_print("op: (term.get_op())$", indent+1);
            sample_print("term:", indent+1);
            sample_traverser(term.get_expr(), indent+2);
        }
    }
}


sample_traverser: (exprs: meta::expression_list, indent: i32) =
{
    if exprs.is_empty() {
        sample_print("()", indent);
    }
    else {
        sample_print("(", indent);
        for exprs.get_expressions() do (expr) {
            sample_traverser(expr, indent+1);
        }
        sample_print(")", indent);
    }
}


sample_traverser: (prefix: meta::prefix_expression, indent: i32) =
{
    ops := prefix.get_ops();

    //  If this has no additional ops, it's not a naked prefix expr,
    //  it's holding a lower grammar production so go traverse that
    if ops.empty() {
        sample_traverser(prefix.get_postfix_expression(), indent);
    }

    //  Else we're at an actual prefix expression with ops
    else {
        sample_print("prefix expression", indent);

        for ops do (op) {
            sample_print("op: (op)$", indent+1);
        }

        sample_print("expression", indent+1);
        sample_traverser(prefix.get_postfix_expression(), indent+2);
    }
}


sample_traverser: (postfix: meta::postfix_expression, indent: i32) =
{
    terms := postfix.get_terms();

    //  If this has no additional terms, it's not a naked postfix expr,
    //  it's holding a lower grammar production so go traverse that
    if terms.empty() {
        sample_traverser(postfix.get_primary_expression(), indent);
    }

    //  Else we're at an actual postfix expression with ops
    else {
        sample_print("postfix expression", indent);

        sample_print("expression", indent+1);
        sample_traverser(postfix.get_primary_expression(), indent+2);

        for terms do (term) {
            sample_print("op: (term.get_op())$", indent+1);
            if term.is_id_expression() {
                sample_traverser(term.get_id_expression(), indent+1);
            }
            else if term.is_expression_list() {
                sample_traverser(term.get_expression_list(), indent+1);
            }
            else if term.is_expression() {
                sample_traverser(term.get_expression(), indent+1);
            }
        }
    }
}


sample_traverser: (uid: meta::unqualified_id, indent: i32) =
{
    if uid.is_identifier() {
        sample_print(uid.get_identifier(), indent);
    }
    else {
        sample_print(uid.to_string(), indent+1);
    }
}


sample_traverser: (qid: meta::qualified_id, indent: i32) =
{
    (copy first := true)
    for qid.get_terms()
    do  (term)
    {
        if !first {
            sample_print("op: (term.get_op())$", indent+1);
        }
        first = false;
        sample_print("unqualified:", indent+1);
        sample_traverser(term.get_unqualified(), indent+2);
    }
}


sample_traverser: (tid: meta::type_id, indent: i32) =
{
    if tid.is_postfix_expression() {
        sample_traverser(tid.as_postfix_expression(), indent);
    }
    else if tid.is_qualified_id() {
        sample_traverser(tid.as_qualified_id(), indent);
    }
    else if tid.is_unqualified_id() {
        sample_traverser(tid.as_unqualified_id(), indent);
    }
    else {
        sample_print(tid.to_string(), indent);
    }
}


sample_traverser: (primary: meta::primary_expression, indent: i32) =
{
    if primary.is_identifier() {
        sample_print(primary.as_identifier(), indent+1);
    }
    else if primary.is_expression_list() {
        sample_traverser(primary.as_expression_list(), indent+1);
    }
    else if primary.is_literal() {
        sample_print(primary.as_literal(), indent+1);
    }
    else if primary.is_declaration() {
        sample_traverser(primary.as_declaration(), indent+1);
    }
    else {
        sample_print(primary.to_string(), indent+1);
    }
}


sample_traverser: (idexpr: meta::id_expression, indent: i32) =
{
    if idexpr.is_identifier() {
        sample_print(idexpr.as_identifier(), indent+1);
    }
    else if idexpr.is_qualified() {
        sample_traverser(idexpr.as_qualified(), indent+1);
    }
    else if idexpr.is_unqualified() {
        sample_traverser(idexpr.as_unqualified(), indent+1);
    }
    else {
        sample_print(idexpr.to_string(), indent+1);
    }
}


//-----------------------------------------------------------------------
//
//  autodiff - stub
//

autodiff_special_func: type = {
    public name      : std::string;
    public n_args    : int;
    public has_return: bool;
    public is_member : bool;

    public code             : std::string;
    public code_higher_order: std::string;

    operator=: (out this, name_: std::string, n_args_: int, has_return_: bool, is_member_: bool, code_: std::string = "", code_higher_order_: std::string = "") = {
        name              = name_;
        n_args            = n_args_;
        has_return        = has_return_;
        is_member         = is_member_;
        code              = code_;
        code_higher_order = code_higher_order_;

        if code_higher_order.empty() {
            code_higher_order = code;
        }
    }

    operator=: (out this, that) = {} // Default copy.

    is_match: (this, o: autodiff_special_func) -> bool = {
        return name == o.name && n_args == o.n_args && has_return == o.has_return && is_member == o.is_member;
    }
}

autodiff_declaration_stack_item: @copy_constructible type = {
    public full_name:   std::string;  // namespace + type name
    public decl: meta::type_or_namespace_declaration;

    public diff_request: std::vector<meta::declaration> = ();
    public diff_done:    std::vector<meta::declaration> = ();

    operator=: (out this, full_name_: std::string, decl_: meta::type_or_namespace_declaration) = {
        full_name = full_name_;
        decl      = decl_;
    }

    lookup_declaration: (this, decl_name: std::string) -> (r: std::vector<meta::declaration> = ()) = {
        for decl.get_members() do (cur) {
            if cur.has_name() && decl_name  == cur.name() {
                r.push_back(cur);

                // Do not break for overloads. <3
            }
        }
    }
}

autodiff_context: type = {
    private temporary_count : int = 0;

    // Code in special function is replaced. Placeholders are:
    //   _o_  : name of object for member functions.
    //   _o_  : name of derivative object for member functions.
    //   _r_  : name of the return value.
    //   _rd_ : name of derivative return value.
    //   _a1_ : First argument value
    //   _ad1_: First derivative argument value
    //   _a2_ : Second argument value
    //   _ad2_: Second derivative argument value
    public special_funcs : std::vector<autodiff_special_func> = (
        autodiff_special_func("sin", 1, /* has_return = */ true, /* is_member = */ false,
            "_rd_ = cos(_a1_) * _ad1_;\n"
            "_r_  = sin(_a1_);\n",
            "_rd_ = _ad1_.sin(_a1_);\n"
            "_r_  = sin(_a1_);\n",

        ),
        autodiff_special_func("cos", 1, /* has_return = */ true, /* is_member = */ false,
            "_rd_ = -sin(_a1_) * _ad1_;\n"
            "_r_  = cos(_a1_);\n",
            "_rd_ = _ad1_.cos(_a1_);\n"
            "_r_  = cos(_a1_);\n",

        ),
        autodiff_special_func("exp", 1, /* has_return = */ true, /* is_member = */ false,
            "_rd_ = exp(_a1_) * _ad1_;\n"
            "_r_  = exp(_a1_);\n",
            "_rd_ = _ad1_.exp(_a1_);\n"
            "_r_  = exp(_a1_);\n",
        ),
        autodiff_special_func("push_back", 1, /* has_return = */ false, /* is_member = */ true,
            "_o_.push_back(_a1_);\n"
            "_od_.push_back(_ad1_);\n")
    );

    public suffix: std::string = "_d";
    private order: int         = 1;

    // Members depending on order
    public ad_type: std::string = "double";

    public declaration_map  : std::map<std::string, std::vector<meta::declaration>> = ();
    public declaration_stack: std::vector<autodiff_declaration_stack_item> = ();

    create_namespace_stack: (inout this, t: meta::type_or_namespace_declaration) = {
        if t.parent_is_nonglobal_namespace() {
            create_namespace_stack(t.get_parent().as_nonglobal_namespace());
        }
        else if t.parent_is_type() {
            create_namespace_stack(t.get_parent().as_type());
        }

        full_name: std::string = "::";
        if !declaration_stack.empty() {
            full_name = declaration_stack.back().full_name + "::";
        }
        full_name += t.name();

        _ = declaration_stack.push_back(autodiff_declaration_stack_item(full_name, t));
    }

    set_order : (inout this, new_order: int) = {
        order = new_order;

        if 1 == order {
            ad_type = "double";
        }
        else {
            ad_type = "cpp2::taylor<double, (order)$>";
        }
    }

    is_taylor: (this) = order != 1;

    gen_temporary : (inout this) -> std::string = {
        temporary_count += 1;
        return "temp_(temporary_count)$";
    }

    // TODO: Have the proper type declaration here.
    get_ad_type: (inout this, type: std::string) -> std::string = {

        if order == 1 {
            return type; // Same type for now for order 1
        }

        return string_util::replace_all(type, "double", ad_type);
    }

    lookup_declaration: (inout this, decl_name: std::string) -> (r : std::vector<meta::declaration> = ()) = {
        for std::ranges::views::reverse(declaration_stack) do (cur) {

            cur_full_name : std::string = cur.full_name + "::" + decl_name;
            ele := declaration_map.find(cur_full_name);
            if ele == declaration_map.end() {
                ele = declaration_map.insert_or_assign(cur_full_name, cur.lookup_declaration(decl_name)).first;
            }

            if !ele*.second.empty() {
                // A simple assignment or emplace_back did not work. It tired to use move copy operators.
                for ele*.second do (cp) {
                    r.push_back(cp);
                }
                //r = ele*.second;
                break;
                // TODO: For overload resolution we may want to continue here and just add everything for all parent namespaces.
            }
        }

        return;
    }

    lookup_function_declaration: (inout this, decl_name: std::string) -> (r : std::vector<meta::function_declaration> = ()) = {
        r_all := lookup_declaration(decl_name);

        for r_all do (cur) {
            if cur.is_function() {
                r.push_back(cur.as_function());
            }
        }
    }

    lookup_special_function_handling: (this, func_name: std::string, n_args: int, has_return: bool, is_member: bool) -> (m: bool, code: std::string) = {
        lookup : autodiff_special_func = (func_name, n_args, has_return, is_member);

        m = false;
        code = "";
        for special_funcs do (func) {
            if func.is_match(lookup) {
                m = true;
                if is_taylor() {
                    code = func.code_higher_order;
                }
                else {
                    code = func.code;
                }
                return;
            }
        }
    }

    add_as_differentiated: (inout this, t: meta::declaration) = {
        top := declaration_stack.back()&;

        assert(t.get_parent().is_same(top*.decl));

        top*.diff_done.push_back(t);
    }

    add_for_differentiation: (inout this, t: meta::declaration) = {
        t_parent := t.get_parent();

        found := false;
        for std::ranges::views::reverse(declaration_stack) do (inout cur) {
            if t_parent.is_same(cur.decl) {
                if !is_in_list(t, cur.diff_request) {
                    cur.diff_request.push_back(t);
                }

                found = true;
                break;
            }
        }

        if !found {
            t.error("AD: Could not find parent type/namespace for: (t)$");
        }
    }

    is_in_list: (v: meta::declaration, list: std::vector<meta::declaration>) -> bool = {
        for list do (cur) {
            if cur.is_same(v) {
                return true;
            }
        }

        return false;
    }

    enter_function: (inout this) = {
        temporary_count = 0;
    }

    leave_function: (inout this) = {
    }

    push_stack: (inout this, decl: meta::type_or_namespace_declaration) = {
        full_name: std::string = "";

        if !declaration_stack.empty() {
            full_name += declaration_stack.back().full_name;
        }

        full_name += "::";
        full_name += decl.name();

        declaration_stack.push_back(autodiff_declaration_stack_item(full_name, decl));
    }

    pop_stack: (inout this) = {
        assert(!declaration_stack.empty());

        top := declaration_stack.back()&;
        ad: autodiff_declaration_handler = (this&, top*.decl);

        for top*.diff_request do (cur) {
            if !is_in_list(cur, top*.diff_done) {
                ad.pre_traverse(cur);
            }
        }

        declaration_stack.pop_back();
    }

    finish: (inout this) = {
        while !declaration_stack.empty() {
            pop_stack();
        }
    }
}

autodiff_handler_base: type = {
    public ctx: *autodiff_context;

    public diff : std::string = "";

    operator=: (out this, ctx_: *autodiff_context) = {
        ctx = ctx_;
    }

    append: (inout this, in_ref o: autodiff_handler_base) = {
        diff += o.diff;
    }
}

autodiff_expression_handler: type = {
    this: simple_traverser = ();
    this: autodiff_handler_base;

    base: type == simple_traverser;

    public lhs: std::string;
    public declare_p: std::string;
    public declare_d: std::string;

    operator=: (out this, ctx_: *autodiff_context, lhs_: std::string, declare_p_: std::string = "", declare_d_: std::string = "") = {
        autodiff_handler_base = (ctx_);
        lhs = lhs_;
        declare_p = declare_p_;
        declare_d = declare_d_;

        if declare_d.empty() && !declare_p.empty() {
            declare_d = declare_p;
        }
    }

    gen_lhs_assignment: (inout this, prim: std::string, fwd: std::string, primal_first: bool = false) = {
        lhs_d : std::string = lhs + ctx*.suffix;
        if lhs == "_" {
            // TODO: Maybe improve discard handling
            lhs_d = lhs;
        }

        fwd_str    := "(lhs_d)$   (declare_d)$ = (fwd)$;\n";
        primal_str := "(lhs)$   (declare_p)$ = (prim)$;\n";

        if primal_first {
            diff += primal_str;
        }
        diff += fwd_str;
        if !primal_first {
            diff += primal_str;
        }
    }

    handle_expression_list: (inout this, list: meta::expression_list) -> std::vector<std::string> = {
        args : std::vector<std::string> = ();
        for list.get_expressions() do (expr) {
            args.push_back(handle_expression_term(expr));
        }

        return args;
    }

    handle_expression_term :(inout this, term) -> std::string = {
        if term.is_identifier() {
            return term.to_string();
        }
        else if term.is_expression_list() {
            exprs := term..as_expression_list()..get_expressions();
            if exprs.ssize() != 1 {
                term.error("Can not handle multiple expressions. (term.to_string())");
                return "error";
            }
            expr := exprs[0];
            bin_expr := expr..as_assignment_expression();

            if bin_expr.terms_size() != 0 {
                term.error("Can not handle assign expr inside of expression. (expr.to_string())$");
                return "error";
            }

            t := ctx*.gen_temporary();
            ad : autodiff_expression_handler = (ctx, t, ":"); // TODO: get type of expression
            ad..pre_traverse(bin_expr.get_terms().front().get_term());
            append(ad);

            return t;
        }
        else {
            // Nothing special. A regular expression.
            expr := term;

            t := ctx*.gen_temporary();
            ad : autodiff_expression_handler = (ctx, t, ":"); // TODO: get type of expression
            ad..pre_traverse(expr);
            append(ad);

            return t;
        }
    }

    handle_function_call: (inout this, postfix: meta::postfix_expression, has_return: bool) = {
        terms := postfix.get_terms();

        is_func  := true;

        (copy i := 0)
        for terms next i += 1 do (term)  {
            if term.get_op() == "." {
                continue;
            }
            if term.get_op() == "(" && i + 1 == terms.ssize() { // Function operator has to be the last
                continue;
            }

            is_func = false;
        }

        // Check for function call, everything else is not handled.
        if !(is_func) {
            postfix.error( "AD: Postfix expressions are only handled for function calls, or member function calls. Do not know how to handle: (postfix.to_string())$" );
            return;
        }

        object         : std::string = "";
        object_d       : std::string = "";
        function_name : std::string = "";
        args          : std::vector<std::string> = ();

        primary := postfix.get_primary_expression();

        if 1 != terms.ssize() {
            object   = primary.to_string();
            object_d = primary.to_string() + ctx*.suffix;
        }
        else {
            function_name = primary.to_string();
        }

        (copy i := 0)
        for terms next i += 1 do (term)  {
            if term.get_op() == "." {
                assert(term.is_id_expression());
                name := term.get_id_expression().to_string();

                if i + 2 == terms.ssize() { // Second last term is function name, last term is function argument list
                    function_name = name;
                }
                else {
                    object   += "." + name;
                    object_d += "." + name;
                }
            }
            else if term.get_op() == "(" {
                assert(term.is_expression_list());

                args = handle_expression_list(term.get_expression_list());
            }
            else {
                postfix.error("AD: Do not know how to handle postfix term: (term.to_string())$");
            }
        }

        r_arg := lhs;
        if !has_return {
            r_arg = "";
        }
        if handle_special_function(object, object_d, function_name, args, r_arg) {
            return;
        }

        // No special handling, currently only allow direct function calls
        if !object.empty() {
            postfix.error("AD: Can currently only handle direct function calls and no member function calls.: (postfix.to_string())$");
        }

        // All arguments have now been handled. Form the function call
        ret_temp : std::string = "";
        if has_return {
            ret_temp = ctx*.gen_temporary();
            diff += "(ret_temp)$ := ";
        }

        // TODO: This is untested for functions with no return value. Requires handling of out and inout parameters in functions.
        diff += "(function_name)$(ctx*.suffix)$(";
        for args do (arg) {
            diff += "(arg)$, (arg)$(ctx*.suffix)$,";
        }
        diff += ");\n";

        if has_return {
            functions := ctx*.lookup_function_declaration(function_name);
            if functions.ssize() == 0 {
                postfix.error("AD: Could not find function declaration for `(function_name)$`.\n"
                              "    If cpp2 function: this is an alpha limitation, please declare it befor the current declaration.\n"
                              "    If cpp function: please add a special handling for this function.");
            }
            else if functions.ssize() != 1 {
                postfix.error("AD: No handling for overload resultion is currently implemented.");
            }

            ret_name : std::string = "r"; // Default for regular return.
            returns := functions[0].get_returns();
            if !returns.empty() {
                if returns.ssize() != 1 {
                    postfix.error("AD: Expecting single return.");
                }

                for returns do (cur) {
                    ret_name = cur.get_declaration().name();
                }
            }

            ret_name_d : std::string = ret_name + ctx*.suffix;

            gen_lhs_assignment("(ret_temp)$.(ret_name)$", "(ret_temp)$.(ret_name_d)$", /* switch order = */ true);

            ctx*.add_for_differentiation(functions[0]);
        }

        // TODO: Add function to list of functions/objects for differentiation for the no return case.
    }

    handle_special_function: (inout this, object: std::string, object_d: std::string, function_name: std::string, args: std::vector<std::string>, ret: std::string) -> bool = {

        r := ctx*.lookup_special_function_handling(function_name, args.ssize(), !ret.empty(), !object.empty());

        if !r.m {
            return false; // No match
        }

        // Have a match, do the replacement
        code: std::string = "";
        code = r.code; // TODO: Direct initialization gives error: no matching function for call to ‘std::__cxx11::basic_string<char>::basic_string(<brace-enclosed initializer list>)’

        if !object.empty() {
            code = string_util::replace_all(code, "_o_", object);
            code = string_util::replace_all(code, "_od_", object_d);
        }

        if !ret.empty() {
            code = string_util::replace_all(code, "_r_", ret);
            code = string_util::replace_all(code, "_rd_", ret + ctx*.suffix);
        }

        (copy i := 1)
        for args do (arg) {
            code = string_util::replace_all(code, "_a(i)$_", arg);
            code = string_util::replace_all(code, "_ad(i)$_", arg + ctx*.suffix);
        }

        diff += code;

        return true;
    }

    traverse: (override inout this, expr: meta::expression) = {
        base::traverse(expr);
    }

    traverse: (override inout this, binexpr: meta::assignment_expression) = {
        binexpr.error( "AD: Assign expressions are not yet handled." );
    }

    traverse: (override inout this, binexpr: meta::logical_or_expression) = {
        binexpr.error( "AD: Logical or expressions are not yet handled." );
    }

    traverse: (override inout this, binexpr: meta::logical_and_expression) = {
        binexpr.error( "AD: Logical and expressions are not yet handled." );
    }

    traverse: (override inout this, binexpr: meta::bit_or_expression) = {
        binexpr.error( "AD: Bit or expressions are not yet handled." );
    }

    traverse: (override inout this, binexpr: meta::bit_xor_expression) = {
        binexpr.error( "AD: Bit xor expressions are not yet handled." );
    }

    traverse: (override inout this, binexpr: meta::bit_and_expression) = {
        binexpr.error( "AD: Bit and expressions are not yet handled." );
    }

    traverse: (override inout this, binexpr: meta::equality_expression) = {
        binexpr.error( "AD: Equality or expressions are not yet handled." );
    }

    traverse: (override inout this, binexpr: meta::relational_expression) = {
        binexpr.error( "AD: Relational expressions are not yet handled." );
    }

    traverse: (override inout this, binexpr: meta::compare_expression) = {
        binexpr.error( "AD: Compare or expressions are not yet handled." );
    }

    traverse: (override inout this, binexpr: meta::shift_expression) = {
        binexpr.error( "AD: Shift or expressions are not yet handled." );
    }

    traverse: (override inout this, binexpr: meta::additive_expression) = {
        terms := binexpr.get_terms();

        first := true;
        fwd :   std::string = "";
        primal: std::string = "";
        for terms do (term) {
            if !first {
                op := term.get_op().to_string();
                fwd    += " (op)$ ";
                primal += " (op)$ ";
            }

            var   := handle_expression_term(term.get_term());
            var_d := var + ctx*.suffix;
            fwd    += "(var_d)$";
            primal += "(var)$";

            first = false;
        }

        gen_lhs_assignment(primal, fwd);
    }

    traverse: (override inout this, binexpr: meta::multiplicative_expression) = {
        terms := binexpr.get_terms();

        arg_a   := handle_expression_term(terms[0].get_term());
        arg_a_d := arg_a + ctx*.suffix;

        i : int = 1;
        while i < terms.ssize() next i += 1 {
            arg_b   := handle_expression_term(terms[i].get_term());
            arg_b_d := arg_b + ctx*.suffix;

            op := terms[i].get_op().to_string();

            fwd    : std::string = "";
            primal : std::string = "";

            if "*" == op {
                if ctx*.is_taylor() {
                    fwd = "(arg_a_d)$.mul((arg_b_d)$, (arg_a)$, (arg_b)$)";
                }
                else {
                    fwd = "(arg_a)$ * (arg_b_d)$ + (arg_b)$ * (arg_a_d)$";
                }
                primal = "(arg_a)$ * (arg_b)$";
            }
            else if "/" == op {
                if ctx*.is_taylor() {
                    fwd = "(arg_a_d)$.div((arg_b_d)$, (arg_a)$, (arg_b)$)";
                }
                else {
                    fwd    = "(arg_a_d)$ / (arg_b)$ - (arg_a)$ * (arg_b_d)$ / ((arg_b)$ * (arg_b)$)";
                }
                primal = "(arg_a)$ / (arg_b)$";
            }
            else {
                binexpr.error( "unkown multiplicative operator '(op)$'");
            }


            if i + 1 == terms.ssize() {
                // Last item
                gen_lhs_assignment(primal, fwd);
            }
            else {
                // Temporary
                t   := ctx*.gen_temporary();
                t_d := t + ctx*.suffix;
                // TODO: Get type of expression, in order to define the type of t.
                diff += "(t_d)$ := (fwd)$;";
                diff += "(t)$   := (primal)$;";

                arg_a   = t;
                arg_a_d = t_d;
            }
        }
    }

    traverse: (override inout this, isas: meta::is_as_expression) = {
        isas.error( "AD: Is as expressions are not yet handled." );
    }

    traverse: (override inout this, prefix: meta::prefix_expression) =
    {
        prefix.error( "AD: Prefix expressions are not yet handled." );
    }

    traverse: (override inout this, postfix: meta::postfix_expression) =
    {
        terms := postfix.get_terms();

        is_func  := true;

        (copy i := 0)
        for terms next i += 1 do (term)  {
            if term.get_op() == "." {
                continue;
            }
            if term.get_op() == "(" && i + 1 == terms.ssize() { // Function operator has to be the last
                continue;
            }

            is_func = false;
        }

        // Check for function call, everything else is not handled.
        if !(is_func) {
            postfix.error( "AD: Postfix expressions are only handled for function calls, or member function calls. Do not know how to handle: (postfix.to_string())$" );
            return;
        }

        handle_function_call(postfix, true);
    }

    traverse: (override inout this, primary: meta::primary_expression) =
    {
        if primary.is_identifier() {
            gen_lhs_assignment(primary.to_string(), primary.to_string() + ctx*.suffix);
        }
        else if primary.is_expression_list() {
            if primary.as_expression_list().is_empty() {
                gen_lhs_assignment("()", "()");
            }
            else {
                primary.error("AD: Do not know how to handle non empty expression list inside of primary_expression: (primary.to_string())$");
            }
        }
        else if primary.is_literal() {
            literal_str := primary.to_string();

            ad_init : std::string = "()";

            // TODO: Determine propre zero initializer from type of literal.
            if declare_d == ":" || declare_d == ": _" {
                ad_init = ctx*.get_ad_type("double") + "()";
            }
            gen_lhs_assignment(primary.to_string(), ad_init);
        }
        else if primary.is_declaration() {
            primary.error("AD: Do not know how to handle declaration inside of primary_expression: (primary.to_string())$");
        }
        else {
            primary.error("AD: Unknown primary expression kind: (primary.to_string())$");
        }
    }
}

autodiff_stmt_handler: type = {
    this: simple_traverser      = ();
    this: autodiff_handler_base;

    base: type == simple_traverser;

    mf: meta::function_declaration;

    operator=: (out this, ctx_: *autodiff_context, mf_: meta::function_declaration) = {
        autodiff_handler_base = (ctx_);
        mf = mf_;
    }

    traverse: (override inout this, decl: meta::declaration) = {
        base::traverse(decl);
    }


    traverse: (override inout this, f: meta::function_declaration) = {
        f.error("AD: Do not know how to handle function_declaration: (f.to_string())$");
    }


    traverse: (override inout this, o: meta::object_declaration) = {
        lhs  : std::string = o.name();
        type :             =  o.type();

        ad_type : = ctx*.get_ad_type(type);

        if o.has_initializer() {
            ad: autodiff_expression_handler = (ctx, lhs, ": " + type, ": " + ad_type);
            ad.pre_traverse(o.get_initializer());
            append(ad);
        }
        else {
            diff += "(lhs)$(ctx*.suffix)$ : (ad_type)$;\n";
            diff += "(lhs)$   : (type)$;\n";
        }
    }


    traverse: (override inout this, t: meta::type_declaration) = {
        t.error("AD: Do not know how to handle type_declaration: (t.to_string())$");
    }


    traverse: (override inout this, t: meta::parameter_declaration) = {
        t.error("AD: Do not know how to handle parameter_declaration: (t.to_string())$");
    }


    traverse: (override inout this, stmt: meta::statement) = {
        base::traverse(stmt);
    }


    traverse: (override inout this, stmt: meta::compound_statement) = {
        // Brackets are handled by the
        diff += "{\n";
        base::traverse(stmt);
        diff += "}\n";
    }


    traverse: (override inout this, stmt: meta::return_statement) = {
        if stmt.has_expression() {
            // Return with expression.
            // TODO: Remove assumptions
            //     - Return expression is always active. (Look this up in mf or so.)
            //     - Return was converted to a two parameter return with the name r.
            ad: autodiff_expression_handler = (ctx, "r");
            ad..pre_traverse(stmt.get_expression());
            append(ad);
        }
        else {
            diff += "return;\n";
        }
    }


    traverse: (override inout this, stmt: meta::iteration_statement) = {
        if stmt.is_while() {
            // TODO: Assumption is here that nothing is in the condition
            diff += "while (stmt.get_do_while_condition().to_string())$ ";
            if stmt.has_next() {
                // TODO: Assumption is here that nothing is in the next expression
                diff += "next (stmt.get_next_expression().to_string())$ ";
            }

            pre_traverse(stmt.get_do_while_body());
        }
        else if stmt.is_do() {
            // TODO: Assumption is here that nothing is in the condition
            diff += "do ";
            pre_traverse(stmt.get_do_while_body());

            if stmt.has_next() {
                // TODO: Assumption is here that nothing is in the next expression
                diff += "next (stmt.get_next_expression().to_string())$ ";
            }
            diff += "while (stmt.get_do_while_condition().to_string())$;";
        }
        else {
            assert(stmt.is_for());
            // No zip view available in cpp 20 do a piggy back for range

            // TODO: Assumption that this is just an id expression.
            range := stmt.get_for_range().to_string();

            param := stmt.get_for_parameter();
            param_style := to_string_view(param.get_passing_style());
            param_decl := param.get_declaration();
            diff += "(copy (param_decl.name())$_d_iter := (range)$(ctx*.suffix)$.begin())\n";
            diff += "for (range)$ next (";
            if stmt.has_next() {
                // TODO: Assumption is here that nothing is in the next expression
                diff += "(stmt.get_next_expression().to_string())$, ";
            }
            diff += "(param_decl.name())$_d_iter++";
            diff += ") do ((param_style)$ (param_decl.name())$: (param_decl.type())$) {\n";
            diff += "((param_style)$ (param_decl.name())$(ctx*.suffix)$: (param_decl.type())$ = (param_decl.name())$_d_iter*)";
            pre_traverse(stmt.get_for_body());
            diff += "}\n";
        }
    }


    traverse: (override inout this, stmt: meta::selection_statement) = {
        // TODO: Currently assuming that nothing bad happens in the condition
        diff += "if (stmt.get_expression().to_string())$";
        pre_traverse(stmt.get_true_branch());

        if stmt.has_false_branch() {
            diff += "else ";
            pre_traverse(stmt.get_false_branch());
        }
    }

    traverse : (override inout this, expr: meta::expression) = {
        if expr.is_simple_assignment()
        {
            //  If this is not an assignment to a parameter or return object, skip it
            lhs_rhs := expr.get_lhs_rhs_if_simple_assignment();
            lhs     := lhs_rhs.lhs.get_first_token_ignoring_this();

            assignment := expr.as_assignment_expression();

            //  Cpp2 doesn't allow chained assignment, so rhs must be a single logical_or_expression
            assignment_terms := assignment.get_terms();
            if assignment_terms.ssize() != 2 {
                mf.error( "an assignment must have exactly one right-hand side expression" );
            }

            //  Now we handle sequences of binary "expr1 @ expr2 @ ..." where each
            //  @ is one of a list of operators at the same grammar precedence

            h: autodiff_expression_handler = (ctx, lhs.to_string());
            h.pre_traverse(assignment_terms[1].get_term());

            append(h);
        }
        else {
            base::traverse(expr);
        }
    }

    traverse: (override inout this, binexpr: meta::assignment_expression) = {
        // TDOO: Move meta::expression logic here
        binexpr.error( "AD: Assign expressions are not yet handled as standalone statements.." );
    }

    traverse: (override inout this, binexpr: meta::logical_or_expression) = {
        binexpr.error( "AD: Logical or expressions are not yet handled as standalone statements.." );
    }

    traverse: (override inout this, binexpr: meta::logical_and_expression) = {
        binexpr.error( "AD: Logical and expressions are not yet handled as standalone statements.." );
    }

    traverse: (override inout this, binexpr: meta::bit_or_expression) = {
        binexpr.error( "AD: Bit or expressions are not yet handled as standalone statements.." );
    }

    traverse: (override inout this, binexpr: meta::bit_xor_expression) = {
        binexpr.error( "AD: Bit xor expressions are not yet handled as standalone statements.." );
    }

    traverse: (override inout this, binexpr: meta::bit_and_expression) = {
        binexpr.error( "AD: Bit and expressions are not yet handled as standalone statements.." );
    }

    traverse: (override inout this, binexpr: meta::equality_expression) = {
        binexpr.error( "AD: Equality or expressions are not yet handled as standalone statements.." );
    }

    traverse: (override inout this, binexpr: meta::relational_expression) = {
        binexpr.error( "AD: Relational expressions are not yet handled as standalone statements.." );
    }

    traverse: (override inout this, binexpr: meta::compare_expression) = {
        binexpr.error( "AD: Compare or expressions are not yet handled as standalone statements.." );
    }

    traverse: (override inout this, binexpr: meta::shift_expression) = {
        binexpr.error( "AD: Shift or expressions are not yet handled as standalone statements.." );
    }

    traverse: (override inout this, binexpr: meta::additive_expression) = {
        binexpr.error( "AD: Additive expressions are not yet handled as standalone statements." );
    }

    traverse: (override inout this, binexpr: meta::multiplicative_expression) = {
        binexpr.error( "AD: Multiplicative expressions are not yet handled as standalone statements." );
    }

    traverse: (override inout this, isas: meta::is_as_expression) = {
        isas.error( "AD: Is as expressions are not yet handled as standalone statements." );
    }

    traverse: (override inout this, prefix: meta::prefix_expression) =
    {
        prefix.error( "AD: Prefix expressions are not yet handled as standalone statements." );
    }

    traverse: (override inout this, postfix: meta::postfix_expression) =
    {
        terms := postfix.get_terms();

        is_func  := true;

        (copy i := 0)
        for terms next i += 1 do (term)  {
            if term.get_op() == "." {
                continue;
            }
            if term.get_op() == "(" && i + 1 == terms.ssize() { // Function operator has to be the last
                continue;
            }

            is_func = false;
        }

        // Check for function call, everything else is not handled.
        if !(is_func) {
            postfix.error( "AD: Postfix expressions are only handled for function calls, or member function calls. Do not know how to handle: (postfix.to_string())$" );
            return;
        }

        ad: autodiff_expression_handler = (ctx, "");
        ad.handle_function_call(postfix, false);
        append(ad);
    }

    traverse: (override inout this, primary: meta::primary_expression) =
    {
        primary.error( "AD: Primary expressions are not yet handled as standalone statements." );
    }
}

autodiff_declaration_handler: type = {
    this: simple_traverser      = ();
    this: autodiff_handler_base;

    base: type == simple_traverser;

    decl: meta::type_or_namespace_declaration;

    operator=: (out this, ctx_: *autodiff_context, decl_: meta::type_or_namespace_declaration) = {
        autodiff_handler_base = (ctx_);
        decl = decl_;
    }

    traverse: (override inout this, decl: meta::declaration) = {
        base::traverse(decl);
    }


    traverse: (override inout this, f: meta::function_declaration) = {
        ctx*.enter_function();

        diff = "    (f.name())$(ctx*.suffix)$: (";

        //  1. Generate the modified signature
        //  a) Parameters

        for f.get_parameters() do (param) {
            diff += "(param.get_declaration().name())$ : (param.get_declaration().type())$, ";
            diff += "(param.get_declaration().name())$(ctx*.suffix)$ : (ctx*.get_ad_type(param.get_declaration().type()))$, ";
        }

        diff += ") -> (";

        //  b) Returns

        if f.has_non_void_return_type() && f.get_returns().empty() { // TODO: has_non_void_return_type is true for return lists: (r: double) bug/feature?
            // TODO: check if name "r" is available. (Also needs inspection of functions at call sides.)
            if f.has_deduced_return_type() {
                // TODO: Take care of initialization order error.
                diff += "r, r(ctx*.suffix)$, ";
            }
            else {
                diff += "r: (f.get_unnamed_return_type())$ = (), r(ctx*.suffix)$: (ctx*.get_ad_type(f.get_unnamed_return_type()))$ = (), ";
            }
        }
        else {
            for f.get_returns() do (param) {
                diff += "(param.get_declaration().name())$ : (param.get_declaration().type())$ = 0.0, ";
                diff += "(param.get_declaration().name())$(ctx*.suffix)$ : (ctx*.get_ad_type(param.get_declaration().type()))$ = 0.0, ";
            }
        }

        diff += ") = {";

        //  Generate the body

        if !f.has_compound_body() {
            f.error( "temporary alpha limitation: a differentiable function must have a {}-enclosed body" );
            return;
        }


        ad_impl : autodiff_stmt_handler = (ctx*&, f);


        for f.get_compound_body().get_statements() do (stmt)
        {
            ad_impl..pre_traverse(stmt);
        }
        diff += ad_impl.diff;

        diff += "}";

        ctx*.leave_function();

        decl.add_member( diff );
        diff = "";

        ctx*.add_as_differentiated(f);
    }


    traverse: (override inout this, o: meta::object_declaration) = {
        o.error("AD: Do not know how to handle object_declaration: (o.to_string())$");
    }


    traverse: (override inout this, t: meta::type_declaration) = {
        ctx*.push_stack(t);
        ad: autodiff_declaration_handler = (ctx, t);

        for t.get_members()
        do  (m)
        if  m.is_function()
        {
            ad.pre_traverse(m);
        }

        ctx*.pop_stack();
    }


    traverse: (override inout this, t: meta::parameter_declaration) = {
        t.error("AD: Do not know how to handle parameter_declaration: (t.to_string())$");
    }


    traverse: (override inout this, stmt: meta::statement) = {
        stmt.error("AD: Do not know how to handle statement in declaration context: (stmt.to_string())$");
    }
}


autodiff: (inout t: meta::type_declaration) =
{

    suffix_token : std::string_view == "suffix=";
    order_token : std::string_view == "order=";

    args := t.get_arguments();

    suffix : std::string = "_d";
    order  : int         = 1;
    for args do (arg_str) {
        if arg_str.starts_with("\"") && arg_str.ends_with("\"") {
            arg := arg_str.substr(1, arg_str.ssize() - 2);

            if arg.starts_with(suffix_token) {
                suffix = arg.substr(suffix_token.size());
                continue;
            }
            if arg.starts_with(order_token) {
                if !string_util::string_to_int(arg.substr(order_token.size()), order) {
                    t.error("AD: Could not parse derivative order: (arg.substr(order_token.size()))$");
                    return;
                }
                continue;
            }
        }

        t.error("AD: Unknown argument: (arg_str)$");
        return;
    }

    ad_ctx: autodiff_context = ();
    ad_ctx.suffix = suffix;
    ad_ctx.set_order(order);


    if t.parent_is_nonglobal_namespace() {
        p := t.get_parent().as_nonglobal_namespace();
        ad_ctx.create_namespace_stack(p);
        ad: autodiff_declaration_handler = (ad_ctx&, p);
        ad.pre_traverse(t);

    }
    else if t.parent_is_type() {
        p := t.get_parent().as_type();
        ad_ctx.create_namespace_stack(p);
        ad: autodiff_declaration_handler = (ad_ctx&, p);
        ad.pre_traverse(t);
    }
    else {
        // TODO: Remove when global namespace is available.
        // Traverse without parent context
        ad_ctx.push_stack(t);
        ad: autodiff_declaration_handler = (ad_ctx&, t);

        for t.get_members()
        do  (m)
        if  m.is_function()
        {
            ad.pre_traverse(m);
        }
        ad_ctx.pop_stack();
    }

    if 1 != order {
        t.add_runtime_support_include( "cpp2taylor.h" );
    }

    ad_ctx.finish();

    _ = ad_ctx;
}


//-----------------------------------------------------------------------
//
//  regex - creates regular expressions from members
//
//  Each member that starts with `regex` is replaced by a regular expression
//  of the initializer string. E.g.:
//  ```
//    regex := "ab";
//  ```
//  is replaced with
//  ```
//    regex := ::cpp2::regex::regular_expression<...>;
//  ```
//
error_func: type == std::function< (x: std::string) -> void >;

//  Possible modifiers for a regular expression.
//
expression_flags: @flag_enum<u8> type = 
{
    case_insensitive;             // mod: i
    multiple_lines;               // mod: m
    single_line;                  // mod: s
    no_group_captures;            // mod: n
    perl_code_syntax;             // mod: x
    perl_code_syntax_in_classes;  // mod: xx
}


//  Tokens for regular expressions.
//

// Basic class for a regex token.
//
regex_token: @polymorphic_base type = 
{
    public string_rep: std::string;

    operator=:(out this, str: std::string) = {
        string_rep = str;
    }

    operator=:(out this) = {
        string_rep = "";
    }

    //parse: (inout ctx: parse_context) -> token_ptr;
    generate_code: (virtual this, inout _: generation_context);        // Generate the matching code.
    reverse:       (virtual this) -> std::shared_ptr<regex_token>;     // Create a reverse token for look behind expressions.

    add_groups: (virtual this, inout _: std::set<int>) = {}            // Adds all group indices to the set.
    to_string: (this) -> std::string         = { return string_rep; }  // Create a string representation.
    set_string: (inout this, s: std::string) = { string_rep = s; }     // Set the string representation.
}

token_ptr : type == std::shared_ptr<regex_token>;
token_vec: type == std::vector<token_ptr>;


//  Adds a check in code generation.
//
regex_token_check: @polymorphic_base type = 
{
    this: regex_token;

    check: std::string;

    operator=:(out this, str: std::string, check_: std::string) = {
        regex_token = (str);
        check = check_;
    }

    generate_code: (override this, inout ctx: generation_context) = {
        ctx..add_check(check + "(" + ctx..match_parameters() + ")");
    }

    reverse: (override this) -> token_ptr = shared.new<regex_token_check>(this.to_string(), this.check);
}


//  Adds code in code generation.
//
regex_token_code: @polymorphic_base type = 
{
    this: regex_token;

    code: std::string;

    operator=:(out this, str: std::string, code_: std::string) = {
        regex_token = (str);
        code = code_;
    }

    generate_code: (override this, inout ctx: generation_context) = {
        ctx..add(code);
    }

    reverse: (override this) -> token_ptr = shared.new<regex_token_code>(this.to_string(), this.code);
}


//  Token that does not influence the matching. E.g. comment.
//
regex_token_empty: @polymorphic_base type = 
{
    this: regex_token;

    operator=:(out this, str: std::string) = {
        regex_token = (str);
    }

    generate_code: (override this, inout _: generation_context) = {
        // Nothing.
    }

    reverse: (override this) -> token_ptr = shared.new<regex_token_empty>(this.to_string());
}


//  Represents a list of regex tokens as one token.
//
regex_token_list: @polymorphic_base type = 
{
    this: regex_token;

    public tokens: token_vec;

    operator=:(out this, t: token_vec) = {
        regex_token = (gen_string(t));
        tokens = t;
    }

    generate_code: (override this, inout ctx: generation_context) = {
        for tokens do (token) {
            token*..generate_code(ctx);
        }
    }

    add_groups: (override this, inout groups: std::set<int>) = {
        for tokens do (token) {
            token*..add_groups(groups);
        }
    }

    gen_string: (vec: token_vec) -> std::string = {
        r : std::string = "";
        for vec do (token) {
            r += token*..to_string();
        }
        return r;
    }

    reverse: (override this) -> token_ptr = {
        s : int = cpp2::unchecked_narrow<int>(tokens..size());

        reverse_vec: token_vec = ();
        reverse_vec..resize(s);

        i: int = 0;
        while i < tokens.ssize() next (i += 1) {
            reverse_vec[s - 1 -i] = tokens[i]*.reverse();
        }
        return shared.new<regex_token_list>(reverse_vec);
    }
}


//
//  Parse and generation context.
//

//  State of the current capturing group. See '(<pattern>)'
//
parse_context_group_state: @struct<noforward> type = 
{    
    cur_match_list:        token_vec = ();         // Current list of matchers.
    alternate_match_lists: token_vec = ();         // List of alternate matcher lists. E.g. ab|cd|xy.
    modifiers :            expression_flags = ();  // Current modifiers for the group/regular expression.

    //  Start a new alternative.
    next_alternative: (inout this) = {
        new_list: token_vec = ();
        std::swap(new_list, cur_match_list);
        post_process_list(new_list);
        _ = alternate_match_lists..insert(alternate_match_lists..end(), shared.new<regex_token_list>(new_list));
    }

    //  Swap this state with the other one. NOLINTNEXTLINE(performance-noexcept-swap)
    swap: (inout this, inout t: parse_context_group_state) = { // NOLINT(performance-noexcept-swap)
        std::swap(cur_match_list, t.cur_match_list);
        std::swap(alternate_match_lists, t.alternate_match_lists);
        std::swap(modifiers, t.modifiers);
    }

    //  Convert this state into a regex token.
    get_as_token: (inout this) -> token_ptr = {
        if alternate_match_lists..empty() {
            post_process_list(cur_match_list);
            return shared.new<regex_token_list>(cur_match_list);
        }
        else {
            next_alternative();
            return shared.new<alternative_token_gen>(alternate_match_lists);
        }
    }

    //  Add a token to the current matcher list.
    add: (inout this, token: token_ptr) = {
        cur_match_list..push_back(token);
    }

    //  True if current matcher list is empty.
    empty: (this) -> bool = cur_match_list..empty();

    
    //  Apply optimizations to the matcher list.
    post_process_list: (inout list: token_vec) = {
        // Merge all characters
        merge_pos := list..begin();
        while merge_pos != list..end() next (merge_pos++) {
            if merge_pos** is char_token {
                combine_pos := merge_pos + 1;
                while combine_pos != list..end() && combine_pos** is char_token { // The erase advances combine_pos
                    (merge_pos** as char_token)..append(combine_pos** as char_token);
                    combine_pos = list..erase(combine_pos);
                }
            }
        }
    }
}


//  State for the branch reset. Takes care of the group numbering. See '(|<pattern>)'.
//
parse_context_branch_reset_state: @struct<noforward> type = 
{
    is_active : bool = false; // If we have a branch reset group.
    cur_group : int  = 1;     // Next group identifier. 0 == global capture group.
    max_group : int  = 1;     // Maximum group identifier generated.
    from      : int  = 1;     // Starting identifier on new alternative branch.

    //  Next group identifier.
    next: (inout this) -> int = {
        g := cur_group;
        cur_group += 1;
        max_group = max(max_group, cur_group);

        return g;
    }

    //  Set next group identifier.
    set_next: (inout this, g: int) = {
        cur_group = g;
        max_group = max(max_group, g);
    }

    //  Start a new alternative branch.
    next_alternative: (inout this) = {
        if is_active {
            cur_group = from;
        }
    }

    //  Initialize for a branch reset group.
    set_active_reset: (inout this, restart: int) = {
        is_active = true;
        cur_group = restart;
        from      = restart;
        max_group = restart;
    }
}


//  Context during parsing of the regular expressions.
// 
//  Keeps track of the distributed group identifiers, current parsed group and branch resets.
//
parse_context: type = 
{
    regex: std::string_view;   // Regular expression string.
    pos:   size_t = 0;         // Current parsing position.
    root:  token_ptr;          // Token representing the regular expression.

    public is_start_match: bool = false;  // If the regex contains \G at the beginning.

    cur_group_state:        parse_context_group_state = ();
    cur_branch_reset_state: parse_context_branch_reset_state = ();

    
    public named_groups:  std::map<std::string, int> = ();

    error_out: error_func; // TODO: Declaring std::function<void(std::string)> fails for cpp2.
    has_error: bool      = false;

    operator=:(out this, r: std::string_view, e) = {
        regex = r;
        root = shared.new<regex_token_empty>("");
        error_out = e;
    }

    //  State management functions
    //

    //  Returned group state needs to be stored and provided in `end_group`.
    start_group: (inout this) -> parse_context_group_state = 
    {
        old_state: parse_context_group_state = ();
        old_state..swap(cur_group_state);
        cur_group_state.modifiers = old_state.modifiers;

        return old_state;
    }

    //  `old_state` argument needs to be from start group.
    end_group: (inout this, old_state: parse_context_group_state) -> token_ptr =
    {
        inner := cur_group_state..get_as_token();
        cur_group_state = old_state;
        return inner;
    }

    get_modifiers: (this) -> expression_flags = {
        return cur_group_state.modifiers;
    }

    set_modifiers: (inout this, mod: expression_flags) = {
        cur_group_state.modifiers = mod;
    }

    //  Branch reset management functions
    //

    branch_reset_new_state: (inout this) -> parse_context_branch_reset_state = 
    {
        old_state: parse_context_branch_reset_state = ();
        std::swap(old_state, cur_branch_reset_state);

        cur_branch_reset_state..set_active_reset(old_state.cur_group);
        return old_state;
    }

    branch_reset_restore_state: (inout this, old_state: parse_context_branch_reset_state) = 
    {
        max_group := cur_branch_reset_state.max_group;
        cur_branch_reset_state = old_state;
        cur_branch_reset_state..set_next(max_group);
    }

    next_alternative: (inout this) = 
    {
        cur_group_state..next_alternative();
        cur_branch_reset_state..next_alternative();
    }

    //  Regex token management
    //
    add_token: (inout this, token: token_ptr) = {
        cur_group_state..add(token);
    }

    has_token: (this) -> bool = {
        return !cur_group_state..empty();
    }

    pop_token: (inout this) -> token_ptr = 
    {
        r : token_ptr = nullptr;
        if has_token() {
            r = cur_group_state.cur_match_list..back();
            cur_group_state.cur_match_list..pop_back();
        }

        return r;
    }

    get_as_token: (inout this) -> token_ptr = {
        return root;
    }

    //  Group management
    //
    get_cur_group: (this) -> int = {
        return cur_branch_reset_state.cur_group;
    }

    next_group: (inout this) -> int = {
        return cur_branch_reset_state..next();
    }

    set_named_group: (inout this, name: std::string, id: int) = 
    {
        if !named_groups..contains(name) { // Redefinition of group name is not an error. The left most one is retained.
            named_groups[name] = id;
        }
    }

    get_named_group: (this, name: std::string) -> int = 
    {
        iter := named_groups..find(name);
        if iter == named_groups..end() {
             return -1;
        }
        else {
            return iter*.second;
        }
    }
    
    //  Position management functions
    //
    current: (this) -> char = { return regex[pos]; }

    //  Get the next token in the regex, skipping spaces according to the parameters. See `x` and `xx` modifiers.
    private get_next_position: (in this, in_class: bool, no_skip: bool) -> size_t = 
    {
        perl_syntax := false;
        if !no_skip {
            if in_class {
                perl_syntax = get_modifiers()..has(expression_flags::perl_code_syntax) && get_modifiers()..has(expression_flags::perl_code_syntax_in_classes);
            }
            else {
                perl_syntax = get_modifiers()..has(expression_flags::perl_code_syntax);
            }
        }
        cur := pos + 1;
        if perl_syntax {
            while cur < regex..size() next (cur += 1) {
                n: = regex[cur];

                if space_class<char>::includes(n) {
                    continue;
                }
                else if !in_class && '#' == n {
                    cur = regex..find('\n', cur);
                    if std::string::npos == cur {
                        // No new line, comment runs until the end of the pattern
                        cur = regex..size();
                    }
                }
                else { // None space none comment char
                    break;
                }
            }
        }

        //  Check for end of file.
        if cur > regex..size() {
            cur = regex..size();
        }
        return cur;
    }

    //  Return true if next token is available.
    private next_impl: (inout this, in_class: bool, no_skip: bool) -> bool = 
    {
        pos = get_next_position(in_class, no_skip);
        if pos != regex..size() {
            return true;
        }
        else {
            return false;
        }
    }

    next         : (inout this) = next_impl(false, false);
    next_in_class: (inout this) = next_impl( true, false);
    next_no_skip : (inout this) = next_impl(false,  true);

    next_n: (inout this, n: int) -> bool = {
        r := true;
        cur := 0;
        while r && cur < n next (r = next()) {
            cur += 1;
        }
        return r;
    }

    has_next: (this) -> bool = { return pos < regex..size(); }

    private grab_until_impl: (inout this, in e: std::string, out r: std::string, any: bool) -> bool = 
    {
        end:= pos; // NOLINT(clang-analyzer-deadcode.DeadStores)
        if any {
            end = regex..find_first_of(e, pos);
        }
        else {
            end = regex..find(e, pos);
        }

        if end != std::string_view::npos {
            r = regex..substr(pos, end - pos);
            pos = end;
            return true;
        }
        else {
            r = "";
            return false;
        }
    }

    grab_until: (inout this, in e: std::string, out r: std::string)        = grab_until_impl(e, out r, false);
    grab_until: (inout this, in e: char, out r: std::string)               = grab_until_impl(std::string(1, e), out r, false);
    grab_until_one_of: (inout this, in e: std::string, out r: std::string) = grab_until_impl(e, out r, true);

    grab_n: (inout this, in n: int, out r: std::string) -> bool = 
    {
        if pos + n as size_t <= regex..size() {
            r = regex..substr(pos, n as size_t);
            pos += (n as size_t) - 1;
            return true;
        }
        else {
            r = "";
            return false;
        }
    }

    grab_number: (inout this) -> std::string = 
    {
        start := pos;
        start_search := pos;
        if regex[start_search] == '-' {
            start_search += 1;
        }
        end := regex..find_first_not_of("1234567890", start_search);

        r : std::string;
        if end != std::string::npos {
            r = regex..substr(start, end - start);
            pos = end - 1;
        }
        else {
            r = regex..substr(start);
            pos = regex..size() - 1;
        }
        return r;
    }

    private peek_impl: (in this, in_class: bool) -> char = {
        next_pos := get_next_position(in_class, false);
        if next_pos < regex..size() {
            return regex[next_pos];
        }
        else {
            return '\0';
        }
    }

    peek         : (in this) = peek_impl(false);
    peek_in_class: (in this) = peek_impl( true);


    //  Parsing functions
    //
    parser_group_modifiers: (inout this, change_str: std::string, inout parser_modifiers: expression_flags) -> bool = 
    {
        is_negative := false;
        is_reset    := false;

        apply := :(flag: expression_flags) = {
            if is_negative&$* {
                parser_modifiers&$*..clear(flag);
            }
            else {
                parser_modifiers&$*..set(flag);
            }
        };

        iter := change_str..begin();
        while iter != change_str..end() next (iter++) 
        {
            cur := iter*;
            if cur == '^' {
                is_reset = true;
                parser_modifiers = expression_flags::none;
            }
            else if cur == '-' {
                if is_reset { _= error("No negative modifier allowed."); return false; }
                is_negative = true;
            }
            else if cur == 'i' { apply(expression_flags::case_insensitive); }
            else if cur == 'm' { apply(expression_flags::multiple_lines); }
            else if cur == 's' { apply(expression_flags::single_line); }
            else if cur == 'n' { apply(expression_flags::no_group_captures); }
            else if cur == 'x' {
                if (iter + 1) == change_str..end() || (iter + 1)* != 'x' {
                    // x modifier
                    apply(expression_flags::perl_code_syntax);

                    // Just x unsets xx and remove x also removes xx
                    parser_modifiers..clear(expression_flags::perl_code_syntax_in_classes);
                }
                else { // xx modifier
                    // xx also sets or unsets x
                    apply(expression_flags::perl_code_syntax);
                    apply(expression_flags::perl_code_syntax_in_classes);

                    iter++; // Skip the second x
                }
            }
            else {
                _= error("Unknown modifier: (cur)$"); return false;
            }
        }

        return true;
    }

    parse_until: (inout this, term: char) -> bool = {
        cur_token: token_ptr = ();

        while valid() next _ = next()
        {
            if term == current() { break; }

            cur_token = nullptr;

            if !cur_token && valid() { cur_token = alternative_token::parse(this); }
            if !cur_token && valid() { cur_token = any_token::parse(this); }
            if !cur_token && valid() { cur_token = class_token::parse(this); }
            if !cur_token && valid() { cur_token = escape_token_parse(this); }
            if !cur_token && valid() { cur_token = global_group_reset_token_parse(this); }
            if !cur_token && valid() { cur_token = group_ref_token::parse(this); }
            if !cur_token && valid() { cur_token = group_token::parse(this); }
            if !cur_token && valid() { cur_token = hexadecimal_token_parse(this); }
            if !cur_token && valid() { cur_token = line_end_token_parse(this); }
            if !cur_token && valid() { cur_token = line_start_token_parse(this); }
            if !cur_token && valid() { cur_token = named_class_token_parse(this); }
            if !cur_token && valid() { cur_token = octal_token_parse(this); }
            if !cur_token && valid() { cur_token = range_token::parse(this); }
            if !cur_token && valid() { cur_token = special_range_token::parse(this); }
            if !cur_token && valid() { cur_token = start_match_parse(this); }
            if !cur_token && valid() { cur_token = word_boundary_token_parse(this); }

            // Everything else is matched as it is.
            if !cur_token && valid() { cur_token = char_token::parse(this); }

            if cur_token && valid() {
                add_token(cur_token);
            } else {
                return false;
            }
        }

        return true;
    }

    parse: (inout this, modifiers: std::string) -> bool = 
    {

        flags : expression_flags = ();
        if !parser_group_modifiers(modifiers, flags) { return false; }
        set_modifiers(flags);

        r := parse_until('\0');
        if r {
            root = cur_group_state..get_as_token();
        }

        return r;
    }

    //  Misc functions

    get_pos:   (this)                             = pos;
    get_range: (this, start: size_t, end: size_t) = std::string(regex..substr(start, end - start + 1));
    valid:     (this) -> bool                     = { return has_next() && !has_error; }

    error: (inout this, err: std::string) -> token_ptr = {
        has_error = true;
        error_out("Error during parsing of regex '(regex)$' at position '(pos)$': (err)$");
        return nullptr;
    }
}


//  Context for one function generation. Generation of functions can be interleaved,
//  therefore we buffer the code for one function here.
//
generation_function_context: @struct<noforward> type = {
    code: std::string = "";
    tabs: std::string = "";

    add_tabs: (inout this, c: int) = {
        i: int = 0;
        while i < c next i += 1 {
            tabs += "  ";
        }
    }

    remove_tabs: (inout this, c: int) = {
        tabs = tabs..substr(0, (c as size_t) * 2);
    }
}


//  Context for generating the state machine.
generation_context: type = 
{
    gen_stack: std::vector<generation_function_context> = (1); // Element 0 contains all the code.

    matcher_func: int         = 0;
    reset_func:   int         = 0;
    temp_name:    int         = 0;
    entry_func:   std::string = "";

    //  Generation helpers
    //
    match_parameters: (this) -> std::string = { return "r.pos, ctx"; }

    //  Code generation.

    //  Add code line.
    add: (inout this, s: std::string) = {
        cur := get_current();
        cur*.code += "(cur*.tabs)$(s)$\n";
    }

    //  Add check for token. The check needs to be a function call that returns a boolean.
    add_check: (inout this, check: std::string) = {
        cur := get_current();
        cur*.code += "(cur*.tabs)$if !cpp2::regex::(check)$ { r.matched = false; break; }\n";
    }

    //  Add a stateful check. The check needs to return a `match_return`.
    add_statefull: (inout this, next_func: std::string, check: std::string) = 
    {
        end_func_statefull(check);

        name := next_func..substr(0, next_func..size() - 2);
        start_func_named(name);
    }

    protected start_func_named: (inout this, name: std::string) = 
    {
        cur := new_context();

        cur*.code += "(cur*.tabs)$(name)$: @struct<noforward> type = {\n";
        cur*.code += "(cur*.tabs)$  operator(): <Iter> (this, cur: Iter, forward ctx, other) -> cpp2::regex::match_return<Iter> = {\n";
        cur*.code += "(cur*.tabs)$    r := ctx..pass(cur);\n";
        cur*.code += "(cur*.tabs)$    do {\n";
        cur*..add_tabs(3);
    }

    protected start_func: (inout this) -> std::string = 
    {
        name := gen_func_name();
        start_func_named(name);
        return name + "()";
    }

    protected end_func_statefull: (inout this, s: std::string) = 
    {
        cur := get_current();
        cur*..remove_tabs(3);
        cur*.code += "\n";
        cur*.code += "(cur*.tabs)$    } while false;\n";
        cur*.code += "(cur*.tabs)$    if r.matched {\n";
        cur*.code += "(cur*.tabs)$      r = (s)$;\n";
        cur*.code += "(cur*.tabs)$    }\n";
        cur*.code += "(cur*.tabs)$    else {\n";
        cur*.code += "(cur*.tabs)$      r.pos = ctx.end;\n";
        cur*.code += "(cur*.tabs)$    }\n";
        cur*.code += "(cur*.tabs)$    _ = ctx;\n";
        cur*.code += "(cur*.tabs)$    return r;\n";
        cur*.code += "(cur*.tabs)$  }\n";
        cur*.code += "(cur*.tabs)$}\n";

        finish_context();
    }

    //  Generate the function for a token.
    generate_func: (inout this, token: token_ptr) -> std::string = 
    {
        name := start_func();
        token*..generate_code(this);
        end_func_statefull("other((match_parameters())$)");

        return name;
    }

    //  Generate the reset for a list of group identifiers.
    generate_reset: (inout this, groups: std::set<int>) -> std::string = 
    {
        if groups..empty() {
            return "cpp2::regex::no_reset()";
        }

        name := gen_reset_func_name();
        cur := new_context();

        cur*.code += "(cur*.tabs)$(name)$: @struct<noforward> type = {\n";
        cur*.code += "(cur*.tabs)$  operator(): (this, inout ctx) = {\n";
        for groups do (g) {
            cur*.code += "(cur*.tabs)$  ctx..set_group_invalid((g)$);\n";
        }
        cur*.code += "(cur*.tabs)$  }\n";
        cur*.code += "(cur*.tabs)$}\n";

        finish_context();

        return name + "()";
    }

    //  Name generation
    //
    protected gen_func_name: (inout this) -> std::string = {
        cur_id : = matcher_func;
        matcher_func += 1;
        return "func_(cur_id)$";
    }

    next_func_name: (inout this) -> std::string = {
        return gen_func_name() + "()";
    }

    protected gen_reset_func_name: (inout this) -> std::string = {
        cur_id : = reset_func;
        reset_func += 1;
        return "reset_(cur_id)$";
    }

    gen_temp: (inout this) -> std::string = {
        cur_id := temp_name;
        temp_name += 1;
        return "tmp_(cur_id)$";
    }

    //  Context management
    //
    new_context: (inout this) -> *generation_function_context = {
        gen_stack..push_back(generation_function_context());
        cur := get_current();
        cur*.tabs = "    ";

        return cur;
    }

    finish_context: (inout this) = {
        cur := get_current();
        base := get_base();
        base*.code += cur*.code;

        gen_stack..pop_back();
    }

    //  Misc functions
    //
    private get_current: (inout this) -> *generation_function_context = {
        return gen_stack..back()&;
    }

    private get_base: (inout this) -> *generation_function_context = {
        return gen_stack[0]&;
    }

    get_entry_func: (this) -> std::string = {
        return entry_func;
    }

    create_named_group_lookup: (this, named_groups: std::map<std::string, int>) -> std::string = 
    {
        res: std::string = "get_named_group_index: (name) -> int = {\n";

        //  Generate if selection.
        sep: std::string = "";
        for named_groups do (cur) {
            res += "(sep)$if name == \"(cur.first)$\" { return (cur.second)$; }";
            sep = "else ";
        }

        //  Generate else branch or return if list is empty.
        if named_groups..empty() {
            res += "  _ = name;\n";
            res += "  return -1;\n";
        }
        else {
            res += "  else { return -1; }\n";
        }
        res += "}\n";
        return res;
    }


    //  Run the generation for the token.
    run: (inout this, token: token_ptr) -> std::string = {
        entry_func = generate_func(token);

        return get_base()*.code;
    }
}

//  Regex syntax: |  Example: ab|ba
//
//  Non greedy implementation. First alternative that matches is chosen.
//
alternative_token: @polymorphic_base type = 
{
    this: regex_token_empty = ("");  // No code gen here. alternative_token_gen is created in the parse_context

    operator=:(out this) = {}

    parse: (inout ctx: parse_context) -> token_ptr = {
        if ctx..current() != '|' { return nullptr; }

        if !ctx..has_token() { return ctx..error("Alternative with no content."); }
        ctx..next_alternative();
        return shared.new<alternative_token>();
    }
}

alternative_token_gen: @polymorphic_base type = 
{
    this: regex_token;

    alternatives: token_vec;

    operator=: (out this, a: token_vec) = {
        regex_token = gen_string(a);
        alternatives = a;
    }

    generate_code: (override this, inout ctx: generation_context) = 
    {
        functions: std::string = "";

        for alternatives do (cur) {
            groups: std::set<int> = ();
            cur*..add_groups(groups);

            functions += ", " + ctx..generate_func(cur);
            functions += ", " + ctx..generate_reset(groups);
        }

        next_name := ctx..next_func_name();

        ctx..add_statefull(next_name, "cpp2::regex::alternative_token_matcher<char>::match((ctx..match_parameters())$, other, (next_name)$ (functions)$)");
    }

    add_groups: (override this, inout groups: std::set<int>) = 
    {
        for alternatives do (cur) {
            cur*..add_groups(groups);
        }
    }

    gen_string: (a: token_vec) -> std::string = 
    {
        r: std::string = "";
        sep: std::string = "";

        for a do (cur) {
            r += sep + cur*..to_string();
            sep = "|";
        }

        return r;
    }

    reverse: (override this) -> token_ptr = {
        s : int = cpp2::unchecked_narrow<int>(alternatives..size());

        reverse_vec: token_vec = ();
        reverse_vec..resize(s);

        i: int = 0;
        while i < s next (i += 1) {
            reverse_vec[i] = alternatives[i]*.reverse(); // We only reverse the alternatives, not the order in which they are checked.
        }
        return shared.new<alternative_token_gen>(reverse_vec);
    }
}


//  Regex syntax: .
//
any_token: @polymorphic_base type = 
{
    this: regex_token_check = (".");

    operator=:(out this, single_line: bool) = {
        regex_token_check = (".", "any_token_matcher<char, (single_line)$>");
    }

    parse: (inout ctx: parse_context) -> token_ptr = {
        if '.' != ctx..current() { return nullptr;}

        return shared.new<any_token>(ctx..get_modifiers()..has(expression_flags::single_line));
    }
}

//  Regex syntax: (?><matcher>)  Example: a(?>bc|c)c
//
atomic_group_token: @polymorphic_base type =
{
    this                 : regex_token = ("");

    public  inner_token : token_ptr   = nullptr;

    operator=: (out this) = {}

    reverse: (override this) -> token_ptr = {
        r := shared.new<atomic_group_token>();
        r*.inner_token = inner_token*.reverse();

        return r;
    }

    generate_code: (override this, inout ctx: generation_context) =
    {
        inner_name := ctx..generate_func(inner_token);

        next_name := ctx..next_func_name();
        ctx..add_statefull(next_name, "cpp2::regex::atomic_group_matcher<char>((ctx..match_parameters())$, (inner_name)$, other, (next_name)$)");
    }

    add_groups: (override this, inout groups: std::set<int>) = {
        inner_token*..add_groups(groups);
    }
}

//  Regex syntax: a
//
char_token: @polymorphic_base type = 
{
    this: regex_token;

    token      : std::string;
    ignore_case: bool;

    operator=: (out this, t: char, ignore_case_: bool) = {
        regex_token = (std::string(1, t));
        token = t;
        ignore_case = ignore_case_;
    }

    operator=: (out this, t: std::string, ignore_case_: bool) = {
        regex_token = (t);
        token = t;
        ignore_case = ignore_case_;
    }

    parse: (inout ctx: parse_context) -> token_ptr = {
        return shared.new<char_token>(ctx..current(), ctx..get_modifiers()..has(expression_flags::case_insensitive));
    }

    generate_code: (override this, inout ctx: generation_context) = 
    {
        if ignore_case {
            upper: std::string = token;
            lower: std::string = token;

            (copy i: size_t = 0) while i < token..size() next i += 1 {
                lower[i] = string_util::safe_tolower(token[i]);
                upper[i] = string_util::safe_toupper(token[i]);
            }

            if upper != lower {
                gen_case_insensitive(lower, upper, ctx);
            }
            else {
                gen_case_sensitive(ctx);
            }
        }
        else {
            gen_case_sensitive(ctx);
        }
    }

    gen_case_insensitive: (this, lower: std::string, upper: std::string, inout ctx: generation_context) = 
    {
        name: std::string = "str_(ctx..gen_temp())$";
        lower_name: std::string = "lower_(name)$";
        upper_name: std::string = "upper_(name)$";
        size := token..size();
        ctx..add("(lower_name)$ : std::array<char, (size)$ + 1> = \"(add_escapes(lower))$\";"); // TODO: Add constexpr when Issue https://github.com/hsutter/cppfront/issues/1104 is resolved.
        ctx..add("(upper_name)$ : std::array<char, (size)$ + 1> = \"(add_escapes(upper))$\";"); // TODO: Add constexpr when Issue https://github.com/hsutter/cppfront/issues/1104 is resolved.
        ctx..add("if std::distance(r.pos, ctx.end) < (size)$ {");
        ctx..add("    r.matched = false;");
        ctx..add("    break;");
        ctx..add("}");
        ctx..add("");
        ctx..add("(copy i : int = 0) while i < (size)$ next (i += 1) {");
        ctx..add("    if !((lower_name)$[i] == r.pos[i] || (upper_name)$[i] == r.pos[i]) { r.matched = false; }");
        ctx..add("}");
        ctx..add("");
        ctx..add("if r.matched { r.pos += (size)$; }");
        ctx..add("else { break; }");
    }

    gen_case_sensitive: (this, inout ctx: generation_context) = 
    {
        name: std::string = "str_(ctx..gen_temp())$";
        size := token..size();
        ctx..add("(name)$ : std::array<char, (size)$ + 1> = \"(add_escapes(token))$\";"); // TODO: Add constexpr when Issue https://github.com/hsutter/cppfront/issues/1104 is resolved.
        ctx..add("if std::distance(r.pos, ctx.end) < (size)$ {");
        ctx..add("    r.matched = false;");
        ctx..add("    break;");
        ctx..add("}");
        ctx..add("");
        ctx..add("(copy i : int = 0) while i < (size)$ next (i += 1) {");
        ctx..add("    if (name)$[i] != r.pos[i] { r.matched = false; }");
        ctx..add("}");
        ctx..add("");
        ctx..add("if r.matched { r.pos += (size)$; }");
        ctx..add("else { break; }");
    }

    add_escapes: (this, copy str: std::string) -> std::string = 
    {
        str = string_util::replace_all(str, "\\", "\\\\");
        str = string_util::replace_all(str, "\a", "\\a");
        str = string_util::replace_all(str, "\f", "\\f");
        str = string_util::replace_all(str, "\x1b", "\" \"\\x1b\" \""); // Generate a separated string. This prevents
                                                                        // situations like `\x1bblub` from generating
                                                                        // wrong hex characters.
        str = string_util::replace_all(str, "\n", "\\n");
        str = string_util::replace_all(str, "\r", "\\r");
        str = string_util::replace_all(str, "\t", "\\t");

        return str;
    }

    reverse: (override this) -> token_ptr = {
        reverse_str: std::string = token;
        std::reverse(reverse_str..begin(), reverse_str..end());
        return shared.new<char_token>(reverse_str, ignore_case);
    }

    append: (inout this, that) = {
        this.token += that.token;
        this.string_rep += that.string_rep;
    }
}


//  Regex syntax: [<character classes>]  Example: [abcx-y[:digits:]]
//
class_token: @polymorphic_base type = 
{
    this            : regex_token = ();

    negate          : bool;
    case_insensitive: bool;
    class_str       : std::string;

    operator=: (out this, negate_: bool, case_insensitive_: bool, class_str_: std::string, str: std::string) = 
    {
        regex_token = str;
        negate = negate_;
        case_insensitive = case_insensitive_;
        class_str = class_str_;
    }

    //  TODO: Rework class generation: Generate check functions for classes.
    parse: (inout ctx: parse_context) -> token_ptr = 
    {
        if ctx..current() != '[' { return nullptr; }

        start_pos := ctx..get_pos();

        supported_classes: std::vector<std::string> = ("alnum", "alpha", "ascii", "blank", "cntrl", "digits", "graph",
                                                       "lower", "print", "punct", "space", "upper", "word", "xdigit");

        classes: std::vector<std::string> = ();

        //  First step: parse until the end bracket and push single chars, ranges or groups on the class stack.
        is_negate := false;
        first     := true;
        range     := false;
        while ctx..next_in_class() && (ctx..current() != ']' || first) 
        {
            if ctx..current() == '^' 
            {
                is_negate = true;
                continue; // Skip rest of the loop. Also the first update.
            }

            if ctx..current() == '[' && ctx..peek_in_class() == ':' 
            {
                //  We have a character class.
                _ = ctx..next_n(2);  // Skip [:

                name: std::string = "";
                if !ctx..grab_until(":]", out name) { return ctx..error("Could not find end of character class."); }
                if supported_classes..end() == std::find(supported_classes..begin(), supported_classes..end(), name) {
                    return ctx..error("Unsupported character class. Supported ones are: (string_util::join(supported_classes))$");
                }

                classes..push_back("[:(name)$:]");

                _ = ctx..next(); // Skip ':' pointing to the ending ']'.
            }
            else if ctx..current() == '\\' 
            {
                if ctx..next_no_skip()  && (ctx..current() != ']') 
                {
                    if  ' ' == ctx..current() 
                        && ctx..get_modifiers()..has(expression_flags::perl_code_syntax) 
                        && ctx..get_modifiers()..has(expression_flags::perl_code_syntax_in_classes) 
                    {
                        classes..push_back(std::string(1, ctx..current()));
                    }
                    else {
                        name := "";
                        if      'd' == ctx..current() { name = "short_digits"; }
                        else if 'D' == ctx..current() { name = "short_not_digits"; }
                        else if 'h' == ctx..current() { name = "short_hor_space"; }
                        else if 'H' == ctx..current() { name = "short_not_hor_space"; }
                        else if 's' == ctx..current() { name = "short_space"; }
                        else if 'S' == ctx..current() { name = "short_not_space"; }
                        else if 'v' == ctx..current() { name = "short_ver_space"; }
                        else if 'V' == ctx..current() { name = "short_not_ver_space"; }
                        else if 'w' == ctx..current() { name = "short_word"; }
                        else if 'W' == ctx..current() { name = "short_not_word"; }
                        else {
                            return ctx..error("Unknown group escape.");
                        }
                        classes..push_back("[:(name)$:]");
                    }
                } else {
                    return ctx..error("Escape without a following character.");
                }
            }
            else if ctx..current() == '-' 
            {
                if first { // Literal if first entry.
                    classes..push_back("(ctx..current())$");
                } else {
                    range = true;
                }
            }
            else 
            {
                if range { // Modify last element to be a range.
                    classes..back() += "-(ctx..current())$";
                    range = false;
                }
                else {
                    classes..push_back("(ctx..current())$");
                }
            }

            first = false;
        }

        if ctx..current() != ']' {
            return ctx..error("Error end of character class definition before terminating ']'.");
        }
        end_pos := ctx..get_pos();

        if range { // If '-' is last entry treat it as a literal char.
            classes..push_back("-");
        }

        // Second step: Wrap the item on the class stack with corresponding class implementation.
        for classes do (inout cur) 
        {
            if cur..starts_with("[:") {
                name := cur..substr(2, cur..size() - 4);
                cur = create_matcher("(name)$_class", "");
            }
            else if 1 != cur..size() {
                cur = create_matcher("range_class_entry", "'(cur[0])$', '(cur[2])$'");
            }
            else {
                cur = create_matcher("single_class_entry", "'(cur)$'");
            }
        }

        inner      := string_util::join(classes);
        string_rep := ctx..get_range(start_pos, end_pos);
        return shared.new<class_token>(
            is_negate, 
            ctx..get_modifiers()..has(expression_flags::case_insensitive), 
            inner, 
            string_rep
            );
    }

    reverse: (override this) -> token_ptr = {
        return shared.new<class_token>(
            negate,
            case_insensitive,
            class_str,
            to_string()
            );
    }

    generate_code: (override this, inout ctx: generation_context) = 
    {
        ctx..add_check("class_token_matcher<char, (negate)$, (case_insensitive)$, (class_str)$>::match((ctx..match_parameters())$)");
    }

    private create_matcher: (name: std::string, template_arguments: std::string) -> std::string = 
    {
        sep := ", ";
        if template_arguments..empty() { sep = ""; }

        return "::cpp2::regex::(name)$<char(sep)$(template_arguments)$>";
    }
}


//  Regex syntax: \a or \n or \[
//
escape_token_parse: (inout ctx: parse_context) -> token_ptr = 
{
    if ctx..current() != '\\' { return nullptr; }


    if std::string::npos == std::string("afenrt^.[]()*{}?+|\\")..find(ctx..peek()) {
        return nullptr;
    }

    _ = ctx..next(); // Skip escape

    if std::string::npos != std::string("afenrt\\")..find(ctx..current()) 
    {
        // Escape of string special char
        t : char = '\0';
        if      'a' == ctx..current() { t = '\a'; }
        else if 'f' == ctx..current() { t = '\f'; }
        else if 'e' == ctx..current() { t = '\x1b'; }
        else if 'n' == ctx..current() { t = '\n'; }
        else if 'r' == ctx..current() { t = '\r'; }
        else if 't' == ctx..current() { t = '\t'; }
        else if '\\' == ctx..current() { t = '\\'; }
        else { return ctx..error("Internal: missing switch case for special escape."); }

        r: = shared.new<char_token>(t, false);
        r*..set_string("\\(ctx..current())$");
        return r;
    } 
    else 
    {
        // Escape of regex special char
        r := shared.new<char_token>(ctx..current(), false);
        r*..set_string("\\(ctx..current())$");
        return r;
    }

}


//  Regex syntax: \K Example: ab\Kcd
//
global_group_reset_token_parse: (inout ctx: parse_context) -> token_ptr = 
{
    if !(ctx..current() == '\\' && ctx..peek() == 'K') { return nullptr; }

    _ = ctx..next(); // Skip escape.
    return shared.new<regex_token_code>("\\K", "ctx..set_group_start(0, r.pos);");
}


//  Regex syntax: \<number>  Example: \1
//                \g{name_or_number}
//                \k{name_or_number}
//                \k<name_or_number>
//                \k'name_or_number'
//
group_ref_token: @polymorphic_base type = 
{
    this            : regex_token = ();

    id              : int;
    case_insensitive: bool;
    reverse_eval    : bool;

    operator=:(out this, id_: int, case_insensitive_: bool, reverse_: bool, str: std::string) =
    {
        regex_token      = str;
        id               = id_;
        case_insensitive = case_insensitive_;
        reverse_eval     = reverse_;
    }

    parse: (inout ctx: parse_context) -> token_ptr = 
    {
        if ctx..current() != '\\' { return nullptr; }

        str : std::string = "\\";
        group : std::string = "";

        if '0' <= ctx..peek() <= '9' 
        {
            _ = ctx..next(); // Skip escape
            group = ctx..grab_number();

            if group..size() >= 3 as size_t 
            {
                // Octal syntax (\000) not a group ref matcher.
                number := 0;
                if !string_util::string_to_int(group, number, 8) { return ctx..error("Could not convert octal to int."); }

                number_as_char : char = unchecked_narrow<char>(number);

                token := shared.new<char_token>(number_as_char, ctx..get_modifiers()..has(expression_flags::case_insensitive));
                token*..set_string("\\(string_util::int_to_string<8>(number_as_char as int))$");

                return token;
            }

            str += group;
            // Regular group ref
        }
        else if 'g' == ctx..peek() 
        {
            _ = ctx..next(); // Skip escape
            if !ctx..next() { return ctx..error("Group escape without a following char."); } // Skip g

            str += "g";

            if ctx..current() == '{' {
                str += "{";
                if !(ctx..next() && ctx..grab_until('}', out group)) { return ctx..error("No ending bracket."); }

                str += group + "}";
            }
            else {
                group = ctx..grab_number();
                str += group;
            }
        }
        else if 'k' == ctx..peek() 
        {
            _ = ctx..next(); // Skip escape
            if !ctx..next() { return ctx..error("Group escape without a following char."); } // Skip k

            str += "k";

            term_char := '\0';
            if ctx..current() == '{' { term_char = '}'; }
            else if ctx..current() == '<' { term_char = '>'; }
            else if ctx..current() == '\'' { term_char = '\''; }
            else {
                return ctx..error("Group escape has wrong operator.");
            }

            str += ctx..current();

            if !(ctx..next() && ctx..grab_until(term_char, out group)) { return ctx..error("No ending bracket."); }

            str += group + term_char;
        }
        else 
        {
            // No group ref matcher
            return nullptr;
        }

        // Parse the group
        group = string_util::trim_copy(group);
        group_id : int = 0;
        if string_util::string_to_int(group, group_id) 
        {
            if group_id < 0 {
                group_id = ctx..get_cur_group() + group_id;

                if group_id < 1 { // Negative and zero are no valid groups.
                    return ctx..error("Relative group reference does not reference a valid group. (Would be (group_id)$.)");
                }
            }

            if group_id >= ctx..get_cur_group() {
                return ctx..error("Group reference is used before the group is declared.");
            }
        }
        else 
        {
            // Named group
            group_id = ctx..get_named_group(group);
            if -1 == group_id { return ctx..error("Group names does not exist. (Name is: (group)$)");}
        }

        return shared.new<group_ref_token>(group_id, ctx..get_modifiers()..has(expression_flags::case_insensitive), false, str);
    }

    reverse: (override this) -> token_ptr = {
        return shared.new<group_ref_token>(id, case_insensitive, !reverse_eval, to_string());
    }

    generate_code: (override this, inout ctx: generation_context) = {
        ctx..add_check("group_ref_token_matcher<char, (id)$, (case_insensitive)$, (reverse_eval)$>((ctx..match_parameters())$)");
    }
}


//  Regex syntax: (<tokens>)      Example: (abc)
//                (?<modifiers)            (?i)
//                (?<modifiers>:<tokens>)  (?i:abc)
//                (?<<name>>:<tokens>)     (?<start>:abc)
//                (?#<comment>)            (#Step 1 finished)
//                (?|<tokens>)             (?|(abc)|(cde))
//                (?=<tokens>)             (?=abc)
//                (?!<tokens>)             (?!abc)
//                (*<name>:<tokens)        (*pla:abc)
//
group_token: @polymorphic_base type = 
{
    this: regex_token = ();

    number:       int       = -1;
    reverse_eval: bool      = false;
    inner:        token_ptr = nullptr;

    parse_lookahead_lookbehind: (inout ctx: parse_context, syntax: std::string, lookahead: bool, positive: bool) -> token_ptr =
    {
        _ = ctx..next(); // Skip last token defining the syntax

        r := shared.new<lookahead_lookbehind_token>(lookahead, positive);

        old_state := ctx..start_group();
        if !ctx..parse_until(')') { return ctx..error("Group without a closing bracket."); }
        r*.inner = ctx..end_group(old_state);
        r*..set_string("((syntax)$(r*.inner*..to_string())$)");

        if !lookahead {
            r*.inner = r*.inner*..reverse();
        }

        return r;
    }

    parse_atomic_pattern: (inout ctx: parse_context, syntax: std::string) -> token_ptr =
    {
        _ = ctx..next(); // Skip last token defining the syntax

        r := shared.new<atomic_group_token>();

        old_state := ctx..start_group();
        if !ctx..parse_until(')') { return ctx..error("Group without a closing bracket."); }
        r*.inner_token = ctx..end_group(old_state);
        r*..set_string("((syntax)$(r*.inner_token*..to_string())$)");

        return r;
    }

    parse: (inout ctx: parse_context) -> token_ptr = 
    {
        if ctx..current() != '(' { return nullptr; }

        has_id              :=  !ctx..get_modifiers()..has(expression_flags::no_group_captures);
        has_pattern         := true;
        group_name          : std::string = "";
        group_name_brackets := true;
        modifiers           : std::string = "";
        modifiers_change_to : =  ctx..get_modifiers();

        //  Skip the '('
        if !ctx..next() { return ctx..error("Group without closing bracket."); }

        if ctx..current() == '?' 
        {
            //  Special group
            if !ctx..next_no_skip() { return ctx..error("Missing character after group opening.");  }

            if  ctx.current() == '<' && (ctx.peek() == '=' || ctx.peek() == '!')
            {
                // Lookbehind
                _ = ctx.next(); // Skip the '<'

                return parse_lookahead_lookbehind(ctx, "?<(ctx..current())$", false, ctx..current() == '=');
            }
            else if ctx..current() == '<' || ctx..current() == '\''
            {
                //  Named group
                end_char := ctx..current();
                if end_char == '<' {
                    end_char = '>';
                } else {
                    group_name_brackets = false;
                }
                has_id = true; // Force id for named groups.
                if !ctx..next() /* skip '<' */ { return ctx..error("Missing ending bracket for named group.");  }
                if !ctx..grab_until(end_char, out group_name) { return ctx..error("Missing ending bracket for named group.");  }
                if !ctx..next() { return ctx..error("Group without closing bracket."); }
            }
            else if ctx..current() == '#' 
            {
                //  Comment
                comment_str : std::string = "";
                _ = ctx..next(); // Skip #
                if !ctx..grab_until(")", out comment_str) { return ctx..error("Group without closing bracket."); }
                //  Do not add comment. Has problems with ranges.

                //  Pop token and add a list. This fixes comments between a token and a range
                if ctx..has_token() {
                    list : token_vec = ();
                    list..push_back(ctx..pop_token());
                    list..push_back(shared.new<regex_token_empty>("(?#(comment_str)$)"));

                    return shared.new<regex_token_list>(list);
                }
                else {
                    return shared.new<regex_token_empty>("(?#(comment_str)$)");
                }
            }
            else if ctx..current() == '|' 
            {
                //  Branch reset group

                if !ctx..next() /* skip '|' */ { return ctx..error("Missing ending bracket for named group.");  }

                old_parser_state := ctx..start_group();
                old_branch_state  := ctx..branch_reset_new_state();
                if !ctx..parse_until(')') { return nullptr; }
                ctx..branch_reset_restore_state(old_branch_state);
                inner_ := ctx..end_group(old_parser_state);

                list: token_vec = (shared.new<regex_token_empty>("(?|"), inner_, shared.new<regex_token_empty>(")"));
                return shared.new<regex_token_list>(list);
            }
            else if ctx..current() == '=' || ctx..current() == '!' 
            {
                // Lookahead
                return parse_lookahead_lookbehind(ctx, "?(ctx..current())$", true, ctx..current() == '=');
            }
            else if ctx..current() == '>'
            {
                // Atomic pattern
                return parse_atomic_pattern(ctx, "?(ctx..current())$");
            }
            else 
            {
                //  Simple modifier
                has_id = false;
                if !ctx..grab_until_one_of("):", out modifiers) { return ctx..error("Missing ending bracket for group."); }
                if !ctx..parser_group_modifiers(modifiers, modifiers_change_to) {
                     return nullptr;
                }

                if ')' == ctx..current() {
                    has_pattern = false;
                }
                else {
                    if !ctx..next() /* skip ':' */ { return ctx..error("Missing ending bracket for group.");  }
                }
            }
        }
        else if ctx..current() == '*' 
        {
            //  Named pattern
            _ = ctx..next(); // Skip *.
            name: std::string = "";
            if !ctx..grab_until(':', out name) { return ctx..error("Missing colon for named pattern.");  }

            if name == "pla" || name == "positive_lookahead" {
                return parse_lookahead_lookbehind(ctx, "*(name)$:", true, true);
            }
            else if name == "nla" || name == "negative_lookahead" {
                return parse_lookahead_lookbehind(ctx, "*(name)$:", true, false);
            }
            else if name == "plb" || name == "positive_lookbehind" {
                return parse_lookahead_lookbehind(ctx, "*(name)$:", false, true);
            }
            else if name == "nlb" || name == "negative_lookbehind" {
                return parse_lookahead_lookbehind(ctx, "*(name)$:", false, false);
            }
            else if name == "atomic" {
                return parse_atomic_pattern(ctx, "*(name)$:");
            }
            else {
                return ctx..error("Unknown named group pattern: '(name)$'");
            }
        }

        if has_pattern 
        {
            //  Regular group

            r := shared.new<group_token>();
            if has_id {
                r*.number = ctx..next_group();

                if 0 != group_name..size() {
                    ctx..set_named_group(group_name, r*.number);
                }
            }

            old_state := ctx..start_group();
            ctx..set_modifiers(modifiers_change_to);
            if !ctx..parse_until(')') { return nullptr; }
            r*.inner = ctx..end_group(old_state);
            r*..set_string(gen_string(group_name, group_name_brackets, !has_id, modifiers, r*.inner));

            return r;
        }
        else 
        {
            //  Only a modifier
            ctx..set_modifiers(modifiers_change_to);

            return shared.new<regex_token_empty>("(?(modifiers)$)");
        }
    }

    reverse: (override this) -> token_ptr = {
        r := shared.new<group_token>();
        r*.number = number;
        r*.reverse_eval = !reverse_eval;
        r*.inner = inner*.reverse();
        return r;
    }

    gen_string: (name: std::string, name_brackets: bool, has_modifier: bool, modifiers: std::string, inner_: token_ptr) -> std::string = 
    {
        start : std::string = "(";
        if 0 != name..size() {
            if name_brackets {
                start += "?<(name..data())$>";
            }
            else {
                start += "?'(name..data())$'";
            }
        }
        else if has_modifier {
            start += "?" + modifiers + ":";
        }

        return start + inner_*..to_string() + ")";
    }

    generate_code: (override this, inout ctx: generation_context) = 
    {
        if -1 != number {
            if reverse_eval {
                ctx..add("ctx..set_group_end((number)$, r.pos);");
            }
            else {
                ctx..add("ctx..set_group_start((number)$, r.pos);");
            }
        }

        inner*..generate_code(ctx);
        if -1 != number {
            if reverse_eval {
                ctx..add("ctx..set_group_start((number)$, r.pos);");
            }
            else {
                ctx..add("ctx..set_group_end((number)$, r.pos);");
            }

            tmp_name := ctx..gen_temp();
            ctx..add("(tmp_name)$_func :=  :() = {");
            ctx..add("  if !r&$*.matched {");
            ctx..add("    ctx&$*..set_group_invalid((number)$);");
            ctx..add("  }");
            ctx..add("};");
            ctx..add("(tmp_name)$ :=  cpp2::regex::make_on_return((tmp_name)$_func);");
            ctx..add("_ = (tmp_name)$;"); // Logic is done in the destructor. Same behavior as for guard objects.
        }
    }

    add_groups: (override this, inout groups: std::set<int>) = 
    {
        inner*..add_groups(groups);
        if -1 != number {
            _ = groups..insert(number);
        }
    }
}


//  Regex syntax: \x<number> or \x{<number>}  Example: \x{62}
//
hexadecimal_token_parse: (inout ctx: parse_context) -> token_ptr = 
{
    if !(ctx..current() == '\\' && ctx..peek() == 'x') { return nullptr; }

    _ = ctx..next(); // Skip escape.

    if !ctx..next() { return ctx..error("x escape without number.");}

    has_brackets := false;
    number_str: std::string = "";
    if '{' == ctx..current() {
        //  Bracketed
        has_brackets = true;
        _  = ctx..next(); // Skip '{'
        if !ctx..grab_until('}', out number_str) { return ctx..error("No ending bracket for \\x"); }
    }
    else {
        //  Grab two chars
        if !ctx..grab_n(2, out number_str) { return ctx..error("Missing hexadecimal digits after \\x."); }
    }

    number := 0;
    if !string_util::string_to_int(number_str, number, 16) { return ctx..error("Could not convert hexadecimal to int."); }

    // TODO: Change for unicode.
    number_as_char : char = unchecked_narrow<char>(number);

    syntax: std::string = string_util::int_to_string<16>(number_as_char as int);
    if has_brackets {
        syntax = "{(syntax)$}";
    }
    syntax = "\\x(syntax)$";

    r := shared.new<char_token>(number_as_char, ctx..get_modifiers()..has(expression_flags::case_insensitive));
    r*..set_string(syntax);
    return r;
}


//  Regex syntax: $  Example: aa$
//
line_end_token_parse: (inout ctx: parse_context) -> token_ptr = 
{
    if ctx..current() == '$' || (ctx..current() == '\\' && ctx..peek() == '$') {
        if (ctx..current() == '\\') { _ = ctx..next(); } // Skip escape
        return shared.new<regex_token_check>("$", "line_end_token_matcher<char, (ctx..get_modifiers()..has(expression_flags::multiple_lines))$, true>");
    }
    else if ctx..current() == '\\' && (ctx..peek() == 'z' || ctx..peek() == 'Z') {
        _ = ctx..next(); // Skip escape

        negate := ctx..current() == 'Z';
        return shared.new<regex_token_check>("\\(ctx..current())$", "line_end_token_matcher<char, false, (negate)$>");
    }
    else {
        return nullptr;
    }
}


//  Regex syntax: ^  Example: ^aa
//
line_start_token_parse: (inout ctx: parse_context) -> token_ptr = 
{
    if ctx..current() != '^' && !(ctx..current() == '\\' && ctx..peek() == 'A') { return nullptr; }

    if ctx..current() == '\\' {
        _ = ctx..next();
        return shared.new<regex_token_check>("\\A", "line_start_token_matcher<char, false>");
    }
    else {
        return shared.new<regex_token_check>("^", "line_start_token_matcher<char, (ctx..get_modifiers()..has(expression_flags::multiple_lines))$>");
    }
}


//  Regex syntax: (?=) or (?!) or (*pla), etc.  Example: (?=AA)
//
//  Parsed in group_token.
//
lookahead_lookbehind_token: @polymorphic_base type =
{
    this: regex_token = ("");

    protected lookahead: bool;
    protected positive:  bool;
    public    inner   :  token_ptr = nullptr;

    operator=: (out this, lookahead_: bool, positive_: bool) = {
        lookahead = lookahead_;
        positive  = positive_;
    }

    generate_code: (override this, inout ctx: generation_context) = {
        inner_name := ctx..generate_func(inner);

        if lookahead {
            ctx..add_check("lookahead_token_matcher<char, (positive)$>((ctx..match_parameters())$, (inner_name)$)");
        }
        else {
            ctx..add_check("lookbehind_token_matcher<char, (positive)$>((ctx..match_parameters())$, (inner_name)$)");
        }
    }

    reverse: (override this) -> token_ptr = {
        r := shared.new<lookahead_lookbehind_token>(lookahead, positive);
        r*.inner = inner; // We do not reverse here. Nested lookahead and lookbehind stay as they are.

        return r;
    }

    add_groups: (override this, inout groups: std::set<int>) = {
        inner*..add_groups(groups);
    }
}


// Named character classes
//
named_class_token_parse: (inout ctx: parse_context) -> token_ptr = 
{
    if ctx..current() != '\\' { return nullptr; }

    name := "";
    c_next := ctx..peek();

    if      'd' == c_next { name = "named_class_digits"; }
    else if 'D' == c_next { name = "named_class_not_digits"; }
    else if 'h' == c_next { name = "named_class_hor_space"; }
    else if 'H' == c_next { name = "named_class_not_hor_space"; }
    else if 'N' == c_next { name = "named_class_no_new_line"; }
    else if 's' == c_next { name = "named_class_space"; }
    else if 'S' == c_next { name = "named_class_not_space"; }
    else if 'v' == c_next { name = "named_class_ver_space"; }
    else if 'V' == c_next { name = "named_class_not_ver_space"; }
    else if 'w' == c_next { name = "named_class_word"; }
    else if 'W' == c_next { name = "named_class_not_word"; }
    else                  { return nullptr; }

    _ = ctx..next(); // Skip escape

    return shared.new<regex_token_check>("\\(ctx..current())$", "(name)$<char, (ctx..get_modifiers()..has(expression_flags::case_insensitive))$>::match");
}


//  Regex syntax: \o{<number>}  Example: \o{142}
//
octal_token_parse: (inout ctx: parse_context) -> token_ptr = 
{
    if !(ctx..current() == '\\' && ctx..peek() == 'o') { return nullptr; }

    _ = ctx..next(); // Skip escape.

    if !ctx..next()          { return ctx..error("o escape without number.");}
    if ctx..current() != '{' { return ctx..error("Missing opening bracket for \\o."); }

    number_str: std::string = "";
    _  = ctx..next(); // Skip '{'
    if !ctx..grab_until('}', out number_str) { return ctx..error("No ending bracket for \\o"); }

    number := 0;
    if !string_util::string_to_int(number_str, number, 8) { return ctx..error("Could not convert octal to int."); }

    // TODO: Change for unicode.
    number_as_char : char = unchecked_narrow<char>(number);

    syntax: std::string = "\\o{(string_util::int_to_string<8>(number_as_char as int))$}";
    r := shared.new<char_token>(number_as_char, ctx..get_modifiers()..has(expression_flags::case_insensitive));
    r*..set_string(syntax);
    return r;
}


//  Regex syntax: <matcher>{min, max}  Example: a{2,4}
//
range_token: @polymorphic_base type = 
{
    this                 : regex_token = ("");

    protected min_count  : int         = -1;
    protected max_count  : int         = -1;
    protected kind       : int         = range_flags::greedy;
    protected inner_token: token_ptr   = nullptr;

    operator=: (out this) = {}

    parse: (inout ctx: parse_context) -> token_ptr = 
    {
        r := shared.new<range_token>();
        if ctx..current() == '{' 
        {
            if !ctx..has_token() { return ctx..error("'{' without previous element."); }

            inner: std::string = "";
            if !ctx..grab_until('}', out inner) { return ctx..error("Missing closing bracket '}'."); }

            inner = string_util::trim_copy(inner..substr(1)); // Remove '{' and white spaces.
            if inner..empty() { return ctx..error("Empty range specifier. Either '{n}', '{n,}', '{,m}' '{n,m}'"); }

            // Non-greedy or possessive
            r*..parse_modifier(ctx);

            // Get range arguments
            min_count_str: std::string = "-1";
            max_count_str: std::string = "-1";

            sep: size_t = inner..find(',');
            if sep == std::string::npos 
            {
                min_count_str = inner;
                max_count_str = inner;
                if !string_util::string_to_int(inner, r*.min_count) { return ctx..error("Could not convert range to number."); }
                r*.max_count = r*.min_count;
            }
            else 
            {
                inner_first: std::string = string_util::trim_copy(inner..substr(0, sep));
                inner_last: std::string = string_util::trim_copy(inner..substr(sep + 1));

                if (inner_first..empty() && inner_last..empty()) {
                    return ctx..error("Empty range specifier. Either '{n}', '{n,}', '{,m}' '{n,m}'");
                }

                if !inner_first..empty() {
                    min_count_str = inner_first;
                    if !string_util::string_to_int(inner_first, r*.min_count) { return ctx..error("Could not convert range to number."); }
                }
                if !inner_last..empty() {
                    max_count_str = inner_last;
                    if !string_util::string_to_int(inner_last, r*.max_count) { return ctx..error("Could not convert range to number."); }
                }
            }

            // Check validity of the range.
            if -1 != r*.min_count {
                if !(0 <= r*.min_count) {
                    return ctx..error("Min value in range is negative. Have (r*.min_count)$)");
                }
            }
            if -1 != r*.max_count {
                if !(0 <= r*.max_count) {
                    return ctx..error("Max value in range is negative. Have (r*.max_count)$)");
                }
                if -1 != r*.min_count {
                    if !(r*.min_count <= r*.max_count) {
                        return ctx..error("Min and max values in range are wrong it should hold 0 <= min <= max. Have 0 <= (r*.min_count)$ <= (r*.max_count)$");
                    }
                }
            }

            r*.inner_token = ctx..pop_token();
            r*.string_rep = r*.inner_token*..to_string() + r*..gen_range_string() + r*..gen_mod_string();

            return r;
        }

        return nullptr;
    }

    parse_modifier: (inout this, inout ctx: parse_context) = 
    {
        if ctx..peek() == '?' {
            kind = range_flags::not_greedy;
            _ = ctx..next();
        }
        else if ctx..peek() == '+' {
            kind = range_flags::possessive;
            _ = ctx..next();
        }
    }

    gen_mod_string: (this) -> std::string = 
    {
        if kind == range_flags::not_greedy {
            return "?";
        }
        else if kind == range_flags::possessive {
            return "+";
        }
        else {
            return "";
        }
    }

    gen_range_string: (this) -> std::string = 
    {
        r : std::string = "";
        if min_count == max_count {
            r += "{(min_count)$}";
        }
        else if min_count == -1 {
            r += "{,(max_count)$}";
        }
        else if max_count == -1 {
            r += "{(min_count)$,}";
        }
        else {
            r += "{(min_count)$,(max_count)$}";
        }

        return r;
    }

    reverse: (override this) -> token_ptr = {
        r := shared.new<range_token>();
        r*.min_count   = min_count;
        r*.max_count   = max_count;
        r*.kind        = kind;
        r*.inner_token = inner_token*.reverse();

        return r;
    }

    generate_code: (override this, inout ctx: generation_context) = 
    {
        inner_name := ctx..generate_func(inner_token);
        groups: std::set<int> = ();
        inner_token*..add_groups(groups);
        reset_name := ctx..generate_reset(groups);

        next_name := ctx..next_func_name();
        ctx..add_statefull(next_name, "cpp2::regex::range_token_matcher<char, (min_count)$, (max_count)$, (kind)$>::match((ctx..match_parameters())$, (inner_name)$, (reset_name)$, other, (next_name)$)");
    }

    add_groups: (override this, inout groups: std::set<int>) = {
        inner_token*..add_groups(groups);
    }
}


//  Regex syntax: *, +, or ?  Example: aa*
//
special_range_token: @polymorphic_base type = 
{
    this : range_token = ();

    parse: (inout ctx: parse_context) -> token_ptr = 
    {
        r := shared.new<special_range_token>();
        symbol: char = '\0';
        if ctx..current() == '*' {
            r*.min_count = 0;
            r*.max_count = -1;
            symbol = '*';
        }
        else if ctx..current() == '+' {
            r*.min_count = 1;
            r*.max_count = -1;
            symbol = '+';
        } else if ctx..current() == '?' {
            r*.min_count = 0;
            r*.max_count = 1;
            symbol = '?';
        } else {
            return nullptr;
        }

        if !ctx..has_token() { return ctx..error("'(ctx..current())$' without previous element."); }


        r*..parse_modifier(ctx);

        r*.inner_token = ctx..pop_token();
        r*.string_rep = r*.inner_token*..to_string() + symbol + r*..gen_mod_string();
        return r;
    }
}

//  Regex syntax: \G  Example: \Gaa
//
//  Forces the match and/or consecutive matches to start at the position of the last match.
//
start_match_parse: (inout ctx: parse_context) -> token_ptr =
{
    if ctx..current() != '\\' { return nullptr; }

    if ctx..peek() == 'G' {
        if 0 != ctx..get_pos() { return ctx..error("\\G is only supported at the first position in the regex."); }
        _ = ctx..next();
        ctx.is_start_match = true;
        return shared.new<regex_token_empty>("\\G");
    }
    else {
        return nullptr;
    }
}


//  Regex syntax: \b or \B  Example: \bword\b
//
//  Matches the start end end of word boundaries.
//
word_boundary_token_parse: (inout ctx: parse_context) -> token_ptr = 
{
    if ctx..current() != '\\' { return nullptr; }

    if ctx..peek() == 'b' {
        _ = ctx..next();
        return shared.new<regex_token_check>("\\b", "word_boundary_token_matcher<char, false>");
    }
    else if ctx..peek() == 'B' {
        _ = ctx..next();
        return shared.new<regex_token_check>("\\B", "word_boundary_token_matcher<char, true>");
    }
    else {
        return nullptr;
    }
}


//-----------------------------------------------------------------------
//
//  Parser for regular expression.
//
//-----------------------------------------------------------------------
//

//  Parser and generator for regular expressions.
regex_generator: <Error_out> type = 
{
    regex:           std::string_view;
    modifier:        std::string = "";
    modifier_escape: std::string = "";

    error_out:       Error_out;

    source:          std::string = "";

    operator=: (out this, r: std::string_view, e: Error_out) = {
        regex = r;
        error_out = e;
    }

    parse:(inout this) -> std::string = 
    {
        // Extract modifiers and adapt regex.
        extract_modifiers();

        parse_ctx: parse_context = (regex, error_out);
        if !parse_ctx..parse(modifier) {
            return "";
        }

        source += "{\n";
        source += "  context: <Iter> type == cpp2::regex::match_context<CharT, Iter, (parse_ctx..get_cur_group())$>;";

        gen_ctx: generation_context = ();
        source += gen_ctx..run(parse_ctx..get_as_token());
        source += "  entry: <Iter> (cur: Iter, inout ctx: context<Iter>) -> cpp2::regex::match_return<Iter> = {\n";
        source += "    ctx..set_group_start(0, cur);\n";
        source += "    r := (gen_ctx..get_entry_func())$(cur, ctx, cpp2::regex::true_end_func());\n";
        source += "    if r.matched { ctx..set_group_end(0, r.pos); }\n";
        source += "    return r;\n";
        source += "  }\n";

        source += gen_ctx..create_named_group_lookup(parse_ctx.named_groups);
        source += "  is_start_match: () -> bool == (parse_ctx.is_start_match)$;";

        string := parse_ctx..get_as_token()*..to_string();
        source += "  to_string: () -> std::string = { return R\"((modifier_escape)$(string)$(modifier_escape)$(modifier)$)\"; }\n";

        source += "}\n";

        _ = parse_ctx;

        return source;
    }

    private extract_modifiers: (inout this) = 
    {
        if regex..find_first_of("'/") == 0 {
            mod_token: char = regex[0];

            end_pos := regex..rfind(mod_token);
            if end_pos != 0 {
                // Found valid start end escape
                modifier = regex..substr(end_pos + 1);
                modifier_escape = mod_token;
                regex = regex..substr(1, end_pos - 1);
            }
        }
    }
}

generate_regex: <Err> (regex: std::string_view, err: Err) -> std::string = 
{
    parser: regex_generator<Err> = (regex, err);
    r := parser..parse();
    _ = parser;
    return r;
}



regex_gen: (inout t: meta::type_declaration) =
{
    has_default := false;
    exact_name  := "regex";
    prefix      := "regex_";
    expressions : std::map<std::string, std::string> = ();

    for t.get_member_objects() do (inout m)
    {
        name: std::string = m.name();

        if name.starts_with(prefix) || name == exact_name
        {
            if !m.has_initializer() {
                t.error("Regular expression must have an initializer.");
            }
            m.mark_for_removal_from_enclosing_type();

            if name == exact_name {
                if has_default {
                    t.error("Type can only contain one default named regular expression.");
                }
                has_default = true;
            }

            expr: std::string = m.initializer();
            if expr.starts_with("R\"(") && expr.ends_with(")\"") {
                expr = expr.substr(3, expr.size() - 5);
            }
            else if string_util::is_escaped(expr) {
                expr = expr.substr(1, expr.size() - 2);
            }
            else {
                t.error("Unknown string format '(expr)$'");
            }

            expressions[name] = expr;
        }
    }

    t.remove_marked_members();

    for expressions do (expr) {
        regular_expression := generate_regex(expr.second, :(message) = t$.error(message););

        if !regular_expression..empty() {
            t.add_member("public (expr.first)$_matcher: <CharT> type = (regular_expression)$");
            t.add_member("public (expr.first)$: cpp2::regex::regular_expression<char, (expr.first)$_matcher<char>> = ();\n");
        }
    }

    t.add_runtime_support_include( "cpp2regex.h" );
}


//-----------------------------------------------------------------------
//
//  apply_metafunctions
//
apply_metafunctions: (
    inout n     : declaration_node,
    inout rtype : type_declaration,
    error
    )
    -> bool
= {
    assert( n.is_type() );

    //  Check for _names reserved for the metafunction implementation
    if !n.metafunctions.empty()
    {
        for  rtype.get_members()
        do   (m)
        {
            m.require( 
                !m.name().starts_with("_") || m.name().ssize() == 1,
                "a type that applies a metafunction cannot have a body that declares "
                "a name that starts with '_' - those names are reserved for the "
                "metafunction implementation"
            );
        }
    }

    //  For each metafunction, apply it
    for n.metafunctions
    do  (meta)
    {
        //  Convert the name and any template arguments to strings
        //  and record that in rtype
        name := meta*.to_string();
        name = name.substr(0, name.find('<'));

        args: std::vector<std::string> = ();
        for meta*.template_arguments()
        do  (arg)
            args.push_back( arg.to_string() );

        rtype.set_metafunction_name( name, args );

        //  Dispatch
        //
        if name == "interface" {
            interface( rtype );
        }
        else if name == "polymorphic_base" {
            polymorphic_base( rtype );
        }
        else if name == "ordered" {
            ordered( rtype );
        }
        else if name == "weakly_ordered" {
            weakly_ordered( rtype );
        }
        else if name == "partially_ordered" {
            partially_ordered( rtype );
        }
        else if name == "copyable" {
            copyable( rtype );
        }
        else if name == "copy_constructible" {
            copy_constructible( rtype );
        }
        else if name == "hashable" {
            hashable( rtype );
        }
        else if name == "basic_value" {
            basic_value( rtype );
        }
        else if name == "value" {
            value( rtype );
        }
        else if name == "weakly_ordered_value" {
            weakly_ordered_value( rtype );
        }
        else if name == "partially_ordered_value" {
            partially_ordered_value( rtype );
        }
        else if name == "cpp1_rule_of_zero" {
            cpp1_rule_of_zero( rtype );
        }
        else if name == "struct" {
            cpp2_struct( rtype );
        }
        else if name == "enum" {
            cpp2_enum( rtype );
        }
        else if name == "flag_enum" {
            flag_enum( rtype );
        }
        else if name == "union" {
            cpp2_union( rtype );
        }
        else if name == "print" {
            print( rtype );
        }
        else if name == "noisy" {
            noisy( rtype );
        }
        else if name == "autodiff" {
            autodiff( rtype );
        }
        else if name == "regex" {
            regex_gen( rtype );
        }
        else if name == "sample_traverser" {
            sample_traverser( rtype );
        }
        else {
            error( "unrecognized metafunction name: " + name );
            error( 
                "the current supported names are listed at "
                "https://hsutter.github.io/cppfront/cpp2/metafunctions/#built-in-metafunctions"
            );
            return false;
        }
    }

    return true;
}


}

}<|MERGE_RESOLUTION|>--- conflicted
+++ resolved
@@ -552,21 +552,9 @@
         if !decl*.is_declaration() {
             error("cannot add a member that is not a declaration");
         }
-<<<<<<< HEAD
-
-        if is_namespace() {
-            require( n*.add_namespace_member(move decl),
+
+        require( n*.add_type_or_namespace_member(move decl),
                  std::string("unexpected error while attempting to add member:\n") + source );
-
-        }
-        else {
-            assert(is_type());
-            require( n*.add_type_member(move decl),
-=======
-        require( n*.add_type_or_namespace_member(move decl),
->>>>>>> 53504bb6
-                 std::string("unexpected error while attempting to add member:\n") + source );
-        }
     }
 }
 
@@ -2566,17 +2554,7 @@
 
     traverse: (virtual inout this, t: meta::parameter_declaration) =
     {
-<<<<<<< HEAD
         pre_traverse(t.get_declaration());
-=======
-        ns := t.get_parent().as_nonglobal_namespace();
-        sample_print("is a member of namespace (ns.name())$ which contains the following names:", indent+1);
-        for ns.get_members() do (m) {
-            sample_print(m.name(), indent+2);
-        }
-        ns.add_member( "add_1: (x) = x+1;");
-        _ = ns;
->>>>>>> 53504bb6
     }
 
     pre_traverse: (virtual inout this, stmt: meta::statement) = {
@@ -3286,6 +3264,8 @@
         for ns.get_members() do (m) {
             sample_print(m.name(), indent+2);
         }
+        ns.add_member( "add_1: (x) = x+1;");
+        _ = ns;
     }
 
     for t.get_members() do (m) {
