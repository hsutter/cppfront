--- conflicted
+++ resolved
@@ -396,7 +396,7 @@
         pre<this> (!has_initializer(), "cannot add an initializer to a function that already has one")
         pre<this> (parent_is_type(),   "cannot add an initializer to a function that isn't in a type scope")
     = {
-        //require( !has_initializer(), 
+        //require( !has_initializer(),
         //         "cannot add an initializer to a function that already has one");
         //require( parent_is_type(),
         //         "cannot add an initializer to a function that isn't in a type scope");
@@ -485,7 +485,7 @@
         -> std::vector<function_declaration>
     = {
         ret: std::vector<function_declaration> = ();
-        for n*.get_type_scope_declarations(declaration_node::functions) 
+        for n*.get_type_scope_declarations(declaration_node::functions)
         do  (d) {
             _ = ret.emplace_back( d, this );
         }
@@ -1253,8 +1253,6 @@
         (copy comma: std::string = "")
         for  alternatives
         next comma = ", "
-<<<<<<< HEAD
-=======
         do   (e) {
             storage += comma + "sizeof((e.type)$)";
         }
@@ -1262,9 +1260,8 @@
         storage += "), cpp2::max( ";
 
         (copy comma: std::string = "")
-        for  alternatives  
-        next comma = ", "  
->>>>>>> 210b2a08
+        for  alternatives
+        next comma = ", "
         do   (e) {
             storage += comma + "alignof((e.type)$)";
         }
