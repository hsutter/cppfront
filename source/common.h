
//  Copyright (c) Herb Sutter
//  SPDX-License-Identifier: CC-BY-NC-ND-4.0

// THE SOFTWARE IS PROVIDED "AS IS", WITHOUT WARRANTY OF ANY KIND, EXPRESS OR
// IMPLIED, INCLUDING BUT NOT LIMITED TO THE WARRANTIES OF MERCHANTABILITY,
// FITNESS FOR A PARTICULAR PURPOSE AND NONINFRINGEMENT. IN NO EVENT SHALL THE
// AUTHORS OR COPYRIGHT HOLDERS BE LIABLE FOR ANY CLAIM, DAMAGES OR OTHER
// LIABILITY, WHETHER IN AN ACTION OF CONTRACT, TORT OR OTHERWISE, ARISING FROM,
// OUT OF OR IN CONNECTION WITH THE SOFTWARE OR THE USE OR OTHER DEALINGS IN
// THE SOFTWARE.


//  We want cppfront to build cleanly at very high warning levels, with warnings
//  as errors -- so disable a handful that fire incorrectly due to compiler bugs
#ifdef _MSC_VER
    #pragma warning(disable: 4456 4706)
#endif
#if defined(__GNUC__) && __GNUC__ >= 13 && !defined(__clang_major__)
    #pragma GCC diagnostic ignored "-Wdangling-reference"
#endif

#include "cpp2util.h"


//===========================================================================
//  Common types
//===========================================================================

#ifndef CPP2_COMMON_H
#define CPP2_COMMON_H

#include <string>
#include <string_view>
#include <vector>
#include <cstdint>
#include <cctype>
#include <cassert>
#include <iomanip>
#include <compare>
#include <algorithm>
#include <unordered_map>

namespace cpp2 {

//-----------------------------------------------------------------------
//
//  source_line: represents a source code line
//
//-----------------------------------------------------------------------
//
struct source_line
{
    std::string text;

    enum class category { empty, preprocessor, comment, import, cpp1, cpp2, rawstring };
    category cat;

    bool all_tokens_are_densely_spaced = true; // to be overridden in lexing if they're not

    source_line(
        std::string_view t = {},
        category         c = category::empty
    )
        : text{t}
        , cat{c}
    { }

    auto indent() const
        -> int
    {
        return
            unsafe_narrow<int>(std::find_if_not( text.begin(), text.end(), &isspace )
                               - text.begin());
    }

    auto prefix() const
        -> std::string
    {
        switch (cat) {
        break;case category::empty:         return "/*   */ ";
        break;case category::preprocessor:  return "/* # */ ";
        break;case category::comment:       return "/* / */ ";
        break;case category::import:        return "/* i */ ";
        break;case category::cpp1:          return "/* 1 */ ";
        break;case category::cpp2:          return "/* 2 */ ";
        break;case category::rawstring:     return "/* R */ ";
        break;default: assert(!"illegal category"); abort();
        }
    }
};


using lineno_t = int32_t;
using colno_t  = int32_t;   // not int16_t... encountered >80,000 char line during testing

struct source_position
{
    lineno_t    lineno;     // one-based offset into program source
    colno_t     colno;      // one-based offset into line

    source_position(lineno_t l = 1, colno_t  c = 1 )
        : lineno{ l }, colno{ c }
    {
    }

    auto operator<=>(source_position const&) const = default;

    auto to_string() const
        -> std::string
    {
        return "(" + std::to_string(lineno) + "," + std::to_string(colno) + ")";
    }
};

struct comment
{
    enum class comment_kind { line_comment = 0, stream_comment };

    comment_kind    kind;
    source_position start;
    source_position end;
    std::string     text;

    mutable bool    dbg_was_printed = false;
};

struct string_parts {
    struct cpp_code   { std::string text; };
    struct raw_string { std::string text; };
    enum adds_sequences { no_ends = 0, on_the_beginning = 1, on_the_end = 2, on_both_ends = 3 };

    string_parts(const std::string& beginseq,
                 const std::string& endseq,
                 adds_sequences     strateg)
     : begin_seq{beginseq}
     , end_seq{endseq}
     , strategy{strateg}
    {
        if (!(strategy & on_the_beginning)) {
            parts.push_back(raw_string{""});
        }
    }

    void add_code  (const std::string&      text) { parts.push_back(cpp_code{text}); }
    void add_string(const std::string&      text) { parts.push_back(raw_string{text}); }
    void add_string(const std::string_view& text) { parts.push_back(raw_string{std::string(text)}); }

    void clear() { parts.clear(); }

<<<<<<< HEAD
    auto generate() const -> std::string {

        if (parts.empty()) {
            return (strategy & on_the_beginning ? begin_seq : std::string{})
                 + (strategy & on_the_end ? end_seq : std::string{});
=======
    auto generate() const -> std::string
    {        
        if (parts.empty()) { 
            return (strategy & on_the_beginning ? begin_seq : std::string{}) 
                 + (strategy & on_the_end ? end_seq : std::string{}); 
>>>>>>> 0e74bd7e
        }

        auto result = std::visit(begin_visit{begin_seq, strategy},
                                 parts.front());

        if (std::ssize(parts) > 1) {
            auto it1 = parts.cbegin();
            auto it2 = parts.cbegin()+1;
            for(;it2 != parts.cend(); ++it1, ++it2) {
                result += std::visit(generator_visit{begin_seq, end_seq}, *it1, *it2);
            }
        }

        if (!(strategy & on_the_end)) {
            result += std::visit([this](const auto& lhs) {
                return generator_visit{begin_seq, end_seq}(lhs, raw_string{""});
            }, parts.back());
        }

        result += std::visit(end_visit{end_seq, strategy}, parts.back());

        return result;
    }

    auto is_expanded() const -> bool {
        for (const auto& p : parts) {
            if (std::holds_alternative<cpp_code>(p)) {
                return true;
            }
        }
        return false;
    }

private:
    std::string     begin_seq;
    std::string     end_seq;
    adds_sequences  strategy;
    std::vector<std::variant<raw_string, cpp_code>> parts;

    struct begin_visit {
        std::string begin_seq;
        adds_sequences strategy;

        auto operator()(const raw_string& part) const -> std::string {
            return (strategy & on_the_beginning ? begin_seq : "") + part.text;
        }
        auto operator()(const cpp_code& part) const -> std::string {
            return part.text;
        }
    };

    struct end_visit {
        std::string end_seq;
        adds_sequences strategy;
        auto operator()(const raw_string&) const -> std::string {
            return strategy & on_the_end ? end_seq : "";
        }
        auto operator()(const cpp_code&) const -> std::string {
            return {};
        }
    };

    struct generator_visit {
        std::string begin_seq;
        std::string end_seq;

        auto operator()(const raw_string&, const cpp_code& part ) const -> std::string {
            return end_seq + " + " + part.text;
        }
        auto operator()(const cpp_code&, const raw_string& part ) const -> std::string  {
            return " + " + begin_seq + part.text;
        }
        auto operator()(const raw_string&, const raw_string& part ) const -> std::string  {
            return part.text;
        }
        auto operator()(const cpp_code&, const cpp_code& part ) const -> std::string  {
            return " + " + part.text;
        }
    };
};

struct raw_string
{
    source_position start;
    std::string     text;
    std::string     opening_seq;
    std::string     closing_seq;
    bool            should_interpolate = false;
};

struct multiline_raw_string
{
    std::string     text;
    source_position end = {0, 0};
};

//-----------------------------------------------------------------------
//
//  error: represents a user-readable error message
//
//-----------------------------------------------------------------------
//
struct error_entry
{
    source_position where;
    std::string     msg;
    bool            internal = false;
    bool            fallback = false;   // only emit this message if there was nothing better

    error_entry(
        source_position  w,
        std::string_view m,
        bool             i = false,
        bool             f = false
    )
        : where{w}
        , msg{m}
        , internal{i}
        , fallback{f}
    { }

    auto operator==(error_entry const& that)
        -> bool
    {
        return
            where == that.where
            && msg == that.msg
            ;
    }

    auto print(auto& o, std::string const& file) const
        -> void;
};


//-----------------------------------------------------------------------
//
//  Digit classification, with '\'' digit separators
//
//-----------------------------------------------------------------------
//

//G binary-digit:
//G     one of '0' '1'
//G
auto is_binary_digit(char c)
    -> bool
{
    return
        c == '0'
        || c == '1'
        ;
}

//G digit: one of
//G     binary-digit
//G     one of '2' '3' '4' '5' '6' '7' '8' '9'
//G
auto is_digit(char c)
    -> bool
{
    return isdigit(c);
}

//G hexadecimal-digit:
//G     digit
//G     one of 'A' 'B' 'C' 'D' 'E' 'F'
//G
auto is_hexadecimal_digit(char c)
    -> bool
{
    return isxdigit(c);
}

//G nondigit:
//G     one of 'a'..'z'
//G     one of 'A'..'Z'
//G     _
//G
auto is_nondigit(char c)
    -> bool
{
    return
        isalpha(c)
        || c == '_'
        ;
}

//G identifier-start:
//G     nondigit
//G
auto is_identifier_start(char c)
    -> bool
{
    return is_nondigit(c);
}

//G identifier-continue:
//G     digit
//G     nondigit
//G
auto is_identifier_continue(char c)
    -> bool
{
    return
        is_digit(c)
        || is_nondigit(c)
        ;
}

//G identifier:
//G     '__identifier__' keyword    [Note: without whitespace before the keyword]
//G     identifier-start
//G     identifier identifier-continue
//G     'operator' operator
//G
auto starts_with_identifier(std::string_view s)
    -> int
{
    if (is_identifier_start(s[0])) {
        auto j = 1;
        while (
            j < std::ssize(s)
            && is_identifier_continue(s[j])
            )
        {
            ++j;
        }
        return j;
    }
    return 0;
}


//  Helper to allow one of the above or a digit separator
//  Example:    is_separator_or( is_binary_digit (c) )
//
auto is_separator_or(auto pred, char c)
    -> bool
{
    return
        c == '\''
        || pred(c)
        ;
}


//  Bool to string
//
template<typename T>
    requires std::is_same_v<T, std::string>
auto _as(bool b)
    -> T
{
    return b ? "true" : "false";
}


//  Explicit cast
//
template<typename T>
auto _as(auto x)
    -> T
{
    return T(x);
}


//  String path prefix from filename
//
auto strip_path(std::string const& file)
    -> std::string
{
    auto i = std::ssize(file)-1;
    while (
        i >= 0
        && file[i] != '\\'
        && file[i] != '/'
        )
    {
        --i;
    }
    return {file, _as<size_t>(i+1)};
}


//-----------------------------------------------------------------------
//
//  Misc helpers
//
//-----------------------------------------------------------------------
//
auto replace_all(std::string& s, std::string_view what, std::string_view with)
{
    for (
        std::string::size_type pos{};
        s.npos != (pos = s.find(what.data(), pos, what.length()));
        pos += with.length()
        )
    {
        s.replace(pos, what.length(), with.data(), with.length());
    }
    return s;
}


auto to_upper(char c)
    -> char
{
    //  C toupper is only not-UB in [0,127] and returns the wrong type,
    //  so wrap the range check and the type cast here in one place...
    //  note the 126 (not 127) is intentional to avoid a GCC warning
    if (0 <= c && c <= 126) { return static_cast<char>(std::toupper(c)); }
    //  else
    return c;
}


auto to_upper_and_underbar(std::string_view s)
    -> std::string
{
    auto ret = std::string{s};
    for (char& c : ret) {
        if (std::isalnum(c)) { c = to_upper(c); }
        else                 { c = '_'; }
    }
    return ret;
}


auto is_empty_or_a_decimal_number(std::string_view s)
    -> bool
{
    auto size = std::ssize(s);
    if (size == 0) { return true; }

    auto i = 0;
    while (i < size && isspace(s[i]) ) { ++i; }
    while (i < size && isdigit(s[i]) ) { ++i; }
    while (i < size && isspace(s[i]) ) { ++i; }
    return i == size;
}


auto starts_with(
    std::string const& s,
    std::string_view   sv
)
    -> bool
{
    return std::string_view(s).starts_with(sv);
}


auto contains(
    auto const& range,
    auto const& value
)
    -> bool
{
    return std::find(
        range.begin(),
        range.end(),
        value
        )
        != range.end();
}

auto contains(
    std::string const& s,
    auto const&        value
)
    -> bool
{
    return s.find(value) != s.npos;
}


//  In keep trying to write string+string_view, and it ought to Just Work without
//  the current workarounds. Not having that is a minor impediment to using safe
//  and efficient string_views, which we should be encouraging. So for my own use
//  and to remove that minor impediment to writing safe and efficient code, I'm
//  just going to add this until we get P2591 in C++26(?) -- See: wg21.link/p2591
//
template<class charT, class traits, class Allocator>
[[nodiscard]] constexpr auto operator+(
    std::basic_string<charT, traits, Allocator> lhs,
    std::type_identity_t<std::basic_string_view<charT, traits>> rhs
    )
    -> std::basic_string<charT, traits, Allocator>
{
    return lhs.append(rhs);
}

template<class charT, class traits, class Allocator>
[[nodiscard]] constexpr auto operator+(
    std::type_identity_t<std::basic_string_view<charT, traits>> lhs,
    std::basic_string<charT, traits, Allocator> rhs
    )
    -> std::basic_string<charT, traits, Allocator>
{
    return rhs.insert(0, lhs);
}


//-----------------------------------------------------------------------
//
//  Command line handling
//
//-----------------------------------------------------------------------
//

class cmdline_processor
{
    bool help_requested = false;

    struct arg
    {
        int pos;
        std::string text;

        arg(int p, char* t) : pos{p}, text{t} { }
    };
    std::vector<arg> args;

    using callback0 = void (*)();
    using callback1 = void (*)(std::string const&);
    struct flag
    {
        int         group = 0;
        std::string name;
        int         unique_prefix = 0;
        std::string description;
        callback0   handler0;
        callback1   handler1;
        std::string synonym;
        bool        opt_out;

        flag(int g, std::string_view n, std::string_view d, callback0 h0, callback1 h1, std::string_view s, bool o)
            : group{g}, name{n}, description{d}, handler0{h0}, handler1{h1}, synonym{s}, opt_out{o}
        { }
    };
    std::vector<flag> flags;
    int max_flag_length = 0;

    std::unordered_map<int, std::string> labels = {
        { 2, "Additional dynamic safety checks and contract information" },
        { 4, "Support for constrained target environments" },
        { 9, "Other options" }
    };

    //  Define this in the main .cpp to avoid bringing <iostream> into the headers,
    //  so that we can't accidentally start depending on iostreams in the compiler body
    static auto print(std::string_view, int width = 0)
        -> void;

public:
    auto process_flags()
        -> void
    {
        constexpr auto processed = -1;

        //  Calculate the unique prefixes
        for (auto flag1 = flags.begin(); flag1 != flags.end(); ++flag1) {
            for (auto flag2 = flag1+1; flag2 != flags.end(); ++flag2) {
                int i = 0;
                while (
                    i < std::ssize(flag1->name)
                    && i < std::ssize(flag2->name)
                    && flag1->name[i] != ' '
                    && flag2->name[i] != ' '
                    && flag1->name[i] == flag2->name[i]
                    )
                {
                    ++i;
                }
                //  Record that we found the unique prefix must be at least this long
                flag1->unique_prefix = std::max( flag1->unique_prefix, i+1 );
                flag2->unique_prefix = std::max( flag2->unique_prefix, i+1 );
            }
        }

        //  Look for matches
        for (auto arg = args.begin(); arg != args.end(); ++arg)
        {
            //  The arg should never be empty, but we're going to do a [0]
            //  subscript next so we should either check or assert
            if (arg->text.empty()) {
                continue;
            }

            //  Provide a way to ignore the rest of the command line
            //  for the purpose of looking for switches
            if (arg->text == "--") {
                arg->pos = processed;
                break;
            }

            for (auto& flag : flags) {
                auto length_to_match = std::max(flag.unique_prefix, _as<int>(arg->text.length())-1);
                if (
                    flag.opt_out
                    && arg->text.ends_with("-")
                    )
                {
                    length_to_match = std::max(flag.unique_prefix, _as<int>(arg->text.length())-2);
                }

                //  Allow a switch to start with either - or /
                if (arg->text.starts_with("-" + flag.name.substr(0, length_to_match))
                    || arg->text.starts_with("/" + flag.name.substr(0, length_to_match))
                    || arg->text == "-" + flag.synonym
                    || arg->text == "/" + flag.synonym
                    )
                {
                    assert(flag.handler0 || flag.handler1);

                    //  If this is a standalone switch, just process it
                    if (flag.handler0) {
                        flag.handler0();
                    }

                    //  Else
                    else {
                        //  If this is a switch that could be suffixed with "-" to opt out
                        if (flag.opt_out) {
                            flag.handler1( arg->text.ends_with("-") ? "-" : "" );
                        }
                        //  Else this is a switch that takes the next arg as its value, so pass that
                        else {
                            if (arg+1 == args.end()) {
                                print("Missing argument to option " + arg->text + " (try -help)\n");
                                help_requested = true;
                            }
                            arg->pos = processed;
                            ++arg;  // move to next argument, which is the argument to this switch
                            flag.handler1(arg->text);
                        }
                    }

                    arg->pos = processed;
                    break;
                }
            }
        }

        std::erase_if( args, [=](auto& arg){ return arg.pos == processed; } );
    }

    auto print_help()
        -> void
    {
        help_requested = true;

        std::sort(
            flags.begin(),
            flags.end(),
            [](auto& a, auto& b){ return a.group < b.group || (a.group == b.group && a.name < b.name); }
        );

        print("\nUsage: cppfront [options] file ...\n\nOptions:\n");
        int last_group = -1;
        for (auto& flag : flags) {
            //  Skip hidden flags
            if (flag.name.front() == '_') {
                continue;
            }

            if (last_group != flag.group) {
                print("\n");
                last_group = flag.group;
                if (!labels[flag.group].empty()) {
                    print( labels[flag.group] + "\n");
                }
            }
            print("  -");
            auto n = flag.name.substr(0, flag.unique_prefix);
            if (flag.unique_prefix < std::ssize(flag.name)) {
                auto name_length = _as<int>(std::min(flag.name.find(' '), flag.name.size()));
                n += "[";
                n += flag.name.substr(flag.unique_prefix, name_length - flag.unique_prefix);
                n += "]";
                n += flag.name.substr(name_length);
            }
            if (flag.opt_out) {
                n += "[-]";
            }
            if (!flag.synonym.empty()) {
                n += ", -" + flag.synonym;
            }
            print(n, max_flag_length + 3);
            print(flag.description);
            print("\n");
        }
    }

    auto add_flag(
        int              group,
        std::string_view name,
        std::string_view description,
        callback0        handler0,
        callback1        handler1,
        std::string_view synonym,
        bool             opt_out
    )
        -> void
    {
        flags.emplace_back( group, name, description, handler0, handler1, synonym, opt_out );
        auto length = std::ssize(name);
        if (opt_out) { length += 3; }   // space to print "[-]"
        if (max_flag_length < length) {
            max_flag_length = unsafe_narrow<int>(length);
        }
    }
    struct register_flag {
        register_flag(
            int              group,
            std::string_view name,
            std::string_view description,
            callback0        handler0,
            callback1        handler1 = {},
            std::string_view synonym  = {},
            bool             opt_out  = false
        );
    };

    auto set_args(
        int   argc,
        char* argv[]
    )
        -> void
    {
        for (auto i = 1; i < argc; ++i) {
            args.emplace_back( i, argv[i] );
        }
    }

    auto help_was_requested()
        -> bool
    {
        return help_requested;
    }

    auto arguments()
        -> std::vector<arg>&
    {
        return args;
    }

    //  This is used only by the owner of the 'main' branch
    //  to generate stable build version strings
    auto gen_version()
        -> void
    {
        help_requested = true;
        std::string_view a = __DATE__;
        std::string_view b = __TIME__;
        std::unordered_map<std::string_view, char> m = { {"Jan",'1'}, {"Feb",'2'}, {"Mar",'3'}, {"Apr",'4'}, {"May",'5'}, {"Jun",'6'}, {"Jul",'7'}, {"Aug",'8'}, {"Sep",'9'}, {"Oct",'A'}, {"Nov",'B'}, {"Dec",'C'} };

        auto stamp = std::to_string(atoi(&a[9])-15);
        stamp += m[a.substr(0, 3)];
        stamp += a.substr(4,2);
        stamp += ":";
        stamp += b.substr(0,2);
        stamp += b.substr(3,2);
        for (auto& c : stamp) { if (c == ' ') { c = '0'; } }
        print( "\"" + stamp + "\"");
    }

    auto print_version()
        -> void
    {
        help_requested = true;
        print("\ncppfront compiler "
            #include "version.info"
        "   Build "
            #include "build.info"
        );
        print("\nCopyright(c) Herb Sutter   All rights reserved\n");
        print("\nSPDX-License-Identifier: CC-BY-NC-ND-4.0");
        print("\n  No commercial use");
        print("\n  No forks/derivatives");
        print("\n  Note: This license emphasizes that this is a personal");
        print("\n        experiment; it will be upgraded if that changes\n");
        print("\nAbsolutely no warranty - try at your own risk\n");
    }

} cmdline;

cmdline_processor::register_flag::register_flag(
    int              group,
    std::string_view name,
    std::string_view description,
    callback0        handler0,
    callback1        handler1,
    std::string_view synonym,
    bool             opt_out
)
{
    cmdline.add_flag( group, name, description, handler0, handler1, synonym, opt_out );
}

static cmdline_processor::register_flag cmd_help   (
    0,
    "help",
    "Print help",
    []{ cmdline.print_help(); },
    nullptr,
    "?"
);

static cmdline_processor::register_flag cmd_version(
    0,
    "version",
    "Print version information",
    []{ cmdline.print_version(); }
);

static cmdline_processor::register_flag cmd_gen_version(
    0,
    "_gen_version",
    "Generate version information",
    []{ cmdline.gen_version(); }
);

static auto flag_internal_debug = false;
static cmdline_processor::register_flag cmd_internal_debug(
    0,
    "_debug",
    "Generate internal debug instrumentation",
    []{ flag_internal_debug = true; }
);


//-----------------------------------------------------------------------
//
//  Internal instrumentation
//
//-----------------------------------------------------------------------
//

class stackinstr
{
    struct entry
    {
        ptrdiff_t        delta;
        ptrdiff_t        cumulative;
        std::string_view func_name;
        std::string_view file;
        int              line;
        char*            ptr;

        entry(
            std::string_view n,
            std::string_view f,
            int              l,
            char*            p
        )
            : delta     { entries.empty() ? 0 : std::abs(entries.back().ptr - p) }
            , cumulative{ entries.empty() ? 0 : entries.back().cumulative + delta }
            , func_name { n }
            , file      { f }
            , line      { l }
            , ptr       { p }
        { }
    };
    static std::vector<entry> entries;
    static std::vector<entry> deepest;
    static std::vector<entry> largest;

    static auto print(auto&& ee, std::string_view label) {
        std::cout << "\n=== Stack debug information: " << label << " stack ===\n";
        for (auto& e: ee)
        if  (e.ptr) {
            std::cout
                << "  " << std::setw(6)
                << ((std::abs(e.delta) < 1000000)? std::to_string(e.delta) : "-----") << " "
                << std::setw(8)
                << ((std::abs(e.delta) < 1000000)? std::to_string(e.cumulative) : "-------") << " "
                << e.func_name << " (" << e.file << ":" << e.line << ")\n";
        }
    }

public:
    struct guard {
        guard( std::string_view name, std::string_view file, int line, char* p ) {
            if (flag_internal_debug) {
                entries.emplace_back(name, file, line ,p);
                if (ssize(deepest) < ssize(entries)) {
                    deepest = entries;
                }
                if (largest.empty() || largest.back().cumulative < entries.back().cumulative) {
                    largest = entries;
                }
            }
        }
        ~guard() {
            if (flag_internal_debug) {
                entries.pop_back();
            }
        }
    };

    static auto print_entries() { print( entries, "Current" ); }
    static auto print_deepest() { print( deepest, "Deepest" ); }
    static auto print_largest() { print( largest, "Largest" ); }
};

std::vector<stackinstr::entry> stackinstr::entries;
std::vector<stackinstr::entry> stackinstr::deepest;
std::vector<stackinstr::entry> stackinstr::largest;

#define STACKINSTR stackinstr::guard _s_guard{ __func__, __FILE__, __LINE__, reinterpret_cast<char*>(&_s_guard) };


}

#endif<|MERGE_RESOLUTION|>--- conflicted
+++ resolved
@@ -148,19 +148,11 @@
 
     void clear() { parts.clear(); }
 
-<<<<<<< HEAD
-    auto generate() const -> std::string {
-
+    auto generate() const -> std::string
+    {
         if (parts.empty()) {
             return (strategy & on_the_beginning ? begin_seq : std::string{})
                  + (strategy & on_the_end ? end_seq : std::string{});
-=======
-    auto generate() const -> std::string
-    {        
-        if (parts.empty()) { 
-            return (strategy & on_the_beginning ? begin_seq : std::string{}) 
-                 + (strategy & on_the_end ? end_seq : std::string{}); 
->>>>>>> 0e74bd7e
         }
 
         auto result = std::visit(begin_visit{begin_seq, strategy},
