
//  Copyright (c) Herb Sutter
//  SPDX-License-Identifier: CC-BY-NC-ND-4.0

// THE SOFTWARE IS PROVIDED "AS IS", WITHOUT WARRANTY OF ANY KIND, EXPRESS OR
// IMPLIED, INCLUDING BUT NOT LIMITED TO THE WARRANTIES OF MERCHANTABILITY,
// FITNESS FOR A PARTICULAR PURPOSE AND NONINFRINGEMENT. IN NO EVENT SHALL THE
// AUTHORS OR COPYRIGHT HOLDERS BE LIABLE FOR ANY CLAIM, DAMAGES OR OTHER
// LIABILITY, WHETHER IN AN ACTION OF CONTRACT, TORT OR OTHERWISE, ARISING FROM,
// OUT OF OR IN CONNECTION WITH THE SOFTWARE OR THE USE OR OTHER DEALINGS IN
// THE SOFTWARE.


//  We want cppfront to build cleanly at very high warning levels, with warnings
//  as errors -- so disable a handful that fire incorrectly due to compiler bugs
#ifdef _MSC_VER
<<<<<<< HEAD
#pragma warning(disable: 4456 4706)
=======
    #pragma warning(disable: 4456)
#endif
#if defined(__GNUC__) && __GNUC__ >= 13 && !defined(__clang_major__)
    #pragma GCC diagnostic ignored "-Wno-dangling-reference"
>>>>>>> 9aefcee5
#endif

#include "cpp2util.h"


//===========================================================================
//  Common types
//===========================================================================

#ifndef CPP2_COMMON_H
#define CPP2_COMMON_H

#include <string>
#include <string_view>
#include <vector>
#include <cstdint>
#include <cctype>
#include <cassert>
#include <iomanip>
#include <compare>
#include <algorithm>
#include <unordered_map>

namespace cpp2 {

//-----------------------------------------------------------------------
//
//  source_line: represents a source code line
//
//-----------------------------------------------------------------------
//
struct source_line
{
    std::string text;

    enum class category { empty, preprocessor, comment, import, cpp1, cpp2, rawstring };
    category cat;

    bool all_tokens_are_densely_spaced = true; // to be overridden in lexing if they're not

    source_line(
        std::string_view t = {},
        category         c = category::empty
    )
        : text{t}
        , cat{c}
    { }

    auto indent() const
        -> int
    {
        return
            unsafe_narrow<int>(std::find_if_not( text.begin(), text.end(), &isspace )
                               - text.begin());
    }

    auto prefix() const
        -> std::string
    {
        switch (cat) {
        break;case category::empty:         return "/*   */ ";
        break;case category::preprocessor:  return "/* # */ ";
        break;case category::comment:       return "/* / */ ";
        break;case category::import:        return "/* i */ ";
        break;case category::cpp1:          return "/* 1 */ ";
        break;case category::cpp2:          return "/* 2 */ ";
        break;case category::rawstring:     return "/* R */ ";
        break;default: assert(!"illegal category"); abort();
        }
    }
};


using lineno_t = int32_t;
using colno_t  = int32_t;   // not int16_t... encountered >80,000 char line during testing

struct source_position
{
    lineno_t    lineno;     // one-based offset into program source
    colno_t     colno;      // one-based offset into line

    source_position(lineno_t l = 1, colno_t  c = 1 )
        : lineno{ l }, colno{ c }
    {
    }

    auto operator<=>(source_position const&) const = default;

    auto to_string() const
        -> std::string
    {
        return "(" + std::to_string(lineno) + "," + std::to_string(colno) + ")";
    }
};

struct comment
{
    enum class comment_kind { line_comment = 0, stream_comment };

    comment_kind    kind;
    source_position start;
    source_position end;
    std::string     text;

    mutable bool    dbg_was_printed = false;
};

struct string_parts {
    struct cpp_code   { std::string text; };
    struct raw_string { std::string text; };
    enum adds_sequences { no_ends = 0, on_the_beginning = 1, on_the_end = 2, on_both_ends = 3 };

    string_parts(const std::string& beginseq,
                 const std::string& endseq,
                 adds_sequences     strateg)
     : begin_seq{beginseq}
     , end_seq{endseq}
     , strategy{strateg}
    {
        if (!(strategy & on_the_beginning)) {
            parts.push_back(raw_string{""});
        }
    }

    void add_code(const std::string& text) { parts.push_back(cpp_code{text});}
    void add_string(const std::string& text) { parts.push_back(raw_string{text});}
    void add_string(const std::string_view& text) { parts.push_back(raw_string{std::string(text)});}

    void clear() { parts.clear(); }

    auto generate() const -> std::string {

        if (parts.empty()) {
            return (strategy & on_the_beginning ? begin_seq : std::string{})
                 + (strategy & on_the_end ? end_seq : std::string{});
        }

        auto result = std::visit(begin_visit{begin_seq, strategy},
                                 parts.front());

        if (std::ssize(parts) > 1) {
            auto it1 = parts.cbegin();
            auto it2 = parts.cbegin()+1;
            for(;it2 != parts.cend(); ++it1, ++it2) {
                result += std::visit(generator_visit{begin_seq, end_seq}, *it1, *it2);
            }
        }

        if (!(strategy & on_the_end)) {
            result += std::visit([this](const auto& lhs) {
                return generator_visit{begin_seq, end_seq}(lhs, raw_string{""});
            }, parts.back());
        }

        result += std::visit(end_visit{end_seq, strategy}, parts.back());

        return result;
    }

    auto is_expanded() const -> bool {
        for (const auto& p : parts) {
            if (std::holds_alternative<cpp_code>(p)) {
                return true;
            }
        }
        return false;
    }

private:
    std::string     begin_seq;
    std::string     end_seq;
    adds_sequences  strategy;
    std::vector<std::variant<raw_string, cpp_code>> parts;

    struct begin_visit {
        std::string begin_seq;
        adds_sequences strategy;

        auto operator()(const raw_string& part) const -> std::string {
            return (strategy & on_the_beginning ? begin_seq : "") + part.text;
        }
        auto operator()(const cpp_code& part) const -> std::string {
            return part.text;
        }
    };

    struct end_visit {
        std::string end_seq;
        adds_sequences strategy;
        auto operator()(const raw_string&) const -> std::string {
            return strategy & on_the_end ? end_seq : "";
        }
        auto operator()(const cpp_code&) const -> std::string {
            return {};
        }
    };

    struct generator_visit {
        std::string begin_seq;
        std::string end_seq;

        auto operator()(const raw_string&, const cpp_code& part ) const -> std::string {
            return end_seq + " + " + part.text;
        }
        auto operator()(const cpp_code&, const raw_string& part ) const -> std::string  {
            return " + " + begin_seq + part.text;
        }
        auto operator()(const raw_string&, const raw_string& part ) const -> std::string  {
            return part.text;
        }
        auto operator()(const cpp_code&, const cpp_code& part ) const -> std::string  {
            return " + " + part.text;
        }
    };
};

struct raw_string
{
    source_position start;
    std::string     text;
    std::string     opening_seq;
    std::string     closing_seq;
    bool            should_interpolate = false;
};

struct multiline_raw_string
{
    std::string     text;
    source_position end = {0, 0};
};

//-----------------------------------------------------------------------
//
//  error: represents a user-readable error message
//
//-----------------------------------------------------------------------
//
struct error_entry
{
    source_position where;
    std::string     msg;
    bool            internal = false;
    bool            fallback = false;   // only emit this message if there was nothing better

    error_entry(
        source_position  w,
        std::string_view m,
        bool             i = false,
        bool             f = false
    )
        : where{w}
        , msg{m}
        , internal{i}
        , fallback{f}
    { }

    auto operator==(error_entry const& that)
        -> bool
    {
        return
            where == that.where
            && msg == that.msg
            ;
    }

    auto print(auto& o, std::string const& file) const
        -> void;
};


//-----------------------------------------------------------------------
//
//  Digit classification, with '\'' digit separators
//
//-----------------------------------------------------------------------
//

//G binary-digit:
//G     one of '0' '1'
//G
auto is_binary_digit(char c)
    -> bool
{
    return
        c == '0'
        || c == '1'
        ;
}

//G digit: one of
//G     binary-digit
//G     one of '2' '3' '4' '5' '6' '7' '8' '9'
//G
auto is_digit(char c)
    -> bool
{
    return isdigit(c);
}

//G hexadecimal-digit:
//G     digit
//G     one of 'A' 'B' 'C' 'D' 'E' 'F'
//G
auto is_hexadecimal_digit(char c)
    -> bool
{
    return isxdigit(c);
}

//G nondigit:
//G     one of 'a'..'z'
//G     one of 'A'..'Z'
//G     _
//G
auto is_nondigit(char c)
    -> bool
{
    return
        isalpha(c)
        || c == '_'
        ;
}

//G identifier-start:
//G     nondigit
//G
auto is_identifier_start(char c)
    -> bool
{
    return is_nondigit(c);
}

//G identifier-continue:
//G     digit
//G     nondigit
//G
auto is_identifier_continue(char c)
    -> bool
{
    return
        is_digit(c)
        || is_nondigit(c)
        ;
}

//G identifier:
//G     '__identifier__' keyword    [Note: without whitespace before the keyword]
//G     identifier-start
//G     identifier identifier-continue
//G     'operator' operator
//G
auto starts_with_identifier(std::string_view s)
    -> int
{
    if (is_identifier_start(s[0])) {
        auto j = 1;
        while (
            j < std::ssize(s)
            && is_identifier_continue(s[j])
            )
        {
            ++j;
        }
        return j;
    }
    return 0;
}


//  Helper to allow one of the above or a digit separator
//  Example:    is_separator_or( is_binary_digit (c) )
//
auto is_separator_or(auto pred, char c)
    -> bool
{
    return
        c == '\''
        || pred(c)
        ;
}


//  Bool to string
//
template<typename T>
    requires std::is_same_v<T, std::string>
auto _as(bool b)
    -> T
{
    return b ? "true" : "false";
}


//  Explicit cast
//
template<typename T>
auto _as(auto x)
    -> T
{
    return T(x);
}


//  String path prefix from filename
//
auto strip_path(std::string const& file)
    -> std::string
{
    auto i = std::ssize(file)-1;
    while (
        i >= 0
        && file[i] != '\\'
        && file[i] != '/'
        )
    {
        --i;
    }
    return {file, _as<size_t>(i+1)};
}


//-----------------------------------------------------------------------
//
//  Misc helpers
//
//-----------------------------------------------------------------------
//
auto replace_all(std::string& s, std::string_view what, std::string_view with)
{
    for (
        std::string::size_type pos{};
        s.npos != (pos = s.find(what.data(), pos, what.length()));
        pos += with.length()
        )
    {
        s.replace(pos, what.length(), with.data(), with.length());
    }
    return s;
}


auto to_upper(char c)
    -> char
{
    //  C toupper is only not-UB in [0,127] and returns the wrong type,
    //  so wrap the range check and the type cast here in one place...
    //  note the 126 (not 127) is intentional to avoid a GCC warning
    if (0 <= c && c <= 126) { return static_cast<char>(std::toupper(c)); }
    //  else
    return c;
}


auto to_upper_and_underbar(std::string_view s)
    -> std::string
{
    auto ret = std::string{s};
    for (char& c : ret) {
        if (std::isalnum(c)) { c = to_upper(c); }
        else                 { c = '_'; }
    }
    return ret;
}


auto is_empty_or_a_decimal_number(std::string_view s)
    -> bool
{
    auto size = std::ssize(s);
    if (size == 0) { return true; }

    auto i = 0;
    while (i < size && isspace(s[i]) ) { ++i; }
    while (i < size && isdigit(s[i]) ) { ++i; }
    while (i < size && isspace(s[i]) ) { ++i; }
    return i == size;
}


auto starts_with(
    std::string const& s,
    std::string_view   sv
)
    -> bool
{
    return std::string_view(s).starts_with(sv);
}


auto contains(
    auto const& range,
    auto const& value
)
    -> bool
{
    return std::find(
        range.begin(),
        range.end(),
        value
        )
        != range.end();
}

auto contains(
    std::string const& s,
    auto const&        value
)
    -> bool
{
    return s.find(value) != s.npos;
}


//  In keep trying to write string+string_view, and it ought to Just Work without
//  the current workarounds. Not having that is a minor impediment to using safe
//  and efficient string_views, which we should be encouraging. So for my own use
//  and to remove that minor impediment to writing safe and efficient code, I'm
//  just going to add this until we get P2591 in C++26(?) -- See: wg21.link/p2591
//
template<class charT, class traits, class Allocator>
[[nodiscard]] constexpr auto operator+(
    std::basic_string<charT, traits, Allocator> lhs,
    std::type_identity_t<std::basic_string_view<charT, traits>> rhs
    )
    -> std::basic_string<charT, traits, Allocator>
{
    return lhs.append(rhs);
}

template<class charT, class traits, class Allocator>
[[nodiscard]] constexpr auto operator+(
    std::type_identity_t<std::basic_string_view<charT, traits>> lhs,
    std::basic_string<charT, traits, Allocator> rhs
    )
    -> std::basic_string<charT, traits, Allocator>
{
    return rhs.insert(0, lhs);
}


//-----------------------------------------------------------------------
//
//  Command line handling
//
//-----------------------------------------------------------------------
//

class cmdline_processor
{
    bool help_requested = false;

    struct arg
    {
        int pos;
        std::string text;

        arg(int p, char* t) : pos{p}, text{t} { }
    };
    std::vector<arg> args;

    using callback0 = void (*)();
    using callback1 = void (*)(std::string const&);
    struct flag
    {
        int         group = 0;
        std::string name;
        int         unique_prefix = 0;
        std::string description;
        callback0   handler0;
        callback1   handler1;
        std::string synonym;
        bool        opt_out;

        flag(int g, std::string_view n, std::string_view d, callback0 h0, callback1 h1, std::string_view s, bool o)
            : group{g}, name{n}, description{d}, handler0{h0}, handler1{h1}, synonym{s}, opt_out{o}
        { }
    };
    std::vector<flag> flags;
    int max_flag_length = 0;

    std::unordered_map<int, std::string> labels = {
        { 2, "Additional dynamic safety checks and contract information" },
        { 4, "Support for constrained target environments" },
        { 9, "Other options" }
    };

    //  Define this in the main .cpp to avoid bringing <iostream> into the headers,
    //  so that we can't accidentally start depending on iostreams in the compiler body
    static auto print(std::string_view, int width = 0)
        -> void;

public:
    auto process_flags()
        -> void
    {
        constexpr auto processed = -1;

        //  Calculate the unique prefixes
        for (auto flag1 = flags.begin(); flag1 != flags.end(); ++flag1) {
            for (auto flag2 = flag1+1; flag2 != flags.end(); ++flag2) {
                int i = 0;
                while (
                    i < std::ssize(flag1->name)
                    && i < std::ssize(flag2->name)
                    && flag1->name[i] != ' '
                    && flag2->name[i] != ' '
                    && flag1->name[i] == flag2->name[i]
                    )
                {
                    ++i;
                }
                //  Record that we found the unique prefix must be at least this long
                flag1->unique_prefix = std::max( flag1->unique_prefix, i+1 );
                flag2->unique_prefix = std::max( flag2->unique_prefix, i+1 );
            }
        }

        //  Look for matches
        for (auto arg = args.begin(); arg != args.end(); ++arg)
        {
            //  The arg should never be empty, but we're going to do a [0]
            //  subscript next so we should either check or assert
            if (arg->text.empty()) {
                continue;
            }

            //  Provide a way to ignore the rest of the command line
            //  for the purpose of looking for switches
            if (arg->text == "--") {
                arg->pos = processed;
                break;
            }

            for (auto& flag : flags) {
                auto length_to_match = std::max(flag.unique_prefix, _as<int>(arg->text.length())-1);
                if (
                    flag.opt_out
                    && arg->text.ends_with("-")
                    )
                {
                    length_to_match = std::max(flag.unique_prefix, _as<int>(arg->text.length())-2);
                }

                //  Allow a switch to start with either - or /
                if (arg->text.starts_with("-" + flag.name.substr(0, length_to_match))
                    || arg->text.starts_with("/" + flag.name.substr(0, length_to_match))
                    || arg->text == "-" + flag.synonym
                    || arg->text == "/" + flag.synonym
                    )
                {
                    assert(flag.handler0 || flag.handler1);

                    //  If this is a standalone switch, just process it
                    if (flag.handler0) {
                        flag.handler0();
                    }

                    //  Else
                    else {
                        //  If this is a switch that could be suffixed with "-" to opt out
                        if (flag.opt_out) {
                            flag.handler1( arg->text.ends_with("-") ? "-" : "" );
                        }
                        //  Else this is a switch that takes the next arg as its value, so pass that
                        else {
                            if (arg+1 == args.end()) {
                                print("Missing argument to option " + arg->text + " (try -help)\n");
                                help_requested = true;
                            }
                            arg->pos = processed;
                            ++arg;  // move to next argument, which is the argument to this switch
                            flag.handler1(arg->text);
                        }
                    }

                    arg->pos = processed;
                    break;
                }
            }
        }

        std::erase_if( args, [=](auto& arg){ return arg.pos == processed; } );
    }

    auto print_help()
        -> void
    {
        help_requested = true;

        std::sort(
            flags.begin(),
            flags.end(),
            [](auto& a, auto& b){ return a.group < b.group || (a.group == b.group && a.name < b.name); }
        );

        print("\nUsage: cppfront [options] file ...\n\nOptions:\n");
        int last_group = -1;
        for (auto& flag : flags) {
            //  Skip hidden flags
            if (flag.name.front() == '_') {
                continue;
            }

            if (last_group != flag.group) {
                print("\n");
                last_group = flag.group;
                if (!labels[flag.group].empty()) {
                    print( labels[flag.group] + "\n");
                }
            }
            print("  -");
            auto n = flag.name.substr(0, flag.unique_prefix);
            if (flag.unique_prefix < std::ssize(flag.name)) {
                auto name_length = _as<int>(std::min(flag.name.find(' '), flag.name.size()));
                n += "[";
                n += flag.name.substr(flag.unique_prefix, name_length - flag.unique_prefix);
                n += "]";
                n += flag.name.substr(name_length);
            }
            if (flag.opt_out) {
                n += "[-]";
            }
            if (!flag.synonym.empty()) {
                n += ", -" + flag.synonym;
            }
            print(n, max_flag_length + 3);
            print(flag.description);
            print("\n");
        }
    }

    auto add_flag(
        int              group,
        std::string_view name,
        std::string_view description,
        callback0        handler0,
        callback1        handler1,
        std::string_view synonym,
        bool             opt_out
    )
        -> void
    {
        flags.emplace_back( group, name, description, handler0, handler1, synonym, opt_out );
        auto length = std::ssize(name);
        if (opt_out) { length += 3; }   // space to print "[-]"
        if (max_flag_length < length) {
            max_flag_length = unsafe_narrow<int>(length);
        }
    }
    struct register_flag {
        register_flag(
            int              group,
            std::string_view name,
            std::string_view description,
            callback0        handler0,
            callback1        handler1 = {},
            std::string_view synonym  = {},
            bool             opt_out  = false
        );
    };

    auto set_args(
        int   argc,
        char* argv[]
    )
        -> void
    {
        for (auto i = 1; i < argc; ++i) {
            args.emplace_back( i, argv[i] );
        }
    }

    auto help_was_requested()
        -> bool
    {
        return help_requested;
    }

    auto arguments()
        -> std::vector<arg>&
    {
        return args;
    }

    //  This is used only by the owner of the 'main' branch
    //  to generate stable build version strings
    auto gen_version()
        -> void
    {
        help_requested = true;
        std::string_view a = __DATE__;
        std::string_view b = __TIME__;
        std::unordered_map<std::string_view, char> m = { {"Jan",'1'}, {"Feb",'2'}, {"Mar",'3'}, {"Apr",'4'}, {"May",'5'}, {"Jun",'6'}, {"Jul",'7'}, {"Aug",'8'}, {"Sep",'9'}, {"Oct",'A'}, {"Nov",'B'}, {"Dec",'C'} };

        auto stamp = std::to_string(atoi(&a[9])-15);
        stamp += m[a.substr(0, 3)];
        stamp += a.substr(4,2);
        stamp += ":";
        stamp += b.substr(0,2);
        stamp += b.substr(3,2);
        for (auto& c : stamp) { if (c == ' ') { c = '0'; } }
        print( "\"" + stamp + "\"");
    }

    auto print_version()
        -> void
    {
        help_requested = true;
        print("\ncppfront compiler "
            #include "version.info"
        "   Build "
            #include "build.info"
        );
        print("\nCopyright(c) Herb Sutter   All rights reserved\n");
        print("\nSPDX-License-Identifier: CC-BY-NC-ND-4.0");
        print("\n  No commercial use");
        print("\n  No forks/derivatives");
        print("\n  Note: This license emphasizes that this is a personal");
        print("\n        experiment; it will be upgraded if that changes\n");
        print("\nAbsolutely no warranty - try at your own risk\n");
    }

} cmdline;

cmdline_processor::register_flag::register_flag(
    int              group,
    std::string_view name,
    std::string_view description,
    callback0        handler0,
    callback1        handler1,
    std::string_view synonym,
    bool             opt_out
)
{
    cmdline.add_flag( group, name, description, handler0, handler1, synonym, opt_out );
}

static cmdline_processor::register_flag cmd_help   (
    0,
    "help",
    "Print help",
    []{ cmdline.print_help(); },
    nullptr,
    "?"
);

static cmdline_processor::register_flag cmd_version(
    0,
    "version",
    "Print version information",
    []{ cmdline.print_version(); }
);

static cmdline_processor::register_flag cmd_gen_version(
    0,
    "_gen_version",
    "Generate version information",
    []{ cmdline.gen_version(); }
);

static auto flag_internal_debug = false;
static cmdline_processor::register_flag cmd_internal_debug(
    0,
    "_debug",
    "Generate internal debug instrumentation",
    []{ flag_internal_debug = true; }
);


//-----------------------------------------------------------------------
//
//  Internal instrumentation
//
//-----------------------------------------------------------------------
//

class stackinstr
{
    struct entry
    {
        ptrdiff_t        delta;
        ptrdiff_t        cumulative;
        std::string_view func_name;
        std::string_view file;
        int              line;
        char*            ptr;

        entry(
            std::string_view n,
            std::string_view f,
            int              l,
            char*            p
        )
            : delta     { entries.empty() ? 0 : std::abs(entries.back().ptr - p) }
            , cumulative{ entries.empty() ? 0 : entries.back().cumulative + delta }
            , func_name { n }
            , file      { f }
            , line      { l }
            , ptr       { p }
        { }
    };
    static std::vector<entry> entries;
    static std::vector<entry> deepest;
    static std::vector<entry> largest;

    static auto print(auto&& ee, std::string_view label) {
        std::cout << "\n=== Stack debug information: " << label << " stack ===\n";
        for (auto& e: ee)
        if  (e.ptr) {
            std::cout
                << "  " << std::setw(6)
                << ((std::abs(e.delta) < 1000000)? std::to_string(e.delta) : "-----") << " "
                << std::setw(8)
                << ((std::abs(e.delta) < 1000000)? std::to_string(e.cumulative) : "-------") << " "
                << e.func_name << " (" << e.file << ":" << e.line << ")\n";
        }
    }

public:
    struct guard {
        guard( std::string_view name, std::string_view file, int line, char* p ) {
            if (flag_internal_debug) {
                entries.emplace_back(name, file, line ,p);
                if (ssize(deepest) < ssize(entries)) {
                    deepest = entries;
                }
                if (largest.empty() || largest.back().cumulative < entries.back().cumulative) {
                    largest = entries;
                }
            }
        }
        ~guard() {
            if (flag_internal_debug) {
                entries.pop_back();
            }
        }
    };

    static auto print_entries() { print( entries, "Current" ); }
    static auto print_deepest() { print( deepest, "Deepest" ); }
    static auto print_largest() { print( largest, "Largest" ); }
};

std::vector<stackinstr::entry> stackinstr::entries;
std::vector<stackinstr::entry> stackinstr::deepest;
std::vector<stackinstr::entry> stackinstr::largest;

#define STACKINSTR stackinstr::guard _s_guard{ __func__, __FILE__, __LINE__, reinterpret_cast<char*>(&_s_guard) };


}

#endif<|MERGE_RESOLUTION|>--- conflicted
+++ resolved
@@ -14,14 +14,10 @@
 //  We want cppfront to build cleanly at very high warning levels, with warnings
 //  as errors -- so disable a handful that fire incorrectly due to compiler bugs
 #ifdef _MSC_VER
-<<<<<<< HEAD
-#pragma warning(disable: 4456 4706)
-=======
-    #pragma warning(disable: 4456)
+    #pragma warning(disable: 4456 4706)
 #endif
 #if defined(__GNUC__) && __GNUC__ >= 13 && !defined(__clang_major__)
     #pragma GCC diagnostic ignored "-Wno-dangling-reference"
->>>>>>> 9aefcee5
 #endif
 
 #include "cpp2util.h"
