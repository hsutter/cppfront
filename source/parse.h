--- conflicted
+++ resolved
@@ -4070,11 +4070,7 @@
 
 
 struct next_expression_tag { };
-<<<<<<< HEAD
 struct loop_body_tag { iteration_statement_node const* n; };
-=======
-struct loop_body_tag { token const* identifier; };
->>>>>>> 210b2a08
 
 auto iteration_statement_node::visit(auto& v, int depth)
     -> void
@@ -4101,11 +4097,7 @@
     else {
         assert(range && parameter && body);
         range->visit(v, depth+1);
-<<<<<<< HEAD
         v.start(loop_body_tag{this}, depth);
-=======
-        v.start(loop_body_tag{identifier}, depth);
->>>>>>> 210b2a08
         parameter->visit(v, depth+1);
         body->visit(v, depth+1);
         v.end(loop_body_tag{this}, depth);
