
//  Copyright (c) Herb Sutter
//  SPDX-License-Identifier: CC-BY-NC-ND-4.0

// THE SOFTWARE IS PROVIDED "AS IS", WITHOUT WARRANTY OF ANY KIND, EXPRESS OR
// IMPLIED, INCLUDING BUT NOT LIMITED TO THE WARRANTIES OF MERCHANTABILITY,
// FITNESS FOR A PARTICULAR PURPOSE AND NONINFRINGEMENT. IN NO EVENT SHALL THE
// AUTHORS OR COPYRIGHT HOLDERS BE LIABLE FOR ANY CLAIM, DAMAGES OR OTHER
// LIABILITY, WHETHER IN AN ACTION OF CONTRACT, TORT OR OTHERWISE, ARISING FROM,
// OUT OF OR IN CONNECTION WITH THE SOFTWARE OR THE USE OR OTHER DEALINGS IN
// THE SOFTWARE.


//===========================================================================
//  Parser
//===========================================================================

#ifndef __CPP2_PARSE
#define __CPP2_PARSE

#include "lex.h"
#include <memory>
#include <variant>
#include <iostream>


namespace cpp2 {

auto violates_lifetime_safety = false;

//-----------------------------------------------------------------------
//  Operator categorization
//

//G prefix-operator:
//G     one of  '!' '-' '+'
//G
auto is_prefix_operator(lexeme l) -> bool
{
    switch (l) {
    break;case lexeme::Not:
          case lexeme::Minus:
          case lexeme::Plus:
        return true;
    break;default:
        return false;
    }
}


//G postfix-operator:
//G     one of  '++' '--' '*' '&' '~' '$'
//G
auto is_postfix_operator(lexeme l)  -> bool
{
    switch (l) {
    break;case lexeme::PlusPlus:
          case lexeme::MinusMinus:
          case lexeme::Multiply:
          case lexeme::Ampersand:
          case lexeme::Tilde:
          case lexeme::Dollar:
        return true;
    break;default:
        return false;
    }
}


//G assignment-operator:
//G     one of  '=' '*=' '/=' '%=' '+=' '-=' '>>=' '<<=' '&=' '^=' '|='
//G
auto is_assignment_operator(lexeme l) -> bool
{
    switch (l) {
    break;case lexeme::Assignment:
          case lexeme::MultiplyEq:
          case lexeme::SlashEq:
          case lexeme::ModuloEq:
          case lexeme::PlusEq:
          case lexeme::MinusEq:
          case lexeme::RightShiftEq:
          case lexeme::LeftShiftEq:
          case lexeme::AmpersandEq:
          case lexeme::CaretEq:
          case lexeme::PipeEq:
        return true;
    break;default:
        return false;
    }
}


//-----------------------------------------------------------------------
//
//  Parse tree node types
//
//-----------------------------------------------------------------------
//

//-----------------------------------------------------------------------
//  try_emit
//
//  Helper to visit whatever is in a variant where each
//  alternative is a smart pointer
//
template <int I>
auto try_visit(auto& variant, auto& visitor, int depth) -> void {
    if (variant.index() == I) {
        auto const& s = std::get<I>(variant);
        assert (s);
        s->visit(visitor, depth+1);
    }
}

struct expression_list_node;
struct id_expression_node;
struct declaration_node;
struct inspect_expression_node;

struct primary_expression_node
{
    enum active { empty=0, identifier, expression_list, id_expression, declaration, inspect };
    std::variant<
        std::monostate,
        token const*,
        std::unique_ptr<expression_list_node>,
        std::unique_ptr<id_expression_node>,
        std::unique_ptr<declaration_node>,
        std::unique_ptr<inspect_expression_node>
    > expr;

    auto template_args_count() -> int;
    auto get_token() const -> token const*;
    auto position() const -> source_position;
    auto visit(auto& v, int depth) -> void;
};


struct postfix_expression_node;

struct prefix_expression_node
{
    std::vector<token const*> ops;
    std::unique_ptr<postfix_expression_node> expr;

    auto get_postfix_expression_node() const -> postfix_expression_node const* {
        assert(expr);
        return expr.get();
    }

    auto position() const -> source_position;
    auto visit(auto& v, int depth) -> void;
};


template<
    String   Name,
    typename Term
>
struct binary_expression_node
{
    std::unique_ptr<Term> expr;

    struct term
    {
        token const* op;
        std::unique_ptr<Term> expr;
    };
    std::vector<term> terms;

    //  Get left-hand postfix-expression
    auto get_postfix_expression_node() const -> postfix_expression_node const* {
        assert(expr);
        return expr->get_postfix_expression_node();
    }

    //  Get first right-hand postfix-expression, if there is one
    auto get_second_postfix_expression_node() const -> postfix_expression_node const* {
        if (!terms.empty()) {
            assert(terms.front().expr);
            return terms.front().expr->get_postfix_expression_node();
        }
        //  else
        return {};
    }

    auto position() const -> source_position
    {
        assert (expr);
        return expr->position();
    }

    auto visit(auto& v, int depth) -> void
    {
        v.start(*this, depth);
        assert (expr);
        expr->visit(v, depth+1);
        for (auto const& x : terms) {
            assert (x.op);
            v.start(*x.op, depth+1);
            assert (x.expr);
            x.expr->visit(v, depth+1);
        }
        v.end(*this, depth);
    }
};

struct is_as_expression_node;

using multiplicative_expression_node = binary_expression_node< "multiplicative" , is_as_expression_node          >;
using additive_expression_node       = binary_expression_node< "additive"       , multiplicative_expression_node >;
using shift_expression_node          = binary_expression_node< "shift"          , additive_expression_node       >;
using compare_expression_node        = binary_expression_node< "compare"        , shift_expression_node          >;
using relational_expression_node     = binary_expression_node< "relational"     , compare_expression_node        >;
using equality_expression_node       = binary_expression_node< "equality"       , relational_expression_node     >;
using bit_and_expression_node        = binary_expression_node< "bit-and"        , equality_expression_node       >;
using bit_xor_expression_node        = binary_expression_node< "bit-xor"        , bit_and_expression_node        >;
using bit_or_expression_node         = binary_expression_node< "bit-or"         , bit_xor_expression_node        >;
using logical_and_expression_node    = binary_expression_node< "logical-and"    , bit_or_expression_node         >;
using logical_or_expression_node     = binary_expression_node< "logical-or"     , logical_and_expression_node    >;
using assignment_expression_node     = binary_expression_node< "assignment"     , logical_or_expression_node     >;


struct expression_node
{
    std::unique_ptr<assignment_expression_node> expr;

    auto position() const -> source_position
    {
        assert (expr);
        return expr->position();
    }

    auto visit(auto& v, int depth) -> void
    {
        v.start(*this, depth);
        assert (expr);
        expr->visit(v, depth+1);
        v.end(*this, depth);
    }
};

enum class passing_style { in=0, copy, inout, out, move, forward, invalid };
auto to_passing_style(token const& t) -> passing_style {
    if (t.type() == lexeme::Identifier) {
        if (t == "in"     ) { return passing_style::in; }
        if (t == "copy"   ) { return passing_style::copy; }
        if (t == "inout"  ) { return passing_style::inout; }
        if (t == "out"    ) { return passing_style::out; }
        if (t == "move"   ) { return passing_style::move; }
        if (t == "forward") { return passing_style::forward; }
    }
    return passing_style::invalid;
}
auto to_string_view(passing_style pass) -> std::string_view {
    switch (pass) {
    break;case passing_style::in     : return "in";
    break;case passing_style::copy   : return "copy";
    break;case passing_style::inout  : return "inout";
    break;case passing_style::out    : return "out";
    break;case passing_style::move   : return "move";
    break;case passing_style::forward: return "forward";
    break;default:                     return "INVALID passing_style";
    }
}

struct expression_list_node
{
    token const* open_paren  = {};
    token const* close_paren = {};
    bool inside_initializer  = false;

    struct term {
        passing_style                    pass = {};
        std::unique_ptr<expression_node> expr;

        auto visit(auto& v, int depth) -> void
        {
            v.start(*this, depth);
            assert(expr);
            expr->visit(v, depth+1);
            v.end(*this, depth);
        }
    };
    std::vector< term > expressions;

    auto position() const -> source_position
    {
        //  Make sure this got set
        assert (open_paren);
        return open_paren->position();
    }

    auto visit(auto& v, int depth) -> void
    {
        v.start(*this, depth);
        for (auto& x : expressions) {
            x.visit(v, depth+1);
        }
        v.end(*this, depth);
    }
};


struct expression_statement_node
{
    std::unique_ptr<expression_node> expr;
    bool has_semicolon = false;

    auto position() const -> source_position
    {
        assert (expr);
        return expr->position();
    }

    auto visit(auto& v, int depth) -> void
    {
        v.start(*this, depth);
        assert (expr);
        expr->visit(v, depth+1);
        v.end(*this, depth);
    }
};


struct capture {
    postfix_expression_node* capture_expr;
    std::string              str = {};
    auto operator==(postfix_expression_node* p) { return capture_expr == p; }
};

struct capture_group {
    std::vector<capture> members;

    auto add(postfix_expression_node* p) -> void {
        members.push_back({p});
    }

    auto remove(postfix_expression_node* p) -> void;

    ~capture_group();
};

struct postfix_expression_node
{
    std::unique_ptr<primary_expression_node> expr;

    struct term
    {
        token const* op;

        //  This is used if *op is . - can be null
        std::unique_ptr<id_expression_node> id_expr = {};

        //  These are used if *op is [ or ( - can be null
        std::unique_ptr<expression_list_node> expr_list = {};
        token const* op_close = {};
    };
    std::vector<term> ops;
    capture_group* cap_grp = {};

    ~postfix_expression_node() {
        if (cap_grp) {
            cap_grp->remove(this);
        }
    }

    auto position() const -> source_position
    {
        assert (expr);
        return expr->position();
    }

    auto visit(auto& v, int depth) -> void;
};

auto capture_group::remove(postfix_expression_node* p) -> void {
    p->cap_grp = {};
    auto old_size = members.size();
    std::erase(members, p);
    assert (members.size() == old_size-1);
}

capture_group::~capture_group() {
    assert (members.empty());
    //  We shouldn't need to do this:
    //      while (!members.empty()) {
    //          remove(members.front().capture_expr);
    //      }
    //  if the capture_group outlives the tree of things that can point to it
    //   => each node with a capture_group should declare it as the first member
    //      before any other node that could own a postfix_expression that could
    //      point back up to that capture_group
}

auto prefix_expression_node::position() const -> source_position
{
    if (std::ssize(ops) > 0) {
        return ops.front()->position();
    }
    assert (expr);
    return expr->position();
}

auto prefix_expression_node::visit(auto& v, int depth) -> void
{
    v.start(*this, depth);
    for (auto const& x : ops) {
        assert (x);
        v.start(*x, depth+1);
    }
    assert (expr);
    expr->visit(v, depth+1);
    v.end(*this, depth);
}


struct type_id_node;

struct template_args_tag { };

struct unqualified_id_node
{
    token const* identifier      = {};  // required

    enum active { empty=0, expression, type_id };

    // These are used only if it's a template-id
    source_position open_angle  = {};
    source_position close_angle = {};
    struct term {
        source_position comma;
        std::variant<
            std::monostate,
            std::unique_ptr<expression_node>,
            std::unique_ptr<type_id_node>
        > arg;
    };
    std::vector<term> template_args;

    auto template_args_count() -> int {
        return std::ssize(template_args);
    }

    auto get_token() const -> token const* {
        if (template_args.empty()) {
            assert (identifier);
            return identifier;
        }
        // else
        return {};
    }

    auto position() const -> source_position
    {
        assert (identifier);
        return identifier->position();
    }

    auto visit(auto& v, int depth) -> void
    {
        v.start(*this, depth);
        assert (identifier);
        v.start(*identifier, depth+1);

        if (!template_args.empty()) {
            //  Inform the visitor that this is a template args list
            v.start(template_args_tag{}, depth);
            assert(open_angle  != source_position{});
            assert(close_angle != source_position{});
            assert(template_args.front().comma == source_position{});
            for (auto& a : template_args) {
                try_visit<expression>(a.arg, v, depth+1);
                try_visit<type_id   >(a.arg, v, depth+1);
            }
            v.end(template_args_tag{}, depth);
        }

        v.end(*this, depth);
    }
};

struct qualified_id_node
{
    struct term {
        token const* scope_op;
        std::unique_ptr<unqualified_id_node> id = {};

        term( token const* o ) : scope_op{o} { }
    };
    std::vector<term> ids;

    auto get_token() const -> token const* {
        if (std::ssize(ids) == 1 && !ids.front().scope_op) {
            assert (ids.front().id);
            return ids.front().id->get_token();
        }
        // else
        return {};
    }

    auto position() const -> source_position
    {
        assert (!ids.empty());
        if (ids.front().scope_op) {
            return ids.front().scope_op->position();
        }
        else {
            assert (ids.front().id);
            return ids.front().id->position();
        }
    }

    auto visit(auto& v, int depth) -> void
    {
        v.start(*this, depth);
        for (auto const& x : ids) {
            if (x.scope_op) {
                x.scope_op->visit(v, depth+1);
            }
            assert(x.id);
            x.id->visit(v, depth+1);
        }
        v.end(*this, depth);
    }
};

struct type_id_node
{
    source_position pos;

    std::vector<token const*> pc_qualifiers;

    enum active { empty=0, qualified, unqualified, keyword };
    std::variant<
        std::monostate,
        std::unique_ptr<qualified_id_node>,
        std::unique_ptr<unqualified_id_node>,
        token const*
    > id;

    auto is_wildcard() const -> bool {
        return id.index() == type_id_node::empty || (get_token() && *get_token() == "_");
    }

    auto is_pointer_qualified() const -> bool {
        for (auto q : pc_qualifiers) {
            if (q->type() == lexeme::Multiply) {
                return true;
            }
        }
        return false;
    }

    auto template_args_count() const -> int {
        if (id.index() == unqualified) {
            return std::get<unqualified>(id)->template_args_count();
        }
        // else
        return 0;
    }

    auto get_token() const -> token const* {
        switch (id.index()) {
        break;case empty:
            return {};
        break;case qualified:
            return {};
        break;case unqualified:
            return get<unqualified>(id)->get_token();
        break;case keyword:
            return get<keyword>(id);
        break;default:
            assert(false && "ICE: invalid type_id state");
        }
        // else
        return {};
    }

    auto position() const -> source_position
    {
        return pos;
    }

    auto visit(auto& v, int depth) -> void
    {
        v.start(*this, depth);
        for (auto q : pc_qualifiers) {
            v.start(*q, depth+1);
        }
        try_visit<qualified  >(id, v, depth);
        try_visit<unqualified>(id, v, depth);
        try_visit<keyword    >(id, v, depth);
        v.end(*this, depth);
    }
};

struct is_as_expression_node
{
    std::unique_ptr<prefix_expression_node> expr;

    struct term
    {
        token const* op = {};

        //  This is used if *op is a type - can be null
        std::unique_ptr<type_id_node> type = {};

        //  This is used if *op is an expression - can be null
        std::unique_ptr<expression_node> expr = {};
    };
    std::vector<term> ops;

    auto get_postfix_expression_node() const -> postfix_expression_node const* {
        assert(expr);
        return expr->get_postfix_expression_node();
    }

    auto position() const -> source_position
    {
        assert (expr);
        return expr->position();
    }

    auto visit(auto& v, int depth) -> void
    {
        v.start(*this, depth);
        assert (expr);
        expr->visit(v, depth+1);
        for (auto const& x : ops) {
            assert (x.op);
            v.start(*x.op, depth+1);
            if (x.type) {
                x.type->visit(v, depth+1);
            }
            if (x.expr) {
                x.expr->visit(v, depth+1);
            }
        }
        v.end(*this, depth);
    }
};

struct id_expression_node
{
    source_position pos;

    enum active { empty=0, qualified, unqualified };
    std::variant<
        std::monostate,
        std::unique_ptr<qualified_id_node>,
        std::unique_ptr<unqualified_id_node>
    > id;

    auto template_args_count() -> int {
        if (id.index() == unqualified) {
            return std::get<unqualified>(id)->template_args_count();
        }
        // else
        return 0;
    }

    auto get_token() const -> token const* {
        if (id.index() == unqualified) {
            return std::get<unqualified>(id)->get_token();
        }
        // else
        return {};
    }

    auto position() const -> source_position
    {
        return pos;
    }

    auto visit(auto& v, int depth) -> void
    {
        v.start(*this, depth);
        try_visit<qualified  >(id, v, depth);
        try_visit<unqualified>(id, v, depth);
        v.end(*this, depth);
    }
};

auto postfix_expression_node::visit(auto& v, int depth) -> void
{
    v.start(*this, depth);
    assert (expr);
    expr->visit(v, depth+1);
    for (auto const& x : ops) {
        assert (x.op);
        v.start(*x.op, depth+1);
        if (x.id_expr) {
            x.id_expr->visit(v, depth+1);
        }
        if (x.expr_list) {
            x.expr_list->visit(v, depth+1);
        }
    }
    v.end(*this, depth);
}

struct statement_node;

struct compound_statement_node
{
    source_position open_brace;
    source_position close_brace;
    std::vector<std::unique_ptr<statement_node>> statements;

    compound_statement_node(source_position o = source_position{}) : open_brace{o} { }

    auto position() const -> source_position
    {
        return open_brace;
    }

    auto visit(auto& v, int depth) -> void;
};

struct selection_statement_node
{
    bool                                     is_constexpr = false;
    token const*                             identifier;
    source_position                          else_pos;
    std::unique_ptr<expression_node>         expression;
    std::unique_ptr<compound_statement_node> true_branch;
    std::unique_ptr<compound_statement_node> false_branch;
    bool                                     has_source_false_branch = false;

    auto position() const -> source_position
    {
        assert (identifier);
        return identifier->position();
    }

    auto visit(auto& v, int depth) -> void
    {
        v.start(*this, depth);
        assert (identifier);
        v.start(*identifier, depth+1);
        assert (expression);
        expression->visit(v, depth+1);
        assert (true_branch);
        true_branch->visit(v, depth+1);
        if (false_branch) {
            false_branch->visit(v, depth+1);
        }
        v.end(*this, depth);
    }
};

struct parameter_declaration_node;
struct iteration_statement_node
{
    token const*                                identifier;
    std::unique_ptr<assignment_expression_node> next_expression;    // if used, else null
    std::unique_ptr<logical_or_expression_node> condition;          // used for "do" and "while", else null
    std::unique_ptr<compound_statement_node>    statement;          // used for "do" and "while", else null
    std::unique_ptr<expression_node>            range;              // used for "for", else null
    std::unique_ptr<declaration_node>           body;               // used for "for", else null

    auto get_for_parameter() const -> parameter_declaration_node const*;

    auto position() const -> source_position
    {
        assert(identifier);
        return identifier->position();
    }

    auto visit(auto& v, int depth) -> void;
};


struct return_statement_node
{
    token const*                     identifier;
    std::unique_ptr<expression_node> expression;

    auto position() const -> source_position
    {
        assert(identifier);
        return identifier->position();
    }

    auto visit(auto& v, int depth) -> void
    {
        v.start(*this, depth);
        if (expression) {
            expression->visit(v, depth+1);
        }
        v.end(*this, depth);
    }
};


struct alternative_node
{
    std::unique_ptr<unqualified_id_node> name;
    token const*                         is_as_keyword;

    //  One of these will be used
    std::unique_ptr<type_id_node>            type_id;
    std::unique_ptr<postfix_expression_node> value;

    source_position                      equal_sign;
    std::unique_ptr<statement_node>      statement;

    auto position() const -> source_position
    {
        assert(is_as_keyword);
        return is_as_keyword->position();
    }

    auto visit(auto& v, int depth) -> void;
};


struct inspect_expression_node
{
    bool                                     is_constexpr = false;
    token const*                             identifier;
    std::unique_ptr<expression_node>         expression;
    std::unique_ptr<type_id_node>            result_type;
    source_position                          open_brace;
    source_position                          close_brace;

    std::vector<std::unique_ptr<alternative_node>> alternatives;

    auto position() const -> source_position
    {
        assert(identifier);
        return identifier->position();
    }

    auto visit(auto& v, int depth) -> void
    {
        v.start(*this, depth);
        assert (identifier);
        v.start(*identifier, depth+1);
        assert (expression);
        expression->visit(v, depth+1);
        if (result_type) {
            result_type->visit(v, depth+1);
        }
        for (auto&& alt : alternatives) {
            alt->visit(v, depth+1);
        }
        v.end(*this, depth);
    }
};


struct contract_node
{
    //  Declared first, because it should outlive any owned
    //  postfix_expressions that could refer to it
    capture_group captures;

    source_position                             open_bracket;
    token const*                                kind = {};
    std::unique_ptr<id_expression_node>         group;
    std::unique_ptr<logical_or_expression_node> condition;
    token const*                                message = {};

    contract_node( source_position pos ) : open_bracket{pos} { }

    auto position() const -> source_position
    {
        return open_bracket;
    }

    auto visit(auto& v, int depth) -> void
    {
        v.start(*this, depth);

        assert(kind);
        kind->visit(v, depth+1);

        if (group) {
            group->visit(v, depth+1);
        }

        assert(condition);
        condition->visit(v, depth+1);

        v.end(*this, depth);
    }
};


struct parameter_declaration_list_node;
struct statement_node
{
    enum active { expression=0, compound, selection, declaration, return_, iteration, contract, inspect };
    std::variant<
        std::unique_ptr<expression_statement_node>,
        std::unique_ptr<compound_statement_node>,
        std::unique_ptr<selection_statement_node>,
        std::unique_ptr<declaration_node>,
        std::unique_ptr<return_statement_node>,
        std::unique_ptr<iteration_statement_node>,
        std::unique_ptr<contract_node>,
        std::unique_ptr<inspect_expression_node>
    > statement;

    auto position() const -> source_position;

    auto visit(auto& v, int depth) -> void;
};

auto alternative_node::visit(auto& v, int depth) -> void
{
    v.start(*this, depth);
    if (name) {
        v.start(*name, depth+1);
    }
    assert (is_as_keyword);
    v.start(*is_as_keyword, depth+1);
    if (type_id) {
        type_id->visit(v, depth+1);
    }
    else {
        assert (value);
        value->visit(v, depth+1);
    }
    assert (statement);
    statement->visit(v, depth+1);
    v.end(*this, depth);
}

auto compound_statement_node::visit(auto& v, int depth) -> void
{
    v.start(*this, depth);
    for (auto const& x : statements) {
        assert(x);
        x->visit(v, depth+1);
    }
    v.end(*this, depth);
}


struct parameter_declaration_node
{
    source_position pos = {};
    passing_style pass  = passing_style::in;

    enum class modifier { none=0, implicit, virtual_, override_, final_ };
    modifier mod = modifier::none;

    std::unique_ptr<declaration_node> declaration;

    auto position() const -> source_position;

    auto visit(auto& v, int depth) -> void;
};


struct parameter_declaration_list_node
{
    token const* open_paren  = {};
    token const* close_paren = {};

    std::vector<std::unique_ptr<parameter_declaration_node>> parameters;

    auto position() const -> source_position
    {
        assert(open_paren);
        return open_paren->position();
    }

    auto visit(auto& v, int depth) -> void
    {
        v.start(*this, depth);
        for (auto const& x : parameters) {
            assert(x);
            x->visit(v, depth+1);
        }
        v.end(*this, depth);
    }
};

auto statement_node::visit(auto& v, int depth) -> void
{
    v.start(*this, depth);
    try_visit<expression >(statement, v, depth);
    try_visit<compound   >(statement, v, depth);
    try_visit<selection  >(statement, v, depth);
    try_visit<declaration>(statement, v, depth);
    try_visit<return_    >(statement, v, depth);
    try_visit<iteration  >(statement, v, depth);
    try_visit<contract   >(statement, v, depth);
    try_visit<inspect    >(statement, v, depth);
    v.end(*this, depth);
}


struct function_returns_tag { };

struct function_type_node
{
    std::unique_ptr<parameter_declaration_list_node> parameters;
    bool throws = false;

    enum active { empty = 0, id, list };
    std::variant<
        std::monostate,
        std::unique_ptr<type_id_node>,
        std::unique_ptr<parameter_declaration_list_node>
    > returns;

    std::vector<std::unique_ptr<contract_node>> contracts;

    auto position() const -> source_position
    {
        assert (parameters);
        return parameters->position();
    }

    auto visit(auto& v, int depth) -> void
    {
        v.start(*this, depth);
        assert(parameters);
        parameters->visit(v, depth+1);

        if (returns.index() == id) {
            auto& r = std::get<id>(returns);
            assert(r);
            r->visit(v, depth+1);
        }
        else if (returns.index() == list) {
            auto& r = std::get<list>(returns);
            assert(r);
            //  Inform the visitor that this is a returns list
            v.start(function_returns_tag{}, depth);
            r->visit(v, depth+1);
            v.end(function_returns_tag{}, depth);
        }
        v.end(*this, depth);
    }
};


//struct udt_type_node
//{
//    source_position pos;
//    std::vector<id_expression_node> metaclass_names;
//
//    udt_type_node( source_position pos ) : pos{pos} { }
//
//    auto position() const -> source_position
//    {
//        return pos;
//    }
//
//    auto visit(auto& v, int depth) -> void
//    {
//        v.start(*this, depth);
//        for (auto const& m : metaclass_names) {
//            m->visit(v, depth+1);
//        }
//        v.end(*this, depth);
//    }
//};


struct declaration_node
{
    //  Declared first, because it should outlive any owned
    //  postfix_expressions that could refer to it
    capture_group captures;

    source_position pos;
    std::unique_ptr<unqualified_id_node> identifier;

    enum active : std::uint8_t { function, object, udt_type };
    std::variant<
        std::unique_ptr<function_type_node>,
        std::unique_ptr<type_id_node>
        //std::unique_ptr<udt_type_node>
    > type;

    source_position                 equal_sign = {};
    source_position                 decl_end   = {};
    std::unique_ptr<statement_node> initializer;

    declaration_node*               parent_scope = {};

    declaration_node(declaration_node* parent) : parent_scope{parent} { }

    //  Shorthand for common query
    //
    auto is(active a) const
    {
        return type.index() == a;
    }

    auto position() const -> source_position
    {
        if (identifier) {
            return identifier->position();
        }
        return pos;
    }

    auto visit(auto& v, int depth) -> void
    {
        v.start(*this, depth);

        if (identifier) {
            identifier->visit(v, depth+1);
        }

        try_visit<function>(type, v, depth+1);
        try_visit<object  >(type, v, depth+1);

        if (initializer) {
            initializer->visit(v, depth+1);
        }

        v.end(*this, depth);
    }
};

auto primary_expression_node::template_args_count() -> int {
    if (expr.index() == id_expression) {
        return std::get<id_expression>(expr)->template_args_count();
    }
    // else
    return 0;
}

auto primary_expression_node::get_token() const -> token const*
{
    if (expr.index() == identifier) {
        return std::get<identifier>(expr);
    }
    else if (expr.index() == id_expression) {
        return std::get<id_expression>(expr)->get_token();
    }
    // else (because we're deliberately ignoring the other
    //       options which are more than a single token)
    return {};
}

auto primary_expression_node::position() const -> source_position
{
    switch (expr.index())
    {
    break;case empty:
        return { 0, 0 };

    break;case identifier: {
        auto const& s = std::get<identifier>(expr);
        assert (s);
        return s->position();
    }

    break;case expression_list: {
        auto const& s = std::get<expression_list>(expr);
        assert (s);
        return s->position();
    }

    break;case id_expression: {
        auto const& s = std::get<id_expression>(expr);
        assert (s);
        return s->position();
    }

    break;case declaration: {
        auto const& s = std::get<declaration>(expr);
        assert (s);
        return s->position();
    }

    break;case inspect: {
        auto const& i = std::get<inspect>(expr);
        assert (i);
        return i->position();
    }

    break;default:
        assert (!"illegal primary_expression_node state");
        return { 0, 0 };
    }
}

auto primary_expression_node::visit(auto& v, int depth) -> void
{
    v.start(*this, depth);
    try_visit<identifier     >(expr, v, depth);
    try_visit<expression_list>(expr, v, depth);
    try_visit<id_expression  >(expr, v, depth);
    try_visit<declaration    >(expr, v, depth);
    try_visit<inspect        >(expr, v, depth);
    v.end(*this, depth);
}


auto iteration_statement_node::get_for_parameter() const -> parameter_declaration_node const* {
    assert(*identifier == "for");
    auto func = std::get_if<declaration_node::function>(&body->type);
    assert(func && *func && std::ssize((**func).parameters->parameters) == 1);
    return (**func).parameters->parameters[0].get();
}

auto iteration_statement_node::visit(auto& v, int depth) -> void
{
    v.start(*this, depth);
    if (statement) {
        statement->visit(v, depth+1);
    }
    if (next_expression) {
        next_expression->visit(v, depth+1);
    }
    if (condition) {
        assert(!range && !body);
        condition->visit(v, depth+1);
    }
    else {
        assert(range && body);
        range->visit(v, depth+1);
        body->visit(v, depth+1);
    }
    v.end(*this, depth);
}


auto statement_node::position() const -> source_position
{
    switch (statement.index())
    {
    break;case expression: {
        auto const& s = std::get<expression>(statement);
        assert (s);
        return s->position();
    }

    break;case compound: {
        auto const& s = std::get<compound>(statement);
        assert (s);
        return s->position();
    }

    break;case selection: {
        auto const& s = std::get<selection>(statement);
        assert (s);
        return s->position();
    }

    break;case declaration: {
        auto const& s = std::get<declaration>(statement);
        assert (s);
        return s->position();
    }

    break;case return_: {
        auto const& s = std::get<return_>(statement);
        assert (s);
        return s->position();
    }

    break;case iteration: {
        auto const& s = std::get<iteration>(statement);
        assert (s);
        return s->position();
    }

    break;case contract: {
        auto const& s = std::get<contract>(statement);
        assert (s);
        return s->position();
    }

    break;default:
        assert (!"illegal statement_node state");
        return { 0, 0 };
    }
}

auto parameter_declaration_node::position() const -> source_position
{
    assert (declaration);
    return pos;
}

auto parameter_declaration_node::visit(auto& v, int depth) -> void
{
    v.start(*this, depth);
    assert (declaration);
    declaration->visit(v, depth+1);
    v.end(*this, depth);
}


struct translation_unit_node
{
    std::vector< std::unique_ptr<declaration_node> > declarations;

    auto position() const -> source_position
    {
        if (std::ssize(declarations) > 0) {
            return declarations.front()->position();
        }
        return {};
    }

    auto visit(auto& v, int depth) -> void
    {
        v.start(*this, depth);
        for (auto const& x : declarations) {
            assert(x);
            x->visit(v, depth+1);
        }
        v.end(*this, depth);
    }
};


//-----------------------------------------------------------------------
//
//  parser: parses a section of Cpp2 code
//
//-----------------------------------------------------------------------
//
class parser
{
    std::vector<cpp2::error>& errors;

    std::unique_ptr<translation_unit_node> parse_tree;

    //  Keep a stack of current capture groups (contracts/decls still being parsed)
    std::vector<capture_group*> current_capture_groups;

    struct capture_groups_stack_guard {
        parser* pars;
        capture_groups_stack_guard(parser* p, capture_group* cg)
            : pars{p}
        {
            assert(p);
            assert(cg);
            pars->current_capture_groups.push_back(cg);
        }
        ~capture_groups_stack_guard() {
            pars->current_capture_groups.pop_back();
        }
    };

    //  Keep a stack of currently active declarations (still being parsed)
    std::vector<declaration_node*> current_declarations = { nullptr };

    struct current_declarations_stack_guard {
        parser* pars;
        current_declarations_stack_guard(parser* p, declaration_node* decl)
            : pars{p}
        {
            assert(p);
            assert(decl);
            pars->current_declarations.push_back(decl);
        }
        ~current_declarations_stack_guard() {
            pars->current_declarations.pop_back();
        }
    };

    //  Used only for the duration of each parse() call
    std::vector<token> const* tokens_           = {};
    std::deque<token> *       generated_tokens_ = {};
    int pos = 0;

public:
    //-----------------------------------------------------------------------
    //  Constructor
    //
    //  errors      error list
    //
    parser(
        std::vector<cpp2::error>& errors
    )
        : errors{ errors }
        , parse_tree{std::make_unique<translation_unit_node>()}
    {
    }

    //-----------------------------------------------------------------------
    //  parse
    //
    //  tokens      input tokens for this section of Cpp2 source code
    //
    //  Each call parses this section's worth of tokens and adds the
    //  result to the stored parse tree. Call this repeatedly for the Cpp2
    //  sections in a TU to build the whole TU's parse tree
    //
    auto parse(
        std::vector<token> const& tokens,
        std::deque<token>&        generated_tokens
    )
        -> bool
    {
        //  Generate parse tree for this section as if a standalone TU
        tokens_ = &tokens;
        generated_tokens_ = &generated_tokens;
        pos     = 0;
        auto tu = translation_unit();

        //  Then add it to the complete parse tree
        parse_tree->declarations.insert(
            parse_tree->declarations.end(),
            std::make_move_iterator(tu->declarations.begin()),
            std::make_move_iterator(tu->declarations.end())
        );
        if (!done()) {
            error("unexpected text at end of Cpp2 code section");
            return false;
        }
        return true;
    }


    //-----------------------------------------------------------------------
    //  get_parse_tree
    //
    //  Get the entire parse tree, from the root (translation_unit_node)
    //
    auto get_parse_tree() -> translation_unit_node&
    {
        assert (parse_tree);
        return *parse_tree;
    }

    //  Get a set of pointers to just the declarations in the given token map section
    //
    auto get_parse_tree(std::vector<token> const& tokens)
        -> std::vector< declaration_node const* >
    {
        assert (parse_tree);
        assert (!tokens.empty());
        auto first_line = tokens.front().position().lineno;
        auto last_line  = tokens.back().position().lineno;

        auto ret = std::vector< declaration_node const* >{};
        for (auto& decl : parse_tree->declarations)
        {
            assert(decl);

            //  The grammar and the tokens are in lineno order, so we don't
            //  need to look further once we pass the last lineno
            if (decl->position().lineno > last_line) {
                break;
            }
            if (decl->position().lineno >= first_line) {
                ret.push_back( decl.get() );
            }
        }

        return ret;
    }


    //-----------------------------------------------------------------------
    //  visit
    //
    auto visit(auto& v) -> void
    {
        parse_tree->visit(v, 0);
    }

private:
    //-----------------------------------------------------------------------
    //  Error reporting: Fed into the supplied this->error object
    //
    //  msg                 message to be printed
    //
    //  include_curr_token  in this file (during parsing)_ we normally want
    //                      to show the current token as the unexpected text
    //                      we encountered, but some sema rules are applied
    //                      early during parsing and for those it doesn't
    //                      make sense to show the next token (e.g., when
    //                      we detect and reject a "std::move" qualified-id,
    //                      it's not relevant to add "at LeftParen: ("
    //                      just because ( happens to be the next token)
    //
    auto error(char const* msg, bool include_curr_token = true) const -> void
    {
        auto m = std::string{msg};
        if (include_curr_token) {
            m += std::string(" (at '") + curr().to_string(true) + "')";
        }
        errors.emplace_back( curr().position(), m );
    }

    auto error(std::string const& msg, bool include_curr_token = true) const -> void
    {
        error(msg.c_str(), include_curr_token);
    }


    //-----------------------------------------------------------------------
    //  Token navigation: Only these functions should access this->token_
    //
    auto curr() const -> token const&
    {
        if (done()) {
            throw std::runtime_error("unexpected end of source file");
        }

        return (*tokens_)[pos];
    }

    auto peek(int num) const -> token const*
    {
        assert (tokens_);
        if (pos + num >= 0 && pos + num < std::ssize(*tokens_)) {
            return &(*tokens_)[pos + num];
        }
        return {};
    }

    auto done() const -> bool
    {
        assert (tokens_);
        assert (pos <= std::ssize(*tokens_));
        return pos == std::ssize(*tokens_);
    }

    auto next(int num = 1) -> void
    {
        assert (tokens_);
        pos = std::min( pos+num, as<int>(std::ssize(*tokens_)) );
    }


    //-----------------------------------------------------------------------
    //  Parsers for unary expressions
    //

    //G primary-expression:
    //G     inspect-expression
    //G     id-expression
    //G     literal
    //G     '(' expression-list ')'
    //G     '{' expression-list '}'
    //G     unnamed-declaration
    //G
    auto primary_expression()
        -> std::unique_ptr<primary_expression_node>
    {
        auto n = std::make_unique<primary_expression_node>();

        if (auto inspect = inspect_expression(true))
        {
            n->expr = std::move(inspect);
            return n;
        }

        if (auto id = id_expression()) {
            n->expr = std::move(id);
            return n;
        }

        if (is_literal(curr().type())) {
            n->expr = &curr();
            next();
            return n;
        }

        if (curr().type() == lexeme::LeftParen
            //  If in the future (not now) we decide to allow braced-expressions
            //      || curr().type() == lexeme::LeftBrace
            )
        {
            bool inside_initializer = (peek(-1)->type() == lexeme::Assignment);
            auto open_paren = &curr();
            auto close = close_paren_type(open_paren->type());
            auto close_text = [&] () -> std::string { if (close == lexeme::RightParen) { return ")"; } return "}"; }();
            next();
            auto expr_list = expression_list(open_paren, inside_initializer);
            if (!expr_list) {
                error("unexpected text - ( is not followed by an expression-list");
                next();
                return {};
            }
            if (curr().type() != close_paren_type(open_paren->type())) {
                error("unexpected text - expression-list is not terminated by " + close_text);
                next();
                return {};
            }
            expr_list->close_paren = &curr();
            next();
            n->expr = std::move(expr_list);
            return n;
        }

        if (auto decl = unnamed_declaration(curr().position(), false, true)) // captures are allowed
        {
            assert (!decl->identifier && "ICE: declaration should have been unnamed");
            if (auto obj = std::get_if<declaration_node::object>(&decl->type)) {
                //if ((*obj)->typid)
            }
            else if (auto func = std::get_if<declaration_node::function>(&decl->type)) {
                if ((*func)->returns.index() == function_type_node::list) {
                    error("an unnamed function at expression scope currently cannot return multiple values");
                    next();
                    return {};
                }
                if (!(*func)->contracts.empty()) {
                    error("an unnamed function at expression scope currently cannot have contracts");
                    next();
                    return {};
                }
            }
            else {
                error("(temporary alpha limitation) an unnamed declaration at expression scope must be a function or an object");
                next();
                return {};
            }

            n->expr = std::move(decl);
            return n;
        }

        return {};
    }


    //G postfix-expression:
    //G     primary-expression
    //G     postfix-expression postfix-operator     [Note: without whitespace before the operator]
    //G     postfix-expression '[' expression-list ']'
    //G     postfix-expression '(' expression-list? ')'
    //G     postfix-expression '.' id-expression
    //G
    auto postfix_expression()
        -> std::unique_ptr<postfix_expression_node>
    {
        auto n = std::make_unique<postfix_expression_node>();
        n->expr = primary_expression();
        if (!(n->expr)) {
            return {};
        }

        while ( !done() && (
            (is_postfix_operator(curr().type())
                //  Postfix operators must be lexically adjacent
                && curr().position().lineno == peek(-1)->position().lineno
                && curr().position().colno == peek(-1)->position().colno + peek(-1)->length()
            ) ||
            curr().type() == lexeme::LeftBracket ||
            curr().type() == lexeme::LeftParen ||
            curr().type() == lexeme::Dot
            )
            )
        {
            //  these can't be unary operators if followed by a (, identifier, or literal
            if ((curr().type() == lexeme::Multiply  || curr().type() == lexeme::Ampersand || curr().type() == lexeme::Tilde) &&
                peek(1) &&
                (peek(1)->type() == lexeme::LeftParen || peek(1)->type() == lexeme::Identifier || is_literal(peek(1)->type())))
            {
                auto op  = curr().to_string(true);
                auto msg = "postfix unary " + op;
                if      (curr().type() == lexeme::Multiply ) { msg += " (dereference)"         ; }
                else if (curr().type() == lexeme::Ampersand) { msg += " (address-of)"          ; }
                else if (curr().type() == lexeme::Tilde    ) { msg += " (unary bit-complement)"; }
                msg += " cannot be immediately followed by a (, identifier, or literal - add whitespace before "
                    + op + " here if you meant binary " + op;
                if      (curr().type() == lexeme::Multiply ) { msg += " (multiplication)"      ; }
                else if (curr().type() == lexeme::Ampersand) { msg += " (bitwise and)"         ; }
                else if (curr().type() == lexeme::Tilde    ) { msg += " (binarybit-complement)"; }

                error(msg, false);
                break;
            }

            if (curr().type() == lexeme::Dollar) {
                //  cap_grp must not already be set, or this is a multi-$ postfix-expression
                if (n->cap_grp) {
                    error("$ (capture) can appear at most once in a single postfix-expression");
                    return {};
                }
                if (current_capture_groups.empty()) {
                    error("$ (capture) cannot appear here - it must appear in an anonymous expression function, a postcondition, or an interpolated string literal");
                    return {};
                }
                n->cap_grp = current_capture_groups.back();
                n->cap_grp->add(n.get());
            }

            auto term = postfix_expression_node::term{&curr()};
            next();

            if (term.op->type() == lexeme::LeftBracket)
            {
                term.expr_list = expression_list(term.op);
                if (!term.expr_list || term.expr_list->expressions.empty()) {
                    error("subscript expression [ ] must not be empty (if you were trying to name a C-style array type, use 'std::array' instead)");
                    next();
                    return {};
                }
                if (curr().type() != lexeme::RightBracket) {
                    error("unexpected text - [ is not properly matched by ]");
                    return {};
                }
                term.expr_list->close_paren = &curr();
                term.op_close = &curr();
                next();
            }
            else if (term.op->type() == lexeme::LeftParen)
            {
                term.expr_list = expression_list(term.op);
                if (!term.expr_list) {
                    error("( is not followed by a valid expression list");
                    return {};
                }
                if (curr().type() != lexeme::RightParen) {
                    error("unexpected text - ( is not properly matched by )");
                    return {};
                }
                term.expr_list->close_paren = &curr();
                term.op_close = &curr();
                next();
            }
            else if (term.op->type() == lexeme::Dot)
            {
                term.id_expr = id_expression();
                if (!term.id_expr) {
                    error("'.' must be followed by a valid member name");
                    return {};
                }
            }

            n->ops.push_back( std::move(term) );
        }

        return n;
    }


    //G prefix-expression:
    //G     postfix-expression
    //G     prefix-operator prefix-expression
    //GTODO     await-expression
    //GTODO     'sizeof' '(' type-id ')'
    //GTODO     'sizeof' '...' ( identifier ')'
    //GTODO     'alignof' '(' type-id ')'
    //GTODO     throws-expression
    //G
    auto prefix_expression()
        -> std::unique_ptr<prefix_expression_node>
    {
        auto n = std::make_unique<prefix_expression_node>();
        for ( ; is_prefix_operator(curr().type()); next()) {
            n->ops.push_back(&curr());
        }
        if ((n->expr = postfix_expression())) {
            return n;
        }
        return {};
    }


    //-----------------------------------------------------------------------
    //  Parsers for binary expressions
    //

    //  The general /*binary*/-expression:
    //     /*term*/-expression { { /* operators at this predecence level */ } /*term*/-expression }*
    //
    template<
        typename Binary,
        typename ValidateOp,
        typename TermFunc
    >
    auto binary_expression(
        ValidateOp validate_op,
        TermFunc   term
    )
        -> std::unique_ptr<Binary>
    {
        auto n = std::make_unique<Binary>();
        if ( (n->expr = term()) )
        {
            while (!done())
            {
                typename Binary::term t{};

                //  Most of these predicates only look at the current token and return
                //  true/false == whether this is a valid operator for this production
                if constexpr( requires{ bool{ validate_op(curr()) }; } ) {
                    if (!validate_op(curr())) {
                        break;
                    }
                    t.op = &curr();
                    next();
                }

                //  But for shift-expression we may synthesize >> from > >
                //  which will return a token* == a valid operator for this production
                //  (possibly a synthesized new token) or nullptr otherwise
                else if constexpr( requires{ validate_op(curr(), *peek(1)); } ) {
                    if (peek(1) == nullptr || (t.op = validate_op(curr(), *peek(1))) == nullptr) {
                        break;
                    }
                    //  If we didn't consume the next token, we consumed the next two
                    if (t.op != &curr()) {
                        next();
                    }
                    next();
                }

                //  And it shouldn't be anything else
                else {
                    assert (false && "ICE: validate_op should take one token and return bool, or two tokens and return token const* ");
                }

                //  At this point we have a valid t.op, so try to parse the next term
                if ( !(t.expr = term()) ) {
                    error("invalid expression after " + peek(-1)->to_string(true));
                    return n;
                }
                n->terms.push_back( std::move(t) );
            }
            return n;
        }
        return {};
    }

    //G multiplicative-expression:
    //G     is-as-expression
    //G     multiplicative-expression '*' is-as-expression
    //G     multiplicative-expression '/' is-as-expression
    //G     multiplicative-expression '%' is-as-expression
    //G
    auto multiplicative_expression() {
        return binary_expression<multiplicative_expression_node> (
            [](token const& t){ return t.type() == lexeme::Multiply || t.type() == lexeme::Slash || t.type() == lexeme::Modulo; },
            [this]{ return is_as_expression(); }
            );
    }

    //G additive-expression:
    //G     multiplicative-expression
    //G     additive-expression '+' multiplicative-expression
    //G     additive-expression '-' multiplicative-expression
    //G
    auto additive_expression() {
        return binary_expression<additive_expression_node> (
            [](token const& t){ return t.type() == lexeme::Plus || t.type() == lexeme::Minus; },
            [this]{ return multiplicative_expression(); }
        );
    }

    //G shift-expression:
    //G     additive-expression
    //G     shift-expression '<<' additive-expression
    //G     shift-expression '>>' additive-expression
    //G
    auto shift_expression(bool allow_angle_operators = true) {
        if (allow_angle_operators) {
            return binary_expression<shift_expression_node> (
                [this](token const& t, token const& next) -> token const* {
                    if (t.type() == lexeme::LeftShift) {
                        return &t;
                    }
                    if (t.type() == lexeme::Greater &&
                        next.type() == lexeme::Greater &&
                        t.position() == source_position{ next.position().lineno, next.position().colno-1 }
                        ) {
                        generated_tokens_->emplace_back( ">>", t.position(), lexeme::RightShift);
                        return &generated_tokens_->back();
                    }
                    return nullptr;
                },
                [this]{ return additive_expression(); }
            );
        }
        else {
            return binary_expression<shift_expression_node> (
                [](token const&, token const&) -> token const* { return nullptr; },
                [this]{ return additive_expression(); }
            );
        }
    }

    //G compare-expression:
    //G     shift-expression
    //G     compare-expression '<=>' shift-expression
    //G
    auto compare_expression(bool allow_angle_operators = true) {
        return binary_expression<compare_expression_node> (
            [](token const& t){ return t.type() == lexeme::Spaceship; },
            [=,this]{ return shift_expression(allow_angle_operators); }
        );
    }

    //G relational-expression:
    //G     compare-expression
    //G     relational-expression '<'  compare-expression
    //G     relational-expression '>'  compare-expression
    //G     relational-expression '<=' compare-expression
    //G     relational-expression '>=' compare-expression
    //G
    auto relational_expression(bool allow_angle_operators = true) {
        if (allow_angle_operators) {
            return binary_expression<relational_expression_node> (
                [](token const& t, token const& next) -> token const* {
                    if (t.type() == lexeme::Less ||
                        t.type() == lexeme::LessEq ||
                        (t.type() == lexeme::Greater && next.type() != lexeme::GreaterEq) ||
                        t.type() == lexeme::GreaterEq
                        ) {
                        return &t;
                    }
                    return nullptr;
                },
                [=,this]{ return compare_expression(allow_angle_operators); }
            );
        }
        else {
            return binary_expression<relational_expression_node> (
                [](token const&, token const&) -> token const* { return nullptr; },
                [=,this]{ return compare_expression(allow_angle_operators); }
            );
        }
    }

    //G equality-expression:
    //G     relational-expression
    //G     equality-expression '==' relational-expression
    //G     equality-expression '!=' relational-expression
    //G
    auto equality_expression(bool allow_angle_operators = true) {
        return binary_expression<equality_expression_node> (
            [](token const& t){ return t.type() == lexeme::EqualComparison || t.type() == lexeme::NotEqualComparison; },
            [=,this]{ return relational_expression(allow_angle_operators); }
        );
    }

    //G bit-and-expression:
    //G     equality-expression
    //G     bit-and-expression '&' equality-expression
    //G
    auto bit_and_expression(bool allow_angle_operators = true) {
        return binary_expression<bit_and_expression_node> (
            [](token const& t){ return t.type() == lexeme::Ampersand; },
            [=,this]{ return equality_expression(allow_angle_operators); }
        );
    }

    //G bit-xor-expression:
    //G     bit-and-expression
    //G     bit-xor-expression '^' bit-and-expression
    //G
    auto bit_xor_expression(bool allow_angle_operators = true) {
        return binary_expression<bit_xor_expression_node> (
            [](token const& t){ return t.type() == lexeme::Caret; },
            [=,this]{ return bit_and_expression(allow_angle_operators); }
        );
    }

    //G bit-or-expression:
    //G     bit-xor-expression
    //G     bit-or-expression '|' bit-xor-expression
    //G
    auto bit_or_expression(bool allow_angle_operators = true) {
        return binary_expression<bit_or_expression_node> (
            [](token const& t){ return t.type() == lexeme::LogicalOr; },
            [=,this]{ return bit_xor_expression(allow_angle_operators); }
        );
    }

    //G logical-and-expression:
    //G     bit-or-expression
    //G     logical-and-expression '&&' bit-or-expression
    //G
    auto logical_and_expression(bool allow_angle_operators = true) {
        return binary_expression<logical_and_expression_node> (
            [](token const& t){ return t.type() == lexeme::LogicalAnd; },
            [=,this]{ return bit_or_expression(allow_angle_operators); }
        );
    }

    //  constant-expression:    // don't need intermediate production, just use:
    //  conditional-expression: // don't need intermediate production, just use:
    //G logical-or-expression:
    //G     logical-and-expression
    //G     logical-or-expression '||' logical-and-expression
    //G
    auto logical_or_expression(bool allow_angle_operators = true) {
        return binary_expression<logical_or_expression_node> (
            [](token const& t){ return t.type() == lexeme::LogicalOr; },
            [=,this]{ return logical_and_expression(allow_angle_operators); }
        );
    }

    //G assignment-expression:
    //G     logical-or-expression
    //G     assignment-expression assignment-operator logical-or-expression
    //G
    auto assignment_expression(bool allow_angle_operators = true) -> std::unique_ptr<assignment_expression_node> {
        //return binary_expression<assignment_expression_node> (
        //    [](token const& t){ return is_assignment_operator(t.type()); },
        //    [=,this]{ return logical_or_expression(allow_angle_operators); }
        //);
        if (allow_angle_operators) {
            return binary_expression<assignment_expression_node> (
                [this](token const& t, token const& next) -> token const* {
                    if (is_assignment_operator(t.type())) {
                        return &t;
                    }
                    if (t.type() == lexeme::Greater &&
                        next.type() == lexeme::GreaterEq &&
                        t.position() == source_position{ next.position().lineno, next.position().colno-1 }
                        ) {
                        generated_tokens_->emplace_back( ">>=", t.position(), lexeme::RightShiftEq);
                        return &generated_tokens_->back();
                    }
                    return nullptr;
                },
                [=,this]{ return logical_or_expression(allow_angle_operators); }
            );
        }
        else {
            return binary_expression<assignment_expression_node> (
                [](token const&, token const&) -> token const* { return nullptr; },
                [=,this]{ return logical_or_expression(allow_angle_operators); }
            );
        }
    }

    //G  expression:                // eliminated condition: - use expression:
    //G     assignment-expression
    //GTODO    try expression
    //G
    auto expression(bool allow_angle_operators = true) -> std::unique_ptr<expression_node> {
        auto n = std::make_unique<expression_node>();
        if (!(n->expr = assignment_expression(allow_angle_operators))) {
            return {};
        }
        return n;
    }

    //G expression-list:
    //G     parameter-direction? expression
    //G     expression-list ',' parameter-direction? expression
    //G
    auto expression_list(token const* open_paren, bool inside_initializer = false) -> std::unique_ptr<expression_list_node> {
        auto pass = passing_style::in;
        auto n = std::make_unique<expression_list_node>();
        n->open_paren = open_paren;
        n->inside_initializer = inside_initializer;

        if (auto dir = to_passing_style(curr());
            dir == passing_style::out || dir == passing_style::move || dir == passing_style::forward
            )
        {
            pass = dir;
            next();
        }
        auto x = expression();

        //  If this is an empty expression_list, we're done
        if (!x) {
            return n;
        }

        //  Otherwise remember the first expression
        n->expressions.push_back( { pass, std::move(x) } );
        //  and see if there are more...
        while (curr().type() == lexeme::Comma) {
            next();
            pass = passing_style::in;
            if (auto dir = to_passing_style(curr());
                dir == passing_style::out || dir == passing_style::move || dir == passing_style::forward
                )
            {
                pass = dir;
                next();
            }
            auto expr = expression();
            if (!expr) {
                error("invalid text in expression list");
                return {};
            }
            n->expressions.push_back( { pass, std::move(expr) } );
        }
        return n;
    }


    //G type-id:
    //G     type-qualifier-seq? qualified-id
    //G     type-qualifier-seq? unqualified-id
    //G
    //G type-qualifier-seq:
    //G     type-qualifier
    //G     type-qualifier-seq type-qualifier
    //G
    //G type-qualifier:
    //G     'const'
    //G     '*'
    //G
    auto type_id() -> std::unique_ptr<type_id_node>
    {
        auto n = std::make_unique<type_id_node>();

        while (
            (curr().type() == lexeme::Keyword && curr() == "const") ||
            curr().type() == lexeme::Multiply
            )
        {
            if (curr() == "const" && !n->pc_qualifiers.empty() && *n->pc_qualifiers.back() == "const") {
                error("consecutive 'const' not allowed");
                return {};
            }
            n->pc_qualifiers.push_back( &curr() );
            next();
        }

        if (auto id = qualified_id()) {
            n->pos = id->position();
            n->id  = std::move(id);
            assert (n->id.index() == type_id_node::qualified);
        }
        else if (auto id = unqualified_id()) {
            n->pos = id->position();
            n->id  = std::move(id);
            assert (n->id.index() == type_id_node::unqualified);
        }
        else {
            if (!n->pc_qualifiers.empty()) {
            error("'*'/'const' type qualifiers must be followed by a type name or '_' wildcard");
            }
            return {};
        }

        if (curr().type() == lexeme::LeftBracket) {
            error("C-style array types are not allowed, use std::array instead");
            return {};
        }
        return n;
    }


    //G is-as-expression:
    //G     prefix-expression
    //G     is-as-expression is-type-constraint
    //G     is-as-expression is-value-constraint
    //G     is-as-expression as-type-cast
    //GTODO     type-id is-type-constraint
    //G
    //G is-type-constraint
    //G     'is' type-id
    //G
    //G is-value-constraint
    //G     'is' expression
    //G
    //G as-type-cast
    //G     'as' type-id
    //G
    auto is_as_expression()
        -> std::unique_ptr<is_as_expression_node>
    {
        auto n = std::make_unique<is_as_expression_node>();
        n->expr = prefix_expression();
        if (!(n->expr)) {
            return {};
        }

        auto is_found = false;
        auto as_found = false;

        while (!done() && (curr() == "is" || curr() == "as"))
        {
            if (curr() == "is") {
                if (is_found) {
                    error("repeated 'is' are not allowed");
                    return {};
                }
                is_found = true;
            }
            else {
                as_found = true;
            }

            if (is_found && as_found) {
                error("mixed 'is' and 'as' are not allowed");
                return {};
            }

            auto term = is_as_expression_node::term{};
            term.op = &curr();
            next();

            if ((term.type = type_id()) != nullptr) {
                ;
            }
            else if ((term.expr = expression()) != nullptr) {
                ;
            }

            if (*term.op == "as" && term.expr) {
                error("'as' must be followed by a type-id, not an expression", false);
                return {};
            }
            if (!term.type && !term.expr) {
                if (*term.op == "is") {
                    error( "'is' must be followed by a type-id or an expression", false);
                }
                else {
                    error( "'as' must be followed by a type-id", false);
                }
                return {};
            }

            n->ops.push_back( std::move(term) );
        }

        return n;
    }


    //G unqualified-id:
    //G     identifier
    //G     template-id
    //GTODO     operator-function-id
    //G
    //G template-id:
    //G     identifier '<' template-argument-list? '>'
    //G
    //G template-argument-list:
    //G     template-argument-list ',' template-argument
    //G
    //G template-argument:
    //G     # note: < > << >> are not allowed in expressions until new ( is opened
    //G     expression
    //G     type-id
    //G
    auto unqualified_id() -> std::unique_ptr<unqualified_id_node>
    {
        //  Handle the identifier
        if (
            curr().type() != lexeme::Identifier &&
            curr().type() != lexeme::Keyword    &&
            curr().type() != lexeme::Cpp2FixedType
            )
        {
            return {};
        }

        auto n = std::make_unique<unqualified_id_node>();

        n->identifier =  &curr();
        next();

        //  Handle the template-argument-list if there is one
        if (curr().type() == lexeme::Less)
        {
            //  Remember current position, in case this < is isn't a template argument list
            auto start_pos = pos;

            //  And since we'll do this in two places, factor it into a local function
            auto back_out_template_arg_list = [&]{
                //  Aha, this wasn't a template argument list after all,
                //  so back out just that part and return the identifier
                n->open_angle = source_position{};
                n->template_args.clear();
                pos = start_pos;
            };

            n->open_angle = curr().position();
            next();

            unqualified_id_node::term term;

            do {
                if (auto e = expression(false)) {   // disallow unparenthesized relational comparisons in template args
                    term.arg = std::move(e);
                }
                else if (auto i = type_id()) {
                    term.arg = std::move(i);
                }
                else {
                    back_out_template_arg_list();
                    return n;
                }
                n->template_args.push_back( std::move(term) );
            }
            //  Use the lambda trick to jam in a "next" clause
            while (
                curr().type() == lexeme::Comma &&
                [&]{term.comma = curr().position(); next(); return true;}()
            );
                //  When this is rewritten in Cpp2, it will be:
                //      while curr().type() == lexeme::Comma
                //      next  term.comma = curr().position();

            if (curr().type() != lexeme::Greater) {
                back_out_template_arg_list();
                return n;
            }
            n->close_angle = curr().position();
            next();
        }

        return n;
    }


    //G qualified-id:
    //G     nested-name-specifier unqualified-id
    //G     member-name-specifier unqualified-id
    //G
    //G nested-name-specifier:
    //G     '::'
    //G     unqualified-id '::'
    //G
    //G member-name-specifier:
    //G     unqualified-id '.'
    //G
    auto qualified_id() -> std::unique_ptr<qualified_id_node>
    {
        auto n = std::make_unique<qualified_id_node>();

        auto term = qualified_id_node::term{nullptr};

        //  Handle initial :: if present, else the first scope_op will be null
        if (curr().type() == lexeme::Scope) {
            term.scope_op = &curr();
            next();
        }

        //  Remember current position, because we need to look ahead to the next ::
        auto start_pos = pos;

        //  If we don't get a first id, or if we didn't have a leading :: and
        //  the next thing isn't :: or ., back out and report unsuccessful
        term.id = unqualified_id();
        if (!term.id || (!term.scope_op && curr().type() != lexeme::Scope)) {
            pos = start_pos;    // backtrack
            return {};
        }

        //  Reject "std" :: "move" / "forward"
        assert (term.id->identifier);
        auto first_uid_was_std = (*term.id->identifier == "std");
        auto first_time_through_loop = true;

        n->ids.push_back( std::move(term) );

        while (curr().type() == lexeme::Scope)
        {
            auto term = qualified_id_node::term{ &curr() };
            next();
            term.id = unqualified_id();
            if (!term.id) {
                error("invalid text in qualified name");
                return {};
            }
            assert (term.id->identifier);
            if (first_time_through_loop && first_uid_was_std && term.scope_op->type() == lexeme::Scope) {
                if (*term.id->identifier == "move") {
                    error("std::move is not needed in Cpp2 - use 'move' parameters/arguments instead", false);
                    return {};
                }
                else if (*term.id->identifier == "forward") {
                    error("std::forward is not needed in Cpp2 - use 'forward' parameters/arguments instead", false);
                    return {};
                }
                first_time_through_loop = false;
            }
            n->ids.push_back( std::move(term) );
        }

        return n;
    }


    //G id-expression
    //G     qualified-id
    //G     unqualified-id
    //G
    auto id_expression() -> std::unique_ptr<id_expression_node>
    {
        auto n = std::make_unique<id_expression_node>();
        if (auto id = qualified_id()) {
            n->pos = id->position();
            n->id  = std::move(id);
            assert (n->id.index() == id_expression_node::qualified);
            return n;
        }
        if (auto id = unqualified_id()) {
            n->pos = id->position();
            n->id  = std::move(id);
            assert (n->id.index() == id_expression_node::unqualified);
            return n;
        }
        return {};
    }


    //G expression-statement:
    //G     expression ';'
    //G     expression
    //G
    auto expression_statement(bool semicolon_required) -> std::unique_ptr<expression_statement_node>
    {
        auto n = std::make_unique<expression_statement_node>();
        if (!(n->expr = expression())) {
            return {};
        }

        if (semicolon_required && (done() || curr().type() != lexeme::Semicolon) &&
            peek(-1)->type() != lexeme::Semicolon
                //  this last peek(-1)-condition is a hack (? or is it just
                //  maybe elegant? I'm torn) so that code like
                //
                //      callback := :(inout x:_) = x += "suffix"; ;
                //
                //  doesn't need the redundant semicolon at the end of a decl...
                //  there's probably a cleaner way to do it, but this works and
                //  it doesn't destabilize any regression tests
            )
        {
            return {};
        }
        if (!done() && curr().type() == lexeme::Semicolon) {
            n->has_semicolon = true;
            next();
        }
        return n;
    }


    //G selection-statement:
    //G     'if' 'constexpr'? expression compound-statement
    //G     'if' 'constexpr'? expression compound-statement 'else' compound-statement
    //G
    auto selection_statement() -> std::unique_ptr<selection_statement_node>
    {
        if (curr().type() != lexeme::Keyword || curr() != "if") {
            return {};
        }
        auto n = std::make_unique<selection_statement_node>();
        n->identifier = &curr();
        next();

        if (curr().type() == lexeme::Keyword && curr() == "constexpr") {
            n->is_constexpr = true;
            next();
        }

        if (auto e = expression()) {
            n->expression = std::move(e);
        }
        else {
            error("invalid if condition");
            return {};
        }

        if (auto s = compound_statement()) {
            n->true_branch = std::move(s);
        }
        else {
            error("invalid if branch body");
            return {};
        }

        if (curr().type() != lexeme::Keyword || curr() != "else") {
            //  Add empty else branch to simplify processing elsewhere
            //  Note: Position (0,0) signifies it's implicit (no source location)
            n->false_branch =
                std::make_unique<compound_statement_node>( source_position(0,0) );
        }
        else {
            n->else_pos = curr().position();
            next();
            if (auto s = compound_statement()) {
                n->false_branch = std::move(s);
                n->has_source_false_branch = true;
            }
            else {
                error("invalid else branch body");
                return {};
            }
        }

        return n;
    }


    //G return-statement:
    //G     return expression? ';'
    //G
    auto return_statement() -> std::unique_ptr<return_statement_node>
    {
        if (curr().type() != lexeme::Keyword || curr() != "return") {
            return {};
        }

        auto n = std::make_unique<return_statement_node>();
        n->identifier = &curr();
        next();

        //  If there's no optional return expression, we're done
        if (curr().type() == lexeme::Semicolon) {
            next();
            return n;
        }

        //  Handle the return expression
        auto x = expression();
        if (!x) {
            error("invalid return expression");
            return {};
        }
        n->expression = std::move(x);

        //  Final semicolon
        if (curr().type() != lexeme::Semicolon) {
            error("missing ; after return");
            next();
            return {};
        }

        next();
        return n;
    }


    //G iteration-statement:
    //G     'while' logical-or-expression next-clause? compound-statement
    //G     'do' compound-statement 'while' logical-or-expression next-clause? ';'
    //G     'for' expression next-clause? 'do' unnamed-declaration
    //G
    //G next-clause:
    //G     'next' assignment-expression
    //G
    auto iteration_statement() -> std::unique_ptr<iteration_statement_node>
    {
        if (curr().type() != lexeme::Keyword ||
            (curr() != "while" && curr() != "do" && curr() != "for")
            )
        {
            return {};
        }

        auto n = std::make_unique<iteration_statement_node>();
        n->identifier = &curr();
        next();

        //-----------------------------------------------------------------
        //  We'll do these same things in different orders,
        //  so extract them into local functions...
        auto handle_optional_next_clause = [&]() -> bool {
            if (curr() != "next") {
                return true; // absent next clause is okay
            }
            next(); // don't bother remembering "next" token, shouldn't need its position info
            auto next = assignment_expression();
            if (!next) {
                error("invalid expression after 'next'");
                return false;
            }
            n->next_expression = std::move(next);
            return true;
        };

        auto handle_logical_expression = [&]() -> bool {
            auto x = logical_or_expression();
            if (!x) {
                error("a loop must have a valid conditional expression");
                return false;
            }
            n->condition = std::move(x);
            return true;
        };

        auto handle_compound_statement = [&]() -> bool {
            auto s = compound_statement();
            if (!s) {
                error("invalid while loop body");
                return false;
            }
            n->statement= std::move(s);
            return true;
        };
        //-----------------------------------------------------------------

        //  Handle "while"
        //
        if (*n->identifier == "while")
        {
            if (!handle_logical_expression  ()) { return {}; }
            if (!handle_optional_next_clause()) { return {}; }
            if (!handle_compound_statement  ()) { return {}; }
            return n;
        }

        //  Handle "do"
        //
        else if (*n->identifier == "do")
        {
            if (!handle_compound_statement  ()) { return {}; }
            if (curr() != "while") {
                error("do loop body must be followed by 'while'");
                return {};
            }
            next();
            if (!handle_logical_expression  ()) { return {}; }
            if (!handle_optional_next_clause()) { return {}; }
            if (curr().type() != lexeme::Semicolon) {
                error("missing ; after do..while loop condition");
                next();
                return {};
            }
            next();
            return n;
        }

        //  Handle "for"
        //
        else if (*n->identifier == "for")
        {
            n->range = expression();
            if (!n->range) {
                error("expected valid range expression after 'for'");
                return {};
            }

            if (!handle_optional_next_clause()) { return {}; }

            if (curr() != "do") {
                error("'for each of' must be followed by 'do'");
                return {};
            }
            next();

            n->body = unnamed_declaration(curr().position());
            auto func = n->body ? std::get_if<declaration_node::function>(&n->body->type) : nullptr;
            if (!n->body || n->body->identifier || !func || !*func ||
                std::ssize((**func).parameters->parameters) != 1 ||
                (**func).returns.index() != function_type_node::empty
                )
            {
                error("for..do loop body must be an unnamed function taking a single parameter and returning nothing", false);
                return {};
            }

            return n;
        }

        assert(!"compiler bug: unexpected case");
        return {};
    }


    //G alternative:
    //G     alt-name? is-type-constraint '=' statement
    //G     alt-name? is-value-constraint '=' statement
    //G     alt-name? as-type-cast '=' statement
    //G
    //G alt-name:
    //G     unqualified-id :
    //G
    auto alternative() -> std::unique_ptr<alternative_node>
    {
        auto n = std::make_unique<alternative_node>();

        //  Now we should be as "is" or "as"
        //  (initial partial implementation, just "is/as id-expression")
        if (curr() != "is" && curr() != "as") {
            return {};
        }

        n->is_as_keyword = &curr();
        next();

        if (auto id = type_id()) {
            n->type_id = std::move(id);
        }
        else if (auto e = postfix_expression()) {
            n->value = std::move(e);
        }
        else {
            error("expected type-id or value after 'is' in inspect alternative");
            return {};
        }

        if (curr().type() != lexeme::Assignment) {
            error("expected = at start of inspect alternative body");
            return {};
        }
        n->equal_sign = curr().position();
        next();

        if (auto s = statement(true, n->equal_sign)) {
            n->statement = std::move(s);
        }
        else {
            error("expected statement after = in inspect alternative");
            return {};
        }

        return n;
    }


    //G inspect-expression:
    //G     'inspect' 'constexpr'? expression '{' alternative-seq? '}'
    //G     'inspect' 'constexpr'? expression '->' type-id '{' alternative-seq? '}'
    //G
    //G alternative-seq:
    //G     alternative
    //G     alternative-seq alternative
    //G
    auto inspect_expression(bool is_expression) -> std::unique_ptr<inspect_expression_node>
    {
        if (curr() != "inspect") {
            return {};
        }

        if (!is_expression) {
            errors.emplace_back(
                curr().position(),
                "(temporary alpha limitation) cppfront is still learning 'inspect' - only inspect expressions are currently supported"
            );
            return {};
        }

        auto n = std::make_unique<inspect_expression_node>();
        n->identifier = &curr();
        next();

        if (curr() == "constexpr") {
            n->is_constexpr = true;
            next();
        }

        if (auto e = expression()) {
            n->expression = std::move(e);
        }
        else {
            error("invalid inspect expression");
            return {};
        }

        //  Handle the optional explicit return type
        if (curr().type() == lexeme::Arrow)
        {
            if (!is_expression) {
                error("an inspect statement cannot have an explicit return type (whereas an inspect expression must have one)");
                return {};
            }
            next();
            if (curr().type() == lexeme::LeftParen) {
                error("multiple/named returns are not currently allowed for inspect");
                return {};
            }

            auto type = type_id();
            if (!type) {
                error("expected a valid inspect return type after ->");
                return {};
            }
            n->result_type = std::move(type);
        }
        else if (is_expression) {
            error("an inspect expression must have an explicit '-> result_type'");
            return {};
        }

        //  Now do the inspect body
        if (curr().type() != lexeme::LeftBrace) {
            error("expected { at start of inspect body");
            return {};
        }
        n->open_brace = curr().position();
        next();

        while (curr().type() != lexeme::RightBrace)
        {
            auto a = alternative();
            if (!a) {
                error("invalid alternative in inspect");
                return {};
            }
            if (is_expression && a->statement->statement.index() != statement_node::expression) {
                error("an inspect expression alternative must be just an expression "
                    "(not a braced block) that will be used as the value of the inspect expression");
                return {};
            }
            n->alternatives.push_back( std::move(a) );
        }

        n->close_brace = curr().position();
        next();

        if (n->alternatives.empty()) {
            error("inspect body cannot be empty - add at least one alternative");
            return {};
        }

        return n;
    }


    //G statement:
    //G     selection-statement
    //G     inspect-expression
    //G     return-statement
    //G     iteration-statement
    //G     compound-statement
    //G     declaration-statement
    //G     expression-statement
    //G     contract
    //
    //GTODO     jump-statement
    //GTODO     try-block
    //G
    auto statement(bool semicolon_required, source_position equal_sign = source_position{})
        -> std::unique_ptr<statement_node>
    {
        auto n = std::make_unique<statement_node>();

        //  Now handle the rest of the statement

        if (auto s = selection_statement()) {
            n->statement = std::move(s);
            assert (n->statement.index() == statement_node::selection);
            return n;
        }

        else if (auto i = inspect_expression(false)) {
            n->statement = std::move(i);
            assert (n->statement.index() == statement_node::inspect);
            return n;
        }

        else if (auto s = return_statement()) {
            n->statement = std::move(s);
            assert (n->statement.index() == statement_node::return_);
            return n;
        }

        else if (auto s = iteration_statement()) {
            n->statement = std::move(s);
            assert (n->statement.index() == statement_node::iteration);
            return n;
        }

        else if (auto s = compound_statement(equal_sign)) {
            n->statement = std::move(s);
            assert (n->statement.index() == statement_node::compound);
            return n;
        }

        else if (auto s = declaration()) {
            n->statement = std::move(s);
            assert (n->statement.index() == statement_node::declaration);
            return n;
        }

        else if (auto s = expression_statement(semicolon_required)) {
            n->statement = std::move(s);
            assert (n->statement.index() == statement_node::expression);
            return n;
        }

        else if (auto s = contract()) {
            if (*s->kind != "assert") {
                error("only 'assert' contracts are allowed at statement scope");
                return {};
            }
            n->statement = std::move(s);
            assert (n->statement.index() == statement_node::contract);
            return n;
        }

        else {
            return {};
        }
    }


    //G compound-statement:
    //G     '{' statement-seq? '}'
    //G
    //G statement-seq:
    //G     statement
    //G     statement-seq statement
    //G
    auto compound_statement(source_position equal_sign = source_position{})
        -> std::unique_ptr<compound_statement_node>
    {
        if (curr().type() != lexeme::LeftBrace) {
            return {};
        }

        auto n = std::make_unique<compound_statement_node>();

        //  Remember current position, in case this isn't a valid statement
        auto start_pos = pos;

        //  In the case where this is a declaration initializer with
        //      = {
        //  on the same line, we want to remember our start position
        //  as where the = was, not where the { was
        if (equal_sign.lineno == curr().position().lineno) {
            n->open_brace = equal_sign;
        }
        else {
            n->open_brace = curr().position();
        }
        next();
        auto s = std::unique_ptr<statement_node>();

        while (curr().type() != lexeme::RightBrace) {
            auto s = statement(true);
            if (!s) {
                pos = start_pos;    // backtrack
                return {};
            }
            n->statements.push_back( std::move(s) );
        }

        n->close_brace = curr().position();
        next();
        return n;
    }


    //G parameter-declaration:
    //G     parameter-direction? this-specifier? declaration
    //G
    //G parameter-direction: one of
    //G     'in' 'copy' 'inout' 'out' 'move' 'forward'
    //G
    //G this-specifier:
    //G     'implicit'
    //G     'virtual'
    //G     'override'
    //G     'final'
    //G
    auto parameter_declaration(
        bool returns = false,
        bool named   = true
    )
        -> std::unique_ptr<parameter_declaration_node>
    {
        auto n = std::make_unique<parameter_declaration_node>();
        n->pass = returns ? passing_style::out : passing_style::in;
        n->pos  = curr().position();

        if (auto dir = to_passing_style(curr()); dir != passing_style::invalid) {
            if (returns) {
                if (dir == passing_style::in) {
                    error("a return value cannot be 'in'");
                    return {};
                }
                if (dir == passing_style::copy) {
                    error("a return value cannot be 'copy'");
                    return {};
                }
                if (dir == passing_style::inout) {
                    error("a return value cannot be 'inout'");
                    return {};
                }
<<<<<<< HEAD
                if (dir == passing_style::move) {
=======
                n->pass = passing_style::inout;
                next();
            }
            else if (curr() == "out") {
                if (!named) {
                    error("(temporary alpha limitation) an unnamed function cannot have an 'out' parameter");
                    return {};
                }
                n->pass = passing_style::out;
                next();
            }
            else if (curr() == "move") {
                if (returns) {
>>>>>>> 98904471
                    error("a return value cannot be 'move' (it is implicitly 'move'-out)");
                    return {};
                }
            }
            n->pass = dir;
            next();
        }

        if (curr().type() == lexeme::Identifier) {
            if (curr() == "implicit") {
                n->mod = parameter_declaration_node::modifier::implicit;
                next();
            }
            else if (curr() == "virtual") {
                n->mod = parameter_declaration_node::modifier::virtual_;
                next();
            }
            else if (curr() == "override") {
                n->mod = parameter_declaration_node::modifier::override_;
                next();
            }
            else if (curr() == "final") {
                n->mod = parameter_declaration_node::modifier::final_;
                next();
            }
        }

        if (!(n->declaration = declaration(false))) {
            return {};
        }

        if (!returns && n->declaration->initializer) {
            error("Cpp2 is currently exploring the path of not allowing default arguments - use overloading instead", false);
            return {};
        }

        return n;
    }


    //G parameter-declaration-list
    //G     '(' parameter-declaration-seq? ')'
    //G
    //G parameter-declaration-seq:
    //G     parameter-declaration
    //G     parameter-declaration-seq ',' parameter-declaration
    //G
    auto parameter_declaration_list(
        bool returns = false,
        bool named   = true
    )
        -> std::unique_ptr<parameter_declaration_list_node>
    {
        if (curr().type() != lexeme::LeftParen) {
            return {};
        }

        auto n = std::make_unique<parameter_declaration_list_node>();
        n->open_paren = &curr();
        next();

        auto param = std::make_unique<parameter_declaration_node>();

        while ((param = parameter_declaration(returns, named)) != nullptr) {
            n->parameters.push_back( std::move(param) );

            if (curr().type() == lexeme::RightParen) {
                break;
            }
            else if (curr().type() != lexeme::Comma) {
                error("expected , in parameter list");
                return {};
            }
            next();
        }

        if (curr().type() != lexeme::RightParen) {
            error("invalid parameter list");
            next();
            return {};
        }

        n->close_paren = &curr();
        next();
        return n;
    }


    //G contract:
    //G     '[' '[' contract-kind id-expression? ':' logical-or-expression ']' ']'
    //G     '[' '[' contract-kind id-expression? ':' logical-or-expression ',' string-literal ']' ']'
    //G
    //G contract-kind: one of
    //G     'pre' 'post' 'assert'
    //G
    auto contract() -> std::unique_ptr<contract_node>
    {
        //  Note: For now I'm using [[ ]] mainly so that existing Cpp1 syntax highlighters
        //        don't get confused... I initially implemented single [ ], but then
        //        my editor's default Cpp1 highlighter didn't colorize the following
        //        multiline // comment correctly as a comment

        //  If there's no [ [ then this isn't a contract
        if (curr().type() != lexeme::LeftBracket || !peek(1) || peek(1)->type() != lexeme::LeftBracket) {
            return {};
        }

        auto n = std::make_unique<contract_node>(curr().position());
        auto guard = capture_groups_stack_guard(this, &n->captures);
        next();
        next();

        if (curr() != "pre" && curr() != "post" && curr() != "assert") {
            error("[ begins a contract and must be followed by 'pre', 'post', or 'assert'");
            return {};
        }
        n->kind = &curr();
        next();

        if (auto id = id_expression()) {
            n->group = std::move(id);
        }

        if (curr().type() != lexeme::Colon) {
            error("expected : before the contract condition");
            return {};
        }
        next();

        auto condition = logical_or_expression();
        if (!condition) {
            error("invalid contract condition");
            return {};
        }
        n->condition = std::move(condition);

        //  Now check for the optional string message
        if (curr().type() == lexeme::Comma) {
            next();
            if (curr().type() != lexeme::StringLiteral) {
                error("expected contract message string");
                return {};
            }
            n->message = &curr();
            next();
        }

        if (curr().type() != lexeme::RightBracket || !peek(1) || peek(1)->type() != lexeme::RightBracket) {
            error("expected ]] at the end of the contract");
            return {};
        }
        next();
        next();

        return n;
    }


    //G function-type:
    //G     parameter-declaration-list throws-specifier? return-list? contract-seq?
    //G
    //G throws-specifier:
    //G     'throws'
    //G
    //G return-list:
    //G     '->' type-id
    //G     '->' parameter_declaration_list
    //G
    //G contract-seq:
    //G     contract
    //G     contract-seq contract
    //G
    auto function_type(bool named = true) -> std::unique_ptr<function_type_node>
    {
        auto n = std::make_unique<function_type_node>();

        //  Parameters
        auto parameters = parameter_declaration_list(false, named);
        if (!parameters) {
            return {};
        }
        n->parameters = std::move(parameters);

        //  Optional "throws"
        if (curr().type() == lexeme::Keyword && curr() == "throws") {
            n->throws = true;
            next();
        }

        //  Optional returns
        if (curr().type() == lexeme::Arrow)
        {
            next();

            if (auto t = type_id()) {
                n->returns = std::move(t);
            }
            else if (auto returns_list = parameter_declaration_list(true, named)) {
                if (std::ssize(returns_list->parameters) < 1) {
                    error("an explicit return value list cannot be empty");
                    return {};
                }
                n->returns = std::move(returns_list);
            }
            else {
                error("missing function return after ->");
                return {};
            }
        }

        //  Pre/post conditions
        while (auto c = contract()) {
            if (*c->kind != "pre" && *c->kind != "post") {
                error("only 'pre' and 'post' contracts are allowed on functions");
                return {};
            }
            n->contracts.push_back( std::move(c) );
        }

        return n;
    }


    //G unnamed-declaration:
    //G     ':' function-type '=' statement
    //G     ':' type-id? '=' statement
    //G     ':' type-id
    //G     ':' 'type' meta-constraints? '=' statement
    //G
    //G meta-constraints:
    //G     'is' id-expression
    //G     meta-constraints ',' id-expression
    //G
    auto unnamed_declaration(
        source_position start,
        bool            semicolon_required = true,
        bool            captures_allowed = false,
        bool            named = false
    ) -> std::unique_ptr<declaration_node>
    {
        auto deduced_type = false;

        //  The next token must be :
        if (curr().type() != lexeme::Colon) {
            return {};
        }
        next();

        auto n = std::make_unique<declaration_node>( current_declarations.back() );
        n->pos = start;
        auto guard =
            captures_allowed
            ? std::make_unique<capture_groups_stack_guard>(this, &n->captures)
            : std::unique_ptr<capture_groups_stack_guard>()
            ;

        auto guard2 = current_declarations_stack_guard(this, n.get());

        //  Next is an an optional type

        ////  It could be "type," declaring a user-defined type
        //if (auto t = udt_type()) {
        //    n->type = std::move(t);
        //    assert (n->type.index() == declaration_node::udt);
        //}

        //  Or a function type, declaring a function
        if (auto t = function_type(named)) {
            n->type = std::move(t);
            assert (n->type.index() == declaration_node::function);
        }

        //  Or just a type, declaring a non-pointer object
        else if (auto t = type_id()) {
            if (auto id = t->get_token(); id && *id == "namespace") {
                error("(temporary alpha limitation) namespaces are not yet supported", false);
                return {};
            }
            n->type = std::move(t);
            assert (n->type.index() == declaration_node::object);
        }

        //  Or nothing, declaring an object of deduced type,
        //  which we'll represent using an empty type-id
        else {
            n->type = std::make_unique<type_id_node>();
            assert (n->type.index() == declaration_node::object);
            deduced_type = true;
        }

        //  Next is optionally = followed by an initializer

        //  If there is no =
        if (curr().type() != lexeme::Assignment)
        {
            if (deduced_type) {
                error("a deduced type must have an = initializer");
                return {};
            }

            if (n->type.index() == declaration_node::function) {
                error("missing = before function body");
                return {};
            }

            //  Then there may be a semicolon
            //  If there is a semicolon, eat it
            if (curr().type() == lexeme::Semicolon) {
                next();
            }
            // But if there isn't one and it was required, diagnose an error
            else if (semicolon_required) {
                error("missing semicolon at end of declaration");
                return {};
            }
        }

        //  There was an =, so eat it and continue
        else {
            n->equal_sign = curr().position();
            next();

            if (auto t = std::get_if<declaration_node::object>(&n->type); t && (*t)->is_pointer_qualified()) {
                if (curr() == "nullptr" ||
                    isdigit(std::string_view(curr())[0]) ||
                    (curr() == "(" && peek(1) && *peek(1) == ")")
                    )
                {
                    error("pointer cannot be initialized to null or int - leave it uninitialized and then set it to a non-null value when you have one");
                    violates_lifetime_safety = true;
                    throw std::runtime_error("null initialization detected");
                }
            }

            if (!(n->initializer = statement(semicolon_required, n->equal_sign))) {
                error("ill-formed initializer");
                next();
                return {};
            }
        }

        //  If this is an object with an initializer, the initializer must be an expression
        if (
            n->is(declaration_node::object) &&
            n->initializer &&
            n->initializer->statement.index() != statement_node::expression
            )
        {
            error("an object initializer must be an expression", false);
            return {};
        }

        //  If this is a function with a list of multiple/named return values,
        //  and the function body's end doesn't already have "return" as the
        //  last statement, then generate "return;" as the last statement
        if (auto func = std::get_if<declaration_node::function>(&n->type);
            func && (*func)->returns.index() == function_type_node::list)
        {
            assert (n->initializer && n->initializer->statement.index() == statement_node::compound);
            auto& body = std::get<statement_node::compound>(n->initializer->statement);

            if (body->statements.empty() || body->statements.back()->statement.index() != statement_node::return_)
            {
                auto last_pos = n->position();
                if (!body->statements.empty()) {
                    last_pos = body->statements.back()->position();
                }
                ++last_pos.lineno;
                generated_tokens_->emplace_back( "return", last_pos, lexeme::Keyword);

                auto ret = std::make_unique<return_statement_node>();
                ret->identifier = &generated_tokens_->back();

                auto stmt = std::make_unique<statement_node>();
                stmt->statement = std::move(ret);

                body->statements.push_back(std::move(stmt));
            }
        }

        n->decl_end = peek(-1)->position();
        return n;
    }


    //G declaration:
    //G     identifier unnamed-declaration
    //G
    auto declaration(bool semicolon_required = true) -> std::unique_ptr<declaration_node>
    {
        if (done()) { return {}; }

        //  Remember current position, because we need to look ahead
        auto start_pos = pos;

        auto id = unqualified_id();
        if (!id) {
            return {};
        }

        auto n = unnamed_declaration(start_pos, semicolon_required, false, true);
        if (!n) {
            pos = start_pos;    // backtrack
            return {};
        }

        if (n->parent_scope && n->is(declaration_node::function) && n->parent_scope->is(declaration_node::function)) {
            assert (id->get_token());
            auto name = id->get_token()->to_string(true);
            errors.emplace_back(
                curr().position(),
                "(temporary alpha limitation) local functions like '" + name + ": (/*params*/) = {/*body*/}' are not currently supported - write a local variable initialized with an unnamed function like '" + name + " := :(/*params*/) = {/*body*/};' instead (add ':=' and ';')"
            );
        }

        n->identifier = std::move(id);
        return n;
    }


    //G declaration-seq:
    //G     declaration
    //G     declaration-seq declaration
    //G
    //G translation-unit:
    //G     declaration-seq?
    //
    auto translation_unit() -> std::unique_ptr<translation_unit_node>
    {
        auto n = std::make_unique<translation_unit_node>();
        for (auto d = declaration(); d; d = declaration()) {
            n->declarations.push_back( std::move(d) );
        }
        return n;
    }

};


//-----------------------------------------------------------------------
//
//  Common parts for printing visitors
//
//-----------------------------------------------------------------------
//
struct printing_visitor
{
    //-----------------------------------------------------------------------
    //  Constructor: remember a stream to write to
    //
    std::ostream& o;

    printing_visitor(std::ostream& out) : o{out} { }

    //-----------------------------------------------------------------------
    //  pre: Get an indentation prefix
    //
    inline static int         indent_spaces  = 2;
    inline static std::string indent_str     = std::string( 1024, ' ' );    // "1K should be enough for everyone"

    auto pre(int indent) -> std::string_view
    {
        assert (indent >= 0);
        return {
            indent_str.c_str(),
            as<size_t>( std::min( indent*indent_spaces, as<int>(std::ssize(indent_str))) )
        };
    }
};


//-----------------------------------------------------------------------
//
//  Visitor for printing a parse tree
//
//-----------------------------------------------------------------------
//
class parse_tree_printer : printing_visitor
{
    using printing_visitor::printing_visitor;

public:
    auto start(token const& n, int indent) -> void
    {
        o << pre(indent) << n.to_string() << "\n";
    }

    auto start(expression_node const&, int indent) -> void
    {
        o << pre(indent) << "expression\n";
    }

    auto start(expression_list_node::term const&n, int indent) -> void
    {
        o << pre(indent) << "expression-list term\n";
        if (n.pass == passing_style::out) {
            o << pre(indent+1) << "out\n";
        }
    }

    auto start(expression_list_node const&, int indent) -> void
    {
        o << pre(indent) << "expression-list\n";
    }

    auto start(primary_expression_node const&, int indent) -> void
    {
        o << pre(indent) << "primary-expression\n";
    }

    auto start(prefix_expression_node const&, int indent) -> void
    {
        o << pre(indent) << "prefix-expression\n";
    }

    auto start(is_as_expression_node const&, int indent) -> void
    {
        o << pre(indent) << "is-as-expression\n";
    }

    template<String Name, typename Term>
    auto start(binary_expression_node<Name, Term> const&, int indent) -> void
    {
        o << pre(indent) << Name.value << "-expression\n";
    }

    auto start(expression_statement_node const&, int indent) -> void
    {
        o << pre(indent) << "expression-statement\n";
    }

    auto start(postfix_expression_node const&, int indent) -> void
    {
        o << pre(indent) << "postfix-expression\n";
    }

    auto start(unqualified_id_node const&, int indent) -> void
    {
        o << pre(indent) << "unqualified-id\n";
    }

    auto start(qualified_id_node const&, int indent) -> void
    {
        o << pre(indent) << "qualified-id\n";
    }

    auto start(type_id_node const&, int indent) -> void
    {
        o << pre(indent) << "type-id\n";
    }

    auto start(id_expression_node const&, int indent) -> void
    {
        o << pre(indent) << "id-expression\n";
    }

    auto start(statement_node const&, int indent) -> void
    {
        o << pre(indent) << "statement\n";
    }

    auto start(compound_statement_node const&, int indent) -> void
    {
        o << pre(indent) << "compound-statement\n";
    }

    auto start(selection_statement_node const& n, int indent) -> void
    {
        o << pre(indent) << "selection-statement\n";
        o << pre(indent+1) << "is_constexpr: " << as<std::string>(n.is_constexpr) << "\n";
    }

    auto start(alternative_node const&, int indent) -> void
    {
        o << pre(indent) << "alternative\n";
    }

    auto start(inspect_expression_node const& n, int indent) -> void
    {
        o << pre(indent) << "inspect-expression\n";
        o << pre(indent+1) << "is_constexpr: " << as<std::string>(n.is_constexpr) << "\n";
    }

    auto start(return_statement_node const&, int indent) -> void
    {
        o << pre(indent) << "return-statement\n";
    }

    auto start(iteration_statement_node const& n, int indent) -> void
    {
        o << pre(indent) << "iteration-statement\n";
        assert(n.identifier);
        o << pre(indent+1) << "identifier: " << std::string_view(*n.identifier) << "\n";
    }

    auto start(contract_node const& n, int indent) -> void
    {
        o << pre(indent) << "contract\n";
        assert(n.kind);
        o << pre(indent+1) << "kind: " << std::string_view(*n.kind) << "\n";
        if (n.message) {
            o << pre(indent+1) << "message: " << std::string_view(*n.message) << "\n";
        }
        if (!n.captures.members.empty()) {
            o << pre(indent+1) << "captures: " << n.captures.members.size() << "\n";
        }
    }

    //auto start(udt_type_node const&, int indent) -> void
    //{
    //    o << pre(indent) << "user-defined type\n";
    //}

    auto start(function_type_node const& n, int indent) -> void
    {
        o << pre(indent) << "function\n";
        o << pre(indent+1) << "throws: " << as<std::string>(n.throws) << "\n";
    }

    auto start(function_returns_tag const&, int indent) -> void
    {
        o << pre(indent) << "function returns\n";
    }

    auto start(template_args_tag const&, int indent) -> void
    {
        o << pre(indent) << "template arguments\n";
    }

    auto start(declaration_node const& n, int indent) -> void
    {
        o << pre(indent) << "declaration [" << &n << "]\n";
        o << pre(indent+1) << "parent: [" << n.parent_scope << "]\n";
        if (!n.captures.members.empty()) {
            o << pre(indent+1) << "captures: " << n.captures.members.size() << "\n";
        }
    }

    auto start(parameter_declaration_node const& n, int indent) -> void
    {
        o << pre(indent) << "parameter-declaration\n";

        o << pre(indent+1);
        switch (n.pass) {
        break;case passing_style::in     : o << "in";
        break;case passing_style::copy   : o << "copy";
        break;case passing_style::inout  : o << "inout";
        break;case passing_style::out    : o << "out";
        break;case passing_style::move   : o << "move";
        break;case passing_style::forward: o << "forward";
        break;default: ;
        }

        o << pre(indent+1);
        switch (n.mod) {
        break;case parameter_declaration_node::modifier::implicit  : o << "implicit";
        break;case parameter_declaration_node::modifier::virtual_  : o << "virtual";
        break;case parameter_declaration_node::modifier::override_ : o << "override";
        break;case parameter_declaration_node::modifier::final_    : o << "final";
        break;default: ;
        }
        o << "\n";

        assert( n.declaration );
    }

    auto start(parameter_declaration_list_node const&, int indent) -> void
    {
        o << pre(indent) << "parameter-declaration-list\n";
    }

    auto start(translation_unit_node const&, int indent) -> void
    {
        o << pre(indent) << "translation-unit\n";
    }

    auto start(auto const&, int indent) -> void
    {
        o << pre(indent) << "UNRECOGNIZED -- FIXME\n";
    }

    auto end(auto const&, int) -> void
    {
        //  Ignore other node types
    }
};


//-----------------------------------------------------------------------
//
//  Visitor for moving tokens that are to the right on the same line
//  and shifting their positions left 'n' spaces - used only at the
//  end when lowering to Cpp1, as a convenient way to adjust for other
//  positions shifts we create (e.g., moving some operators to prefix
//  notation, or inserting "std::move" prefixes)
//
//-----------------------------------------------------------------------
//
class adjust_remaining_token_columns_on_this_line_visitor
{
    source_position line_to_adjust_pos;
    colno_t         col_offset;

public:
    adjust_remaining_token_columns_on_this_line_visitor(
        source_position start_pos,
        colno_t offset
    )
        : line_to_adjust_pos{start_pos}
        , col_offset{offset}
    { }

    auto start(token& n, int) -> void
    {
        if (n.position().lineno == line_to_adjust_pos.lineno &&
            n.position().colno >= line_to_adjust_pos.colno
            )
        {
            n.position_col_shift(col_offset);
        }
    }

    auto start(auto const&, int) -> void
    {
        //  Ignore other node types
    }

    auto end(auto const&, int) -> void
    {
        //  Ignore other node types
    }
};


}

#endif<|MERGE_RESOLUTION|>--- conflicted
+++ resolved
@@ -2967,26 +2967,14 @@
                     error("a return value cannot be 'inout'");
                     return {};
                 }
-<<<<<<< HEAD
                 if (dir == passing_style::move) {
-=======
-                n->pass = passing_style::inout;
-                next();
-            }
-            else if (curr() == "out") {
-                if (!named) {
-                    error("(temporary alpha limitation) an unnamed function cannot have an 'out' parameter");
-                    return {};
-                }
-                n->pass = passing_style::out;
-                next();
-            }
-            else if (curr() == "move") {
-                if (returns) {
->>>>>>> 98904471
                     error("a return value cannot be 'move' (it is implicitly 'move'-out)");
                     return {};
                 }
+            }
+            if (!named && dir == passing_style::out) {
+                error("(temporary alpha limitation) an unnamed function cannot have an 'out' parameter");
+                return {};
             }
             n->pass = dir;
             next();
