--- conflicted
+++ resolved
@@ -7,16 +7,6 @@
 identity_copy: (move x) -> _ requires !std::copyable<decltype(x)> = (move x);
 
 issue_313: () = {
-<<<<<<< HEAD
-  _ = :() -> std::vector<int> = {
-    a := new<int>(0)*;
-    return (a*, identity_copy(a)*);
-  };
-  _ = :() -> std::vector<int> = {
-    a := new<int>(0)*;
-    return (a&**, identity_copy(a)*);
-  };
-=======
 //   _ = :() -> std::vector<int> = {
 //     a := new<int>(0);
 //     return (a*, identity_copy(a)*);
@@ -25,68 +15,60 @@
 //     a := new<int>(0);
 //     return (a&**, identity_copy(a)*);
 //   };
->>>>>>> 61deed8e
   _ = :() -> int = {
-    a := new<int>(0)*;
+    a := new<int>(0);
     return identity(a)* + identity(a)*;
 
-    b := new<int>(0)*;
+    b := new<int>(0);
     return identity(b)* = identity(b)*;
 
-    c := new<int>(0)*;
+    c := new<int>(0);
     return identity(c)* ^ identity(c)*;
   };
   {
-    a := new<int>(0)*;
+    a := new<int>(0);
     identity(a)* = identity(a)*;
 
-    b := new<int>(0)*;
+    b := new<int>(0);
     _: int = identity(b)* = identity(b)*;
 
-    c := new<int>(0)*;
+    c := new<int>(0);
     if identity(c)* * identity(c)* { }
 
-    d := new<int>(0)*;
+    d := new<int>(0);
     if (identity(d)* - identity(d)*) { }
 
-    e := new<int>(0)*;
+    e := new<int>(0);
     _ = e is (e);
 
-    f := new<int>(0)*;
+    f := new<int>(0);
     _ = f is std::type_identity_t<decltype(f)>; // OK?
 
-    g := new<int>(0)*;
+    g := new<int>(0);
     for (identity(g)* + identity(g)*)
     do (_)
     { }
 
-    h := new<int>(0)*;
+    h := new<int>(0);
     while identity(h)* + identity(h)*
     { }
 
-    i := new<int>(0)*;
+    i := new<int>(0);
     do { }
     while identity(i)* + identity(i)*;
 
-    j := new<int>(0)*;
-    k := new<int>(0)*;
+    j := new<int>(0);
+    k := new<int>(0);
     _ = inspect identity(j)* + identity(j)* -> int {
         is (identity(k)* + identity(k)*) = 0;
         is _ = 0;
     };
 
   }
-<<<<<<< HEAD
-  {
-    a := new<int>(0)*;
-    _ = :() identity(a$)* + identity(a$)*;
-  }
-=======
 //   {
 //     a := new<int>(0);
 //     _ = :() identity(a$)* + identity(a$)*;
 //   }
->>>>>>> 61deed8e
 }
 issue_313_1: (copy x: std::unique_ptr<int>) pre(identity(x)* + identity(x)*) = { }
 
@@ -130,15 +112,9 @@
 }
 
 issue_825: () = {
-<<<<<<< HEAD
-  _ = :(copy b: std::unique_ptr<int>) f_copy(b);
-  _ = :(move c: std::unique_ptr<int>) f_copy(c);
-  _ = :(forward d) f_copy(d);(new<int>(0)*);
-=======
   _ = :(copy b: std::unique_ptr<int>) f_copy(move b);
   _ = :(move c: std::unique_ptr<int>) f_copy(move c);
   _ = :(forward d) f_copy(d);(new<int>(0));
->>>>>>> 61deed8e
 }
 
 issue_832: () = {
@@ -394,16 +370,16 @@
 }
 
 issue_869_0: @value type = {
-  operator=: (out this, move _: cpp2::owning_reference<int>) = { }
+  operator=: (out this, move _: std::unique_ptr<int>) = { }
 }
 issue_869_1: @union type = {
   i: issue_869_0;
 }
-issue_869_2: () -> (res: issue_869_1 = ()) = { res.set_i(new<int>(0)*); }
+issue_869_2: () -> (res: issue_869_1 = ()) = { res.set_i(new<int>(0)); }
 
 issue_884: () = {
   _ = :() = {
-    x := new<int>(0)*;
+    x := new<int>(0);
     if true { }
     {
       { f_inout(x); }
@@ -412,7 +388,7 @@
   };
 
   _ = :() = {
-    x := new<int>(0)*;
+    x := new<int>(0);
     if true {
       f_copy(move x);
     }
@@ -423,7 +399,7 @@
   };
 
   _ = :() = {
-    x := new<int>(0)*;
+    x := new<int>(0);
     if true {
       f_inout(x);
     }
@@ -435,13 +411,8 @@
   };
 
   _ = :() = {
-<<<<<<< HEAD
-    x := new<int>(0)*;
-    f_copy(x);
-=======
     x := new<int>(0);
     f_copy(move x);
->>>>>>> 61deed8e
     if true {
       _ = 0;
     }
@@ -453,7 +424,7 @@
   };
 
   _ = :() = {
-    x := new<int>(0)*;
+    x := new<int>(0);
     f_inout(x);
     if true {
       f_copy(move x);
@@ -466,7 +437,7 @@
   };
 
   _ = :() = {
-    x := new<int>(0)*;
+    x := new<int>(0);
     f_inout(x);
     if true {
       _ = 0;
@@ -479,7 +450,7 @@
   };
 
   _ = :() = {
-    x := new<int>(0)*;
+    x := new<int>(0);
     f_inout(x);
     if true {
       _ = 0;
@@ -492,7 +463,7 @@
   };
 
   _ = :() = {
-    x := new<int>(0)*;
+    x := new<int>(0);
     f_inout(x);
     if true {
       _ = 0;
@@ -505,7 +476,7 @@
   };
 
   _ = :() = {
-    x := new<int>(0)*;
+    x := new<int>(0);
     f_inout(x);
     if true {
       f_copy(move x);
@@ -518,7 +489,7 @@
   };
 
   _ = :() = {
-    x := new<int>(0)*;
+    x := new<int>(0);
     f_inout(x);
     if true {
       f_copy(move x);
@@ -531,7 +502,7 @@
   };
 
   _ = :() = {
-    x := new<int>(0)*;
+    x := new<int>(0);
     f_inout(x);
     if true {
       f_inout(x);
@@ -547,7 +518,7 @@
   };
 
   _ = :() = {
-    x := new<int>(0)*;
+    x := new<int>(0);
     f_inout(x);
     if true {
       f_inout(x);
@@ -563,7 +534,7 @@
   };
 
   _ = :() = {
-    x := new<int>(0)*;
+    x := new<int>(0);
     f_inout(x);
     if true {
       f_copy(move x);
@@ -579,7 +550,7 @@
   };
 
   _ = :() = {
-    x := new<int>(0)*;
+    x := new<int>(0);
     if true {
       if true {
         if true {
@@ -592,7 +563,7 @@
   };
 
   _ = :() = {
-    x := new<int>(0)*;
+    x := new<int>(0);
     if true {
       if true {
         if true {
@@ -606,7 +577,7 @@
   };
 
   _ = :() = {
-    x := new<int>(0)*;
+    x := new<int>(0);
     if true {
     }
     else {
@@ -619,7 +590,7 @@
   };
 
   _ = :() = {
-    x := new<int>(0)*;
+    x := new<int>(0);
     if true {
       f_copy(move x);
     }
@@ -633,17 +604,11 @@
   };
 
   _ = :() = {
-    x := new<int>(0)*;
-    if true {
-<<<<<<< HEAD
-      y := new<int>(0)*;
-      f_copy(x);
-      f_copy(y);
-=======
+    x := new<int>(0);
+    if true {
       y := new<int>(0);
       f_copy(move x);
       f_copy(move y);
->>>>>>> 61deed8e
     }
     else {
       if true {
@@ -656,9 +621,9 @@
   };
 
   _ = :() = {
-    x := new<int>(0)*;
-    if true {
-      y := new<int>(0)*;
+    x := new<int>(0);
+    if true {
+      y := new<int>(0);
       if true { }
       else {
         f_copy(move x);
@@ -668,13 +633,8 @@
     else {
       if true {
         if true {
-<<<<<<< HEAD
-          y := new<int>(0)*;
-          f_copy(y);
-=======
           y := new<int>(0);
           f_copy(move y);
->>>>>>> 61deed8e
           f_inout(x);
         }
         f_copy(move x);
@@ -683,9 +643,9 @@
   };
 
   _ = :() = {
-    x := new<int>(0)*;
-    if true {
-      y := new<int>(0)*;
+    x := new<int>(0);
+    if true {
+      y := new<int>(0);
       if true { }
       else {
         f_copy(move x);
@@ -693,7 +653,7 @@
       }
     }
     else {
-      y := new<int>(0)*;
+      y := new<int>(0);
       if true {
         if true {
           f_copy(move x);
@@ -707,13 +667,13 @@
   };
 
   _ = :() = {
-    x := new<int>(0)*;
-    if true {
-      f_copy(move x);
-    }
-    else {
-      if true {
-        x := new<int>(0)*;
+    x := new<int>(0);
+    if true {
+      f_copy(move x);
+    }
+    else {
+      if true {
+        x := new<int>(0);
         if true {
           f_inout(x);
         }
@@ -726,10 +686,10 @@
   };
 
   _ = :() = {
-    x := new<int>(0)*;
-    if true {
-      if true {
-        x := new<int>(0)*;
+    x := new<int>(0);
+    if true {
+      if true {
+        x := new<int>(0);
         if true {
           f_inout(x);
         }
@@ -745,7 +705,7 @@
   };
 
   _ = :() = {
-    x := new<int>(0)*;
+    x := new<int>(0);
 
     if true {
       f_inout(x);
@@ -759,7 +719,7 @@
   };
 
   _ = :() = {
-    x := new<int>(0)*;
+    x := new<int>(0);
     if true {
       if true {
         f_inout(x);
@@ -822,15 +782,9 @@
 }
 
 issue_890: () = {
-<<<<<<< HEAD
-  x := new<int>(0)*;
-  assert(identity_copy(x)* == 0);
-  (x := new<int>(0)*) assert(identity(x)* == 0);
-=======
   x := new<int>(0);
 //   assert(identity_copy(x)* == 0);
   (x := new<int>(0)) assert(identity(x)* == 0);
->>>>>>> 61deed8e
 }
 
 issue_962: (s: ::std::string) = {
@@ -850,22 +804,9 @@
     underlying_type = "";
 }
 enum_1: () = {
-    max_value := new<int>(0)*;
-    min_value: std::reference_wrapper<const cpp2::owning_reference<int>> = max_value;
-
-<<<<<<< HEAD
-    for  (0)
-    do   (copy x)
-    {
-        v := new<int>(identity_copy(x))*;
-        if pred(v, min_value) {
-            min_value = std::ref(identity(v)); // Not using 'else' will never move 'v'.
-        }
-        if pred(v, max_value) {
-            max_value = identity_copy(v);
-        }
-    }
-=======
+    max_value := new<int>(0);
+    min_value: std::reference_wrapper<const std::unique_ptr<int>> = max_value;
+
     // for  (0)
     // do   (copy x)
     // {
@@ -877,32 +818,21 @@
     //         max_value = identity_copy(v);
     //     }
     // }
->>>>>>> 61deed8e
-
-    y := new<bool>(false)*;
+
+    y := new<bool>(false);
     while identity(y)* {
-<<<<<<< HEAD
-        v := new<int>(0)*;
-        f_copy(v);
-=======
         v := new<int>(0);
         f_copy(move v);
->>>>>>> 61deed8e
-    }
-
-    z := new<bool>(false)*;
+    }
+
+    z := new<bool>(false);
     do {
-<<<<<<< HEAD
-        v := new<int>(0)*;
-        f_copy(v);
-=======
         v := new<int>(0);
         f_copy(move v);
->>>>>>> 61deed8e
     } while identity(z)*;
 }
 enum_2: () = {
-    umax := new<int>(0)*;
+    umax := new<int>(0);
     if pred(umax) {
     }
     else if pred(umax) {
@@ -944,14 +874,14 @@
 
 loops: () = {
   _ = :() = {
-    x := new<int>(0)*;
+    x := new<int>(0);
     for (0)
     do (_)
     f_inout(x);
   };
 
   _ = :() = {
-    x := new<int>(0)*;
+    x := new<int>(0);
     for (0)
     next f_inout(x)
     do (_)
@@ -959,14 +889,14 @@
   };
 
   _ = :() = {
-    x := new<int>(0)*;
+    x := new<int>(0);
     for (0)
     do (_)
     assert(x.get());
   };
 
   _ = :() = {
-    x := new<int>(0)*;
+    x := new<int>(0);
     if true {
       f_copy(move x);
     }
@@ -983,15 +913,10 @@
 // Skip non captured name in function expression
 
 f: () = {
-<<<<<<< HEAD
-  x := new<int>(0)*;
-  f_copy(x);
-=======
   x := new<int>(0);
   f_copy(move x);
->>>>>>> 61deed8e
   id := :(x) -> forward _ = x;
-  y := new<int>(0)*;
+  y := new<int>(0);
   assert(id(y)& == y&);
 }
 
@@ -1014,18 +939,13 @@
 
 g: () = {
   _ = :() = {
-<<<<<<< HEAD
-    x := new<int>(0)*;
-    f_copy(x);
-=======
     x := new<int>(0);
     f_copy(move x);
->>>>>>> 61deed8e
     _ = :() std::array<int, :(x) identity(x);(0)>()$; // Fails on Clang 12 (lambda in unevaluated context).
   };
 
   _ = :() = {
-    x := new<int>(0)*;
+    x := new<int>(0);
     f_inout(x);
     // _ = :() -> int = (:() x$*)$();
   };
@@ -1035,26 +955,16 @@
 
 loops_and_captures: () = {
   _ = :() = {
-<<<<<<< HEAD
-    x := new<int>(0)*;
-    f_copy(x);
-=======
     x := new<int>(0);
     f_copy(move x);
->>>>>>> 61deed8e
     for (:(x) x)
     do (_)
     { }
   };
 
   _ = :() = {
-<<<<<<< HEAD
-    x := new<int>(0)*;
-    f_copy(x);
-=======
     x := new<int>(0);
     f_copy(move x);
->>>>>>> 61deed8e
     for (:() -> _ = {
       using captures::x;
       return x;
@@ -1063,21 +973,12 @@
     { }
   };
 
-<<<<<<< HEAD
-  _ = :() = {
-    x := new<int>(0)*;
-    for (:() x$*)
-    do (_)
-    { }
-  };
-=======
 //   _ = :() = {
 //     x := new<int>(0);
 //     for (:() x$*)
 //     do (_)
 //     { }
 //   };
->>>>>>> 61deed8e
 }
 
 types: @struct type = {
@@ -1092,33 +993,6 @@
 
 skip_hidden_names: () = {
   _ = :() = {
-<<<<<<< HEAD
-    x := new<int>(0)*;
-    f_copy(x);
-    (copy x := new<int>(0)*)
-      f_copy(x);
-  };
-
-  _ = :() = {
-    x := new<int>(0)*;
-    _ = :() = {
-      _ = x$;
-      x := new<int>(1)*;
-      _ = :() = {
-        _ = x$;
-      };
-    };
-  };
-
-  _ = :() = {
-    x := new<int>(0)*;
-    f_copy(x);
-    for (0)
-    do (copy x)
-    _ = identity_copy(x);
-    (copy x := new<int>(0)*)
-      f_copy(x);
-=======
     x := new<int>(0);
     f_copy(move x);
     (copy x := new<int>(0))
@@ -1144,11 +1018,10 @@
     // _ = identity_copy(x);
     (copy x := new<int>(0))
       f_copy(move x);
->>>>>>> 61deed8e
-  };
-
-  _ = :() = {
-    x := new<int>(0)*;
+  };
+
+  _ = :() = {
+    x := new<int>(0);
     f_inout(x);
     {
       f_copy(move x);
@@ -1158,15 +1031,10 @@
   };
 
   _ = :() = {
-<<<<<<< HEAD
-    x := new<int>(0)*;
-    f_copy(x);
-=======
     x := new<int>(0);
     f_copy(move x);
->>>>>>> 61deed8e
     _ = :() = {
-      static_assert(std::is_same_v<decltype(x), cpp2::owning_reference<int>>);
+      static_assert(std::is_same_v<decltype(x), std::unique_ptr<int>>);
       using captures::x;
       f_inout(x);
     };
