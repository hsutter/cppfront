
#define CPP2_IMPORT_STD          Yes

//=== Cpp2 type declarations ====================================================


#include "cpp2util.h"

#line 1 "pure2-intro-example-three-loops.cpp2"


//=== Cpp2 type definitions and function declarations ===========================

#line 1 "pure2-intro-example-three-loops.cpp2"

#line 2 "pure2-intro-example-three-loops.cpp2"
auto print(auto const& thing) -> void;

#line 5 "pure2-intro-example-three-loops.cpp2"
auto decorate_and_print(auto& thing) -> void;

#line 10 "pure2-intro-example-three-loops.cpp2"
[[nodiscard]] auto main() -> int;
#line 35 "pure2-intro-example-three-loops.cpp2"

#line 1 "pure2-intro-example-three-loops.cpp2"

//=== Cpp2 function definitions =================================================

#line 1 "pure2-intro-example-three-loops.cpp2"

#line 2 "pure2-intro-example-three-loops.cpp2"
auto print(auto const& thing) -> void { 
    std::cout << ">> " << thing << "\n";  }

#line 5 "pure2-intro-example-three-loops.cpp2"
auto decorate_and_print(auto& thing) -> void{
    thing = "[" + thing + "]";
    print(thing);
}

#line 10 "pure2-intro-example-three-loops.cpp2"
[[nodiscard]] auto main() -> int{
    std::vector<std::string> words {
        "hello", "big", "world"}; 
    std::span<std::string> view {words}; 

<<<<<<< HEAD
    auto p_i {cpp2_new<int>(0)}; 
    if ((!(p_i))) {
        return 1; 
    }
    auto i {*cpp2::assert_not_null(std::move(p_i))}; 

    for( ; cpp2::cmp_less(*cpp2::assert_not_null(i),CPP2_UFCS(ssize)(view)); ++*cpp2::assert_not_null(i) ) {
        print(CPP2_ASSERT_IN_BOUNDS(view, *cpp2::assert_not_null(i)));
=======
    auto i {cpp2_new<int>(0)}; 
    for( ; cpp2::impl::cmp_less(*cpp2::impl::assert_not_null(i),CPP2_UFCS(ssize)(view)); ++*cpp2::impl::assert_not_null(i) ) {
        print(CPP2_ASSERT_IN_BOUNDS(view, *cpp2::impl::assert_not_null(i)));
>>>>>>> 61deed8e
    }

    do {
        std::cout << std::setw(4) << "**";
    } while ( [&]{ --*cpp2::impl::assert_not_null(i) ; return true; }() && cpp2::impl::cmp_greater(*cpp2::impl::assert_not_null(i),0));

    std::cout << "\n";
    for ( auto& word : cpp2::move(words) ) 
        decorate_and_print(word);

    print(std::string{"end of program"});
}
<|MERGE_RESOLUTION|>--- conflicted
+++ resolved
@@ -45,20 +45,9 @@
         "hello", "big", "world"}; 
     std::span<std::string> view {words}; 
 
-<<<<<<< HEAD
-    auto p_i {cpp2_new<int>(0)}; 
-    if ((!(p_i))) {
-        return 1; 
-    }
-    auto i {*cpp2::assert_not_null(std::move(p_i))}; 
-
-    for( ; cpp2::cmp_less(*cpp2::assert_not_null(i),CPP2_UFCS(ssize)(view)); ++*cpp2::assert_not_null(i) ) {
-        print(CPP2_ASSERT_IN_BOUNDS(view, *cpp2::assert_not_null(i)));
-=======
     auto i {cpp2_new<int>(0)}; 
     for( ; cpp2::impl::cmp_less(*cpp2::impl::assert_not_null(i),CPP2_UFCS(ssize)(view)); ++*cpp2::impl::assert_not_null(i) ) {
         print(CPP2_ASSERT_IN_BOUNDS(view, *cpp2::impl::assert_not_null(i)));
->>>>>>> 61deed8e
     }
 
     do {
