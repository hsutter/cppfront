--- conflicted
+++ resolved
@@ -1,69 +1,5 @@
 In file included from pure2-default-arguments.cpp:7:
 ../../../include/cpp2util.h:2086:28: error: local variable ‘obj’ may not appear in this context
-<<<<<<< HEAD
- 2086 | //  std::any is and as
-      |                            ^  
-../../../include/cpp2util.h:2047:34: note: in definition of macro ‘CPP2_UFCS_IDENTITY’
- 2047 |                 return std::get_if<std::monostate>(&x) != nullptr;
-      |                                  ^~~~~~~~~~~
-../../../include/cpp2util.h:2086:15: note: in expansion of macro ‘CPP2_FORWARD’
- 2086 | //  std::any is and as
-      |               ^~~~~~~~    
-../../../include/cpp2util.h:2107:22: note: in expansion of macro ‘CPP2_UFCS_CONSTRAINT_ARG’
- 2107 | 
-      |                      ^                       
-../../../include/cpp2util.h:2137:59: note: in expansion of macro ‘CPP2_UFCS_’
- 2137 |         return std::same_as<T, empty>;
-      |                                                           ^         
-pure2-default-arguments.cpp2:6:22: note: in expansion of macro ‘CPP2_UFCS_NONLOCAL’
-../../../include/cpp2util.h:2086:92: error: local variable ‘params’ may not appear in this context
- 2086 | //  std::any is and as
-      |                                                                                            ^     
-../../../include/cpp2util.h:2047:34: note: in definition of macro ‘CPP2_UFCS_IDENTITY’
- 2047 |                 return std::get_if<std::monostate>(&x) != nullptr;
-      |                                  ^~~~~~~~~~~
-../../../include/cpp2util.h:2086:79: note: in expansion of macro ‘CPP2_FORWARD’
- 2086 | //  std::any is and as
-      |                                                                               ^           
-../../../include/cpp2util.h:2107:22: note: in expansion of macro ‘CPP2_UFCS_CONSTRAINT_ARG’
- 2107 | 
-      |                      ^                       
-../../../include/cpp2util.h:2137:59: note: in expansion of macro ‘CPP2_UFCS_’
- 2137 |         return std::same_as<T, empty>;
-      |                                                           ^         
-pure2-default-arguments.cpp2:6:22: note: in expansion of macro ‘CPP2_UFCS_NONLOCAL’
-../../../include/cpp2util.h:2087:74: error: local variable ‘obj’ may not appear in this context
- 2087 | //
-      |                                                                          ^  
-../../../include/cpp2util.h:2047:34: note: in definition of macro ‘CPP2_UFCS_IDENTITY’
- 2047 |                 return std::get_if<std::monostate>(&x) != nullptr;
-      |                                  ^~~~~~~~~~~
-../../../include/cpp2util.h:2087:61: note: in expansion of macro ‘CPP2_FORWARD’
- 2087 | //
-      |                                                             ^           
-../../../include/cpp2util.h:2107:22: note: in expansion of macro ‘CPP2_UFCS_CONSTRAINT_ARG’
- 2107 | 
-      |                      ^                       
-../../../include/cpp2util.h:2137:59: note: in expansion of macro ‘CPP2_UFCS_’
- 2137 |         return std::same_as<T, empty>;
-      |                                                           ^         
-pure2-default-arguments.cpp2:6:22: note: in expansion of macro ‘CPP2_UFCS_NONLOCAL’
-../../../include/cpp2util.h:2087:93: error: local variable ‘params’ may not appear in this context
- 2087 | //
-      |                                                                                             ^     
-../../../include/cpp2util.h:2047:34: note: in definition of macro ‘CPP2_UFCS_IDENTITY’
- 2047 |                 return std::get_if<std::monostate>(&x) != nullptr;
-      |                                  ^~~~~~~~~~~
-../../../include/cpp2util.h:2087:80: note: in expansion of macro ‘CPP2_FORWARD’
- 2087 | //
-      |                                                                                ^           
-../../../include/cpp2util.h:2107:22: note: in expansion of macro ‘CPP2_UFCS_CONSTRAINT_ARG’
- 2107 | 
-      |                      ^                       
-../../../include/cpp2util.h:2137:59: note: in expansion of macro ‘CPP2_UFCS_’
- 2137 |         return std::same_as<T, empty>;
-      |                                                           ^         
-=======
  2086 | }
       |                            ^  
 ../../../include/cpp2util.h:2047:34: note: in definition of macro ‘CPP2_UFCS_IDENTITY’
@@ -126,6 +62,5 @@
 ../../../include/cpp2util.h:2137:59: note: in expansion of macro ‘CPP2_UFCS_’
  2137 | template<typename T, specialization_of_template<std::optional> X>
       |                                                           ^~~~~~~   
->>>>>>> b4336931
 pure2-default-arguments.cpp2:6:22: note: in expansion of macro ‘CPP2_UFCS_NONLOCAL’
 pure2-default-arguments.cpp2:6:61: error: ‘std::source_location’ has not been declared