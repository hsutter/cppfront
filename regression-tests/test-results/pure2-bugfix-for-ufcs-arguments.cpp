--- conflicted
+++ resolved
@@ -98,35 +98,17 @@
   [[nodiscard]] auto t::f() & -> cpp2::i32 { return print_res(0);  }
 #line 9 "pure2-bugfix-for-ufcs-arguments.cpp2"
   [[nodiscard]] auto t::f([[maybe_unused]] auto const& unnamed_param_2) & -> cpp2::i32 { return print_res(1);  }
-<<<<<<< HEAD
   template<typename UnnamedTypeParam1_10_7> [[nodiscard]] auto t::f() & -> cpp2::i32 { return print_res(2);  }
   template<typename UnnamedTypeParam1_11_7> [[nodiscard]] auto t::f([[maybe_unused]] auto const& unnamed_param_2) & -> cpp2::i32 { return print_res(3);  }
   template<typename UnnamedTypeParam1_12_7, typename U> [[nodiscard]] auto t::f([[maybe_unused]] auto const& unnamed_param_2, [[maybe_unused]] auto const& unnamed_param_3) & -> cpp2::i32 { return print_res(4);  }
-=======
-#line 10 "pure2-bugfix-for-ufcs-arguments.cpp2"
-  template<typename UnnamedTypeParam1> [[nodiscard]] auto t::f() & -> cpp2::i32 { return print_res(2);  }
-#line 11 "pure2-bugfix-for-ufcs-arguments.cpp2"
-  template<typename UnnamedTypeParam1> [[nodiscard]] auto t::f([[maybe_unused]] auto const& unnamed_param_2) & -> cpp2::i32 { return print_res(3);  }
-#line 12 "pure2-bugfix-for-ufcs-arguments.cpp2"
-  template<typename UnnamedTypeParam1, typename U> [[nodiscard]] auto t::f([[maybe_unused]] auto const& unnamed_param_2, [[maybe_unused]] auto const& unnamed_param_3) & -> cpp2::i32 { return print_res(4);  }
->>>>>>> 7637c500
 
 #line 15 "pure2-bugfix-for-ufcs-arguments.cpp2"
 [[nodiscard]] auto f([[maybe_unused]] cpp2::in<t> unnamed_param_1) -> cpp2::i32 { return print_res(5);  }
 #line 16 "pure2-bugfix-for-ufcs-arguments.cpp2"
 [[nodiscard]] auto f([[maybe_unused]] cpp2::in<t> unnamed_param_1, [[maybe_unused]] auto const& unnamed_param_2) -> cpp2::i32 { return print_res(6);  }
-<<<<<<< HEAD
 template<typename UnnamedTypeParam1_17_5> [[nodiscard]] auto f([[maybe_unused]] cpp2::in<t> unnamed_param_1) -> cpp2::i32 { return print_res(7);  }
 template<typename UnnamedTypeParam1_18_5> [[nodiscard]] auto f([[maybe_unused]] cpp2::in<t> unnamed_param_1, [[maybe_unused]] auto const& unnamed_param_2) -> cpp2::i32 { return print_res(8);  }
 template<typename UnnamedTypeParam1_19_5, typename U> [[nodiscard]] auto f([[maybe_unused]] cpp2::in<t> unnamed_param_1, [[maybe_unused]] auto const& unnamed_param_2, [[maybe_unused]] auto const& unnamed_param_3) -> cpp2::i32 { return print_res(9);  }
-=======
-#line 17 "pure2-bugfix-for-ufcs-arguments.cpp2"
-template<typename UnnamedTypeParam1> [[nodiscard]] auto f([[maybe_unused]] cpp2::in<t> unnamed_param_1) -> cpp2::i32 { return print_res(7);  }
-#line 18 "pure2-bugfix-for-ufcs-arguments.cpp2"
-template<typename UnnamedTypeParam1> [[nodiscard]] auto f([[maybe_unused]] cpp2::in<t> unnamed_param_1, [[maybe_unused]] auto const& unnamed_param_2) -> cpp2::i32 { return print_res(8);  }
-#line 19 "pure2-bugfix-for-ufcs-arguments.cpp2"
-template<typename UnnamedTypeParam1, typename U> [[nodiscard]] auto f([[maybe_unused]] cpp2::in<t> unnamed_param_1, [[maybe_unused]] auto const& unnamed_param_2, [[maybe_unused]] auto const& unnamed_param_3) -> cpp2::i32 { return print_res(9);  }
->>>>>>> 7637c500
 
 t m {}; 
 t const n {}; 
