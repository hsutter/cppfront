
*.vcxproj
*.filters
*.recipe
*.user
*.ilk
*.log
*.enc
*.tlog
*.idb
*.obj
*.ifc
*.pdb
*.suo
*.db
*.ipch
*.sln
*.txt
*.db-shm
*.db-wal
*.opendb
*.vsidx
*.lock
.editorconfig
*.xml
*.sarif
*.bin
*.exe
source/gen_version.bat
build*/
<<<<<<< HEAD
/venv*
=======
venv/*
>>>>>>> d59ef7c2
*.ifc

# Visual Studio cache directory
.vs/

# VSCode workspace directory
.vscode/<|MERGE_RESOLUTION|>--- conflicted
+++ resolved
@@ -28,11 +28,7 @@
 *.exe
 source/gen_version.bat
 build*/
-<<<<<<< HEAD
-/venv*
-=======
 venv/*
->>>>>>> d59ef7c2
 *.ifc
 
 # Visual Studio cache directory
