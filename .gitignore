
*.vcxproj
*.filters
*.recipe
*.user
*.ilk
*.log
*.enc
*.tlog
*.idb
*.obj
*.ifc
*.pdb
*.suo
*.db
*.ipch
*.sln
*.txt
*.db-shm
*.db-wal
*.opendb
*.vsidx
*.lock
.editorconfig
*.xml
*.sarif
*.bin
*.exe
source/gen_version.bat
build*/
<<<<<<< HEAD
*.ifc
=======

# Visual Studio cache directory
.vs/

# VSCode workspace directory
.vscode/
>>>>>>> 0e74bd7e
<|MERGE_RESOLUTION|>--- conflicted
+++ resolved
@@ -28,13 +28,10 @@
 *.exe
 source/gen_version.bat
 build*/
-<<<<<<< HEAD
 *.ifc
-=======
 
 # Visual Studio cache directory
 .vs/
 
 # VSCode workspace directory
-.vscode/
->>>>>>> 0e74bd7e
+.vscode/